--- conflicted
+++ resolved
@@ -109,27 +109,6 @@
         f.write("dx", delta_x)
         f.write("dy", delta_tor)
         f.write("g_22", g_22)
-<<<<<<< HEAD
-        f.write("Bxy", transform3D(Bxy))
-
-        # Note: If "nz" is put into the file, then 3D variables 
-        # should not be transformed since they will be read directly into
-        # BOUT++ arrays without Fourier transforming
-    
-        xt_prime = unroll_map_coeff(forward_map, 'xt_prime')
-        #f.write('forward_xt_prime', transform3D(xt_prime))
-	f.write('forward_xt_prime', xt_prime)
-        zt_prime = unroll_map_coeff(forward_map, 'zt_prime')
-        #f.write('forward_zt_prime', transform3D(zt_prime))
-	f.write('forward_zt_prime', zt_prime)
-
-        xt_prime = unroll_map_coeff(backward_map, 'xt_prime')
-        #f.write('backward_xt_prime', transform3D(xt_prime))
-	f.write('backward_xt_prime', xt_prime)
-        zt_prime = unroll_map_coeff(backward_map, 'zt_prime')
-        #f.write('backward_zt_prime', transform3D(zt_prime))
-	f.write('backward_zt_prime', zt_prime)
-=======
         f.write("Bxy", (Bxy))
     
         xt_prime = unroll_map_coeff(forward_map, 'xt_prime')
@@ -141,7 +120,6 @@
         f.write('backward_xt_prime', (xt_prime))
         zt_prime = unroll_map_coeff(backward_map, 'zt_prime')
         f.write('backward_zt_prime', (zt_prime))
->>>>>>> 111524f0
 
 
 if __name__ == "__main__":
