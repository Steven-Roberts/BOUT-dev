--- conflicted
+++ resolved
@@ -6,19 +6,6 @@
   find_package(bout++ REQUIRED)
 endif()
 
-<<<<<<< HEAD
-if(NOT BOUT_HAS_PETSC)
-  if ("${PROJECT_SOURCE_DIR}" STREQUAL "${CMAKE_CURRENT_SOURCE_DIR}")
-    message(STATUS "The invertable operator example requires PETSc. Please compile BOUT++ with PETSc to use it")
-    return()
-  else()
-    message(FATAL_ERROR "The invertable operator example requires PETSc. Please compile BOUT++ with PETSc to use it")
-  endif()
-endif()
-
-bout_add_example(invertable_operator SOURCES invertable_operator.cxx)
-=======
 bout_add_example(invertable_operator
   SOURCES invertable_operator.cxx
-  REQUIRES BOUT_HAS_PETSC)
->>>>>>> 12f6645a
+  REQUIRES BOUT_HAS_PETSC)