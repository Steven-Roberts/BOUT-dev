--- conflicted
+++ resolved
@@ -10,15 +10,11 @@
 Field3D n, v;
 CELL_LOC maybe_ylow{CELL_CENTRE};
 
-<<<<<<< HEAD
 int physics_init(bool UNUSED(restart)) {
-=======
-int physics_init(bool restart) {
 
   if (mesh->StaggerGrids) {
     maybe_ylow = CELL_YLOW;
   }
->>>>>>> 9ca15c37
   
   v.setLocation(maybe_ylow); // Staggered relative to n
   
