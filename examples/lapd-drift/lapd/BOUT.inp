# settings file for BOUT++

##################################################
# settings used by the core code

nout = 400       # number of time-steps
timestep = 2	 # time between outputs

MZ = 32     # number of points in z direction (2^n + 1)
zperiod = 5  # Number of periods

non_uniform = true

[mesh]
# Simple mesh for linear device

staggergrids = true  # Enable staggered grids

nx = 54        # Number of radial grid points, including guards
ny = 32        # Number of parallel (Y) grid points

Length = 17     # length of machine in meters
Rmin = 0.15    # minimum radius in meters
Rmax = 0.45  # maximum radius

Bxy = 0.04     # magnetic field in Tesla

Ni0 = 5e-3 + 2e-2*exp(-(x/0.4)^2)  # Density in units of 10^20 m^-3
Te0 = 5               # Electron temperature in eV
Ti0 = 0.1             # Ion temperature in eV

Ni_x = 0.025            # Density normalisation in units of 10^20 m^-3
Te_x = 5               # Electron normalisation in eV
Ti_x = Te_x            # Ion normalisation in eV
bmag = 0.04            # Magnetic field normalisation in Tesla

Bpxy = Bxy
Btxy = 0
hthe = 1
dy = length / ny

Rxy = Rmin + (Rmax - Rmin) * x

dr = (Rmax - Rmin) / (nx - 4)
dx = Bpxy * Rxy * dr
dpsi = dx

# ixseps1 and ixseps2 set the radial (x) index of the separatrix
ixseps1 = 10000  # >= nx -> periodic in Y. -1 -> boundaries in Y
ixseps2 = 10000

##################################################
# derivative methods

[mesh:ddx]

first = C4    # C4 = 4th order central, C2 = 2nd order central
second = C4
upwind = W3   # U1 = 1st order upwind, W3 = 3rd order WENO

[mesh:ddy]

first = C4
second = C4
upwind = W3

[mesh:ddz]

first = C4
second = C4
upwind = W3

<<<<<<< HEAD
[laplace]

all_terms = true
nonuniform = true
=======
##################################################
# Laplacian inversion settings
[laplace]

all_terms = true
laplace_nonuniform = true
>>>>>>> acf09d03
inner_boundary_flags = 1 # INVERT_DC_GRAD
outer_boundary_flags = 2 # INVERT_AC_GRAD

##################################################
# Solver settings

[solver]
type = pvode

# mudq, mldq, mukeep, mlkeep preconditioner options
ATOL = 1e-10 # absolute tolerance
RTOL = 1e-05  # relative tolerance
mxstep = 50000

##################################################
# settings for 2fluid

[2fluid]

AA = 4.0
ZZ = 1.0

estatic = true    # if true, electrostatic (Apar = 0)
ZeroElMass = false  # Use Ohms law without electron inertia
zeff = 1.0        # Z effective
nu_perp = 1e-20

nuIonNeutral = 0.002 # Ion-neutral collision rate, normalised to wci

ni_perpdiff = 0.002
rho_perpdiff = 0.002
te_perpdiff = 0.002

nonlinear = true

ShearFactor = 0.0

arakawa = false     # Use Arakawa scheme for ExB advection
bout_exb = true   # Use the BOUT-06 subset of ExB terms

remove_tor_av_ni = true
remove_tor_av_te = false

evolve_source_ni = false
evolve_source_te = false

filter_z = false    # Filter in Z
filter_z_mode = 1  # Keep this Z harmonic

##################################################
# settings for individual variables
# The section "All" defines default settings for all variables
# These can be overridden for individual variables in
# a section of that name.

[all]
scale = 0.0 # default size of initial perturbations
function = mixmode(x)*mixmode(y)*mixmode(z)

# boundary conditions
# -------------------
# dirichlet    - Zero value
# neumann      - Zero gradient
# zerolaplace  - Laplacian = 0, decaying solution
# constlaplace - Laplacian = const, decaying solution
#
# relax( )   - Make boundary condition relaxing

#bndry_core = relax(neumann)
#bndry_sol = relax(neumann)
#bndry_target = none
bndry_all = neumann

# Section for only the Ni equation
# Contains switches for terms
[ni]
# Terms always present
evolve_ni = true
ni_jpar1 = true
ni_ni0_phi1 = true
ni_diff = true

# Linear Terms with phi0
ni_ni1_phi0 = false

# Nonlinear Terms
ni_ni1_phi1 = true

scale = 1e-08 # only perturbing Ni

# Section for only the rho equation
# Contains switches for terms
[rho]
# Terms always present
evolve_rho = true
rho_jpar1 = true
rho_nuin_rho1 = true          # Neutral Damping
rho_rho1 = false               # Viscosity
rho_diff = true

# Linear Terms with phi0
rho_rho0_phi1 = false
rho_rho1_phi0 = false
rho_ve2lin = false

# Nonlinear Terms
rho_rho1_phi1 = true
rho_ve2t = false


scale = -1e-08

bndry_all = neumann_o2

# Section for only the Ajpar equation
# Contains switches for terms
[ajpar]
# Terms always present
evolve_ajpar = true
ajpar_phi1 = true
ajpar_jpar1 = true
ajpar_te_ni = true
ajpar_te = false

# Linear Terms with phi0
ajpar_ajpar1_phi0 = false

# Nonlinear terms
ajpar_ajpar1_phi1 = true
ajpar_ve1_ve1 = true


# Section for only the te equation
# Contains switches for terms
[te]
# Terms always present
evolve_te = false
te_te0_phi1 = false
te_te_ajpar = false
te_nu_te1 = false
te_jpar = false
te_diff = false

# Linear Terms with phi0
te_te1_phi0 = false

# Nonlinear terms
te_te1_phi1 = false
te_ajpar_te = false
te_nu_tet = false<|MERGE_RESOLUTION|>--- conflicted
+++ resolved
@@ -70,19 +70,12 @@
 second = C4
 upwind = W3
 
-<<<<<<< HEAD
+##################################################
+# Laplacian inversion settings
 [laplace]
 
 all_terms = true
 nonuniform = true
-=======
-##################################################
-# Laplacian inversion settings
-[laplace]
-
-all_terms = true
-laplace_nonuniform = true
->>>>>>> acf09d03
 inner_boundary_flags = 1 # INVERT_DC_GRAD
 outer_boundary_flags = 2 # INVERT_AC_GRAD
 
