# Settings for split operator test case

##################################################
# settings used by the core code

nout = 100     # number of time-steps
timestep = 0.01   # time between outputs

MZ = 64     # number of points in z direction (2^n)

grid = "simple_xz.nc"

dump_format = "nc" # Set extension for dump files (nc = NetCDF)

NXPE = 1

periodicX = true   # Make domain periodic in X

##################################################
# derivative methods

[mesh:ddx]

first = C4
second = C4
upwind = W3
flux = U1

[mesh:ddy]

first = C4
second = C4
upwind = W3
flux = U1

[mesh:ddz]

first = C4
second = C4
upwind = W3
flux = U1

##################################################
# Solver settings

[solver]

<<<<<<< HEAD
type = karniadakis
=======
# mudq, mldq, mukeep, mlkeep preconditioner options
ATOL = 1e-10 # absolute tolerance
RTOL = 1e-05  # relative tolerance
mxstep = 50000

type = splitrk
>>>>>>> 70668b93
timestep = 0.0001

##################################################
# settings for split operator model

[split]

rate = 0.0  # Reaction rate

##################################################
# settings for individual variables

[U]
scale = 1.0
function = sin(4*pi*x) * sin(3*z)

[phi]
scale = 1.0
function = sin(2*pi*x) * sin(z)<|MERGE_RESOLUTION|>--- conflicted
+++ resolved
@@ -45,16 +45,7 @@
 
 [solver]
 
-<<<<<<< HEAD
-type = karniadakis
-=======
-# mudq, mldq, mukeep, mlkeep preconditioner options
-ATOL = 1e-10 # absolute tolerance
-RTOL = 1e-05  # relative tolerance
-mxstep = 50000
-
 type = splitrk
->>>>>>> 70668b93
 timestep = 0.0001
 
 ##################################################
