--- conflicted
+++ resolved
@@ -94,13 +94,8 @@
 bm_exb_flag = 0
 bm_mag_flag = 0
 ##################################################################
-<<<<<<< HEAD
 withflow = false    # With flow or not
-D_0 = 130000        # differential potential
-=======
-withflow = false     # With flow or not
 D_0 = 1.3e5         # differential potential
->>>>>>> ed20d19f
 D_s = 20            # shear parameter
 K_H_term = false    # Contain K-H term
 sign = -1           # flow direction
