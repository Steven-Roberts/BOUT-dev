--- conflicted
+++ resolved
@@ -49,11 +49,7 @@
   Coordinates::FieldMetric U0; // 0th vorticity of equilibrium flow,
   // radial flux coordinate, normalized radial flux coordinate
 
-<<<<<<< HEAD
-  bool laplace_perp;    // Use Laplace_perp or Delp2?
-=======
   bool laplace_perp; // Use Laplace_perp or Delp2?
->>>>>>> 520ba060
   bool constn0;
   // the total height, average width and center of profile of N0
   BoutReal n0_height, n0_ave, n0_width, n0_center, n0_bottom_x, Nbar, Tibar, Tebar;
@@ -362,11 +358,7 @@
     //////////////////////////////////////////////////////////////
     auto& globalOptions = Options::root();
     auto& options = globalOptions["highbeta"];
-<<<<<<< HEAD
-    laplace_perp = options["laplace_perp"].withDefault(false);    
-=======
     laplace_perp = options["laplace_perp"].withDefault(false);
->>>>>>> 520ba060
     // Use Laplace_perp rather than Delp2
     constn0 = options["constn0"].withDefault(true);
     // use the hyperbolic profile of n0. If both  n0_fake_prof and
@@ -1513,17 +1505,10 @@
         if (diamag) {
           if (laplace_perp) {
             ubyn -= 0.5 * dnorm / (N0 * B0) * Laplace_perp(P);
-<<<<<<< HEAD
-	  } else {
-            ubyn -= 0.5 * dnorm / (N0 * B0) * Delp2(P); 
-	  }
-	  mesh->communicate(ubyn);
-=======
           } else {
             ubyn -= 0.5 * dnorm / (N0 * B0) * Delp2(P);
           }
           mesh->communicate(ubyn);
->>>>>>> 520ba060
         }
         // Invert laplacian for phi
         phiSolver->setCoefC(N0);
@@ -1561,19 +1546,11 @@
       }
 
       if (include_rmp) {
-<<<<<<< HEAD
-        if (laplace_perp) {	
-          Jpar += Laplace_perp(rmp_Psi);
-	} else {
-          Jpar += Delp2(rmp_Psi);
-	}
-=======
         if (laplace_perp) {
           Jpar += Laplace_perp(rmp_Psi);
         } else {
           Jpar += Delp2(rmp_Psi);
         }
->>>>>>> 520ba060
       }
 
       Jpar.applyBoundary();
@@ -1607,11 +1584,7 @@
       }
 
       // Get Delp2(J) from J
-<<<<<<< HEAD
-      if (laplace_perp) {	
-=======
       if (laplace_perp) {
->>>>>>> 520ba060
         Jpar2 = Laplace_perp(Jpar);
       } else {
         Jpar2 = Delp2(Jpar);
@@ -1713,11 +1686,7 @@
       mesh->communicate(B0U);
       if (laplace_perp) {
         ddt(Jpar) = -Grad_parP(B0U, loc) / B0 + eta * Laplace_perp(Jpar);
-<<<<<<< HEAD
-      }else {
-=======
       } else {
->>>>>>> 520ba060
         ddt(Jpar) = -Grad_parP(B0U, loc) / B0 + eta * Delp2(Jpar);
       }
 
@@ -1751,29 +1720,17 @@
       if (hyperresist > 0.0) { // Hyper-resistivity
         if (laplace_perp) {
           ddt(Psi) -= eta * hyperresist * Laplace_perp(Jpar);
-<<<<<<< HEAD
-	} else {
-          ddt(Psi) -= eta * hyperresist * Delp2(Jpar);	
-	}
-=======
         } else {
           ddt(Psi) -= eta * hyperresist * Delp2(Jpar);
         }
->>>>>>> 520ba060
       }
 
       if (ehyperviscos > 0.0) { // electron Hyper-viscosity coefficient
         if (laplace_perp) {
           ddt(Psi) -= eta * ehyperviscos * Laplace_perp(Jpar2);
-<<<<<<< HEAD
-	} else {
-          ddt(Psi) -= eta * ehyperviscos * Delp2(Jpar2);
-	}
-=======
         } else {
           ddt(Psi) -= eta * ehyperviscos * Delp2(Jpar2);
         }
->>>>>>> 520ba060
       }
 
       // Parallel hyper-viscous diffusion for vector potential
@@ -1879,7 +1836,6 @@
         Dperp2Phi0 = Field3D(Laplace_perp(B0 * phi0));
         Dperp2Phi0.applyBoundary();
         mesh->communicate(Dperp2Phi0);
-<<<<<<< HEAD
 
         Dperp2Phi = Laplace_perp(B0 * phi);
         Dperp2Phi.applyBoundary();
@@ -1908,37 +1864,6 @@
         Dperp2Pi = Delp2(Pi);
         Dperp2Pi.applyBoundary();
         mesh->communicate(Dperp2Pi);
-      
-=======
-
-        Dperp2Phi = Laplace_perp(B0 * phi);
-        Dperp2Phi.applyBoundary();
-        mesh->communicate(Dperp2Phi);
-
-        Dperp2Pi0 = Field3D(Laplace_perp(Pi0));
-        Dperp2Pi0.applyBoundary();
-        mesh->communicate(Dperp2Pi0);
-
-        Dperp2Pi = Laplace_perp(Pi);
-        Dperp2Pi.applyBoundary();
-        mesh->communicate(Dperp2Pi);
-      } else {
-        Dperp2Phi0 = Field3D(Delp2(B0 * phi0));
-        Dperp2Phi0.applyBoundary();
-        mesh->communicate(Dperp2Phi0);
-
-        Dperp2Phi = Delp2(B0 * phi);
-        Dperp2Phi.applyBoundary();
-        mesh->communicate(Dperp2Phi);
-
-        Dperp2Pi0 = Field3D(Delp2(Pi0));
-        Dperp2Pi0.applyBoundary();
-        mesh->communicate(Dperp2Pi0);
-
-        Dperp2Pi = Delp2(Pi);
-        Dperp2Pi.applyBoundary();
-        mesh->communicate(Dperp2Pi);
->>>>>>> 520ba060
       }
 
       bracketPhi0P = bracket(B0 * phi0, Pi, bm_exb);
@@ -1976,15 +1901,9 @@
         ddt(U) += 0.5 * Upara2 * bracket(B0phi, Dperp2Pi, bm_exb) / B0;
         if (laplace_perp) {
           ddt(U) -= 0.5 * Upara2 * Laplace_perp(bracketPhiP) / B0;
-<<<<<<< HEAD
-	} else {
-  	  ddt(U) -= 0.5 * Upara2 * Delp2(bracketPhiP) / B0;
-	}
-=======
         } else {
           ddt(U) -= 0.5 * Upara2 * Delp2(bracketPhiP) / B0;
         }
->>>>>>> 520ba060
       }
     }
 
@@ -2122,14 +2041,9 @@
   int precon(BoutReal UNUSED(t), BoutReal gamma, BoutReal UNUSED(delta)) {
     // First matrix, applying L
     mesh->communicate(ddt(Psi));
-<<<<<<< HEAD
-    Field3D Jrhs;
-    if (laplace_perp) {	
-=======
     ddt(Psi).applyBoundary("neumann");
     Field3D Jrhs;
     if (laplace_perp) {
->>>>>>> 520ba060
       Jrhs = Laplace_perp(ddt(Psi));
     } else {
       Jrhs = Delp2(ddt(Psi));
@@ -2206,11 +2120,7 @@
 
     phi = phiSolver->solve(ddt(U));
 
-<<<<<<< HEAD
-    if (laplace_perp) {	
-=======
     if (laplace_perp) {
->>>>>>> 520ba060
       Jpar = Laplace_perp(ddt(Psi));
     } else {
       Jpar = Delp2(ddt(Psi));
