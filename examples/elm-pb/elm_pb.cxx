/*******************************************************************************
 * High-Beta Flute-Reduced MHD
 * see elm_reduced.pdf
 * Basically the same as Hazeltine-Meiss but different normalisations.
 * Can also include the Vpar compressional term
 * This version uses indexed operators
 * which reduce the number of loops over the domain
 * GPU processing is enabled if BOUT_ENABLE_CUDA is defined
 * GPU version Hypre solver is enable if BOUT_HAS_HYPRE is defined
 * Profiling markers and ranges are set if USE_NVTX is defined
 * Based on model code,  Yining Qin update GPU RAJA code since 1117-2020
 *******************************************************************************/



#include <bout/constants.hxx>
#include <bout.hxx>
#include <derivs.hxx>
#include <initialprofiles.hxx>
#include <interpolation.hxx>
#include <invert_laplace.hxx>
#include <bout/invert/laplacexy.hxx>
#include <invert_parderiv.hxx>
#include <msg_stack.hxx>
#include <sourcex.hxx>
#include <utils.hxx>

#include <math.h>

// library for GPU
#include <bout/single_index_ops.hxx>
#include <bout/physicsmodel.hxx>
#include <smoothing.hxx>
#include <invert_laplace.hxx>
#include <derivs.hxx>
#include "RAJA/RAJA.hpp" // using RAJA lib
#include <cuda_profiler_api.h>

#if BOUT_HAS_HYPRE
#include <bout/invert/laplacexy2_hypre.hxx>
#endif

#include <field_factory.hxx>

//#define GPU


CELL_LOC loc = CELL_CENTRE;

class ELMpb : public PhysicsModel {
public:

  // 2D inital profiles
  Field2D J0, P0;         // Current and pressure
  Vector2D b0xcv;         // Curvature term
  Field2D beta, gradparB; // Used for Vpar terms
  Field2D phi0;           // When diamagnetic terms used
  Field2D U0, Psixy, x;   // 0th vorticity of equilibrium flow,
  // radial flux coordinate, normalized radial flux coordinate

  bool constn0;
  // the total height, average width and center of profile of N0
  BoutReal n0_height, n0_ave, n0_width, n0_center, n0_bottom_x, Nbar, Tibar, Tebar;

  BoutReal Tconst; // the ampitude of constant temperature

  Field2D N0, Ti0, Te0, Ne0; // number density and temperature
  Field2D Pi0, Pe0;
  Field2D q95;
  Field3D ubyn;
  bool n0_fake_prof, T0_fake_prof;

  // B field vectors
  Vector2D B0vec; // B0 field vector

  // V0 field vectors
  Vector2D V0net; // net flow

  // 3D evolving variables
  Field3D U, Psi, P, Vpar, Psi_loc;

  // Derived 3D variables
  Field3D Jpar, phi; // Parallel current, electric potential

  Field3D Jpar2; //  Delp2 of Parallel current

  Field3D tmpP2; // Grad2_par2new of pressure
  Field3D tmpU2; // Grad2_par2new of Parallel vorticity
  Field3D tmpA2; // Grad2_par2new of Parallel vector potential

  // Constraint
  Field3D C_phi;

  // Parameters
  BoutReal density;              // Number density [m^-3]
  BoutReal Bbar, Lbar, Tbar, Va; // Normalisation constants
  BoutReal dnorm;                // For diamagnetic terms: 1 / (2. * wci * Tbar)
  BoutReal dia_fact;             // Multiply diamagnetic term by this
  BoutReal delta_i;              // Normalized ion skin depth
  BoutReal omega_i;              // ion gyrofrequency

  BoutReal diffusion_p4; // xqx: parallel hyper-viscous diffusion for pressure
  BoutReal diffusion_u4; // xqx: parallel hyper-viscous diffusion for vorticity
  BoutReal diffusion_a4; // xqx: parallel hyper-viscous diffusion for vector potential

  BoutReal diffusion_par; // Parallel pressure diffusion
  BoutReal heating_P;     // heating power in pressure
  BoutReal hp_width;      // heating profile radial width in pressure
  BoutReal hp_length;     // heating radial domain in pressure
  BoutReal sink_P;        // sink in pressure
  BoutReal sp_width;      // sink profile radial width in pressure
  BoutReal sp_length;     // sink radial domain in pressure

  BoutReal sink_Ul;    // left edge sink in vorticity
  BoutReal su_widthl;  // left edge sink profile radial width in vorticity
  BoutReal su_lengthl; // left edge sink radial domain in vorticity

  BoutReal sink_Ur;    // right edge sink in vorticity
  BoutReal su_widthr;  // right edge sink profile radial width in vorticity
  BoutReal su_lengthr; // right edge sink radial domain in vorticity

  BoutReal viscos_par;  // Parallel viscosity
  BoutReal viscos_perp; // Perpendicular viscosity
  BoutReal hyperviscos; // Hyper-viscosity (radial)
  Field3D hyper_mu_x;   // Hyper-viscosity coefficient

  Field3D Dperp2Phi0, Dperp2Phi, GradPhi02,
      GradPhi2; // Temporary variables for gyroviscous
  Field3D GradparPhi02, GradparPhi2, GradcPhi, GradcparPhi;
  Field3D Dperp2Pi0, Dperp2Pi, bracketPhi0P, bracketPhiP0, bracketPhiP;
  BoutReal Upara2;

  // options
  bool include_curvature, include_jpar0, compress;
  bool evolve_pressure, gyroviscous;

  BoutReal vacuum_pressure;
  BoutReal vacuum_trans; // Transition width
  Field3D vac_mask;

  bool nonlinear;
  bool evolve_jpar;
  BoutReal g; // Only if compressible
  bool phi_curv;

  // Poisson brackets: b0 x Grad(f) dot Grad(g) / B = [f, g]
  // Method to use: BRACKET_ARAKAWA, BRACKET_STD or BRACKET_SIMPLE
  /*
   * Bracket method
   *
   * BRACKET_STD      - Same as b0xGrad_dot_Grad, methods in BOUT.inp
   * BRACKET_SIMPLE   - Subset of terms, used in BOUT-06
   * BRACKET_ARAKAWA  - Arakawa central differencing (2nd order)
   * BRACKET_CTU      - 1st order upwind method
   *
   */

  // Bracket method for advection terms
  BRACKET_METHOD bm_exb;
  BRACKET_METHOD bm_mag;
  int bm_exb_flag;
  int bm_mag_flag;
  /* BRACKET_METHOD bm_ExB = BRACKET_STD;
     BRACKET_METHOD bm_mflutter = BRACKET_STD; */

  bool diamag;
  bool diamag_grad_t; // Grad_par(Te) term in Psi equation
  bool diamag_phi0;   // Include the diamagnetic equilibrium phi0

  bool eHall;
  BoutReal AA; // ion mass in units of the proton mass; AA=Mi/Mp

  // net flow, Er=-R*Bp*Dphi0,Dphi0=-D_min-0.5*D_0*(1.0-tanh(D_s*(x-x0)))
  Field2D V0;    // net flow amplitude
  Field2D Dphi0; // differential potential to flux
  BoutReal D_0;  // potential amplitude
  BoutReal D_s;  // shear parameter
  BoutReal x0;   // velocity peak location
  BoutReal sign; // direction of flow
  BoutReal Psiaxis, Psibndry;
  bool withflow;
  bool K_H_term;  // Kelvin-Holmhotz term
  Field2D perp;   // for test
  BoutReal D_min; // constant in flow

  // for C_mod
  bool experiment_Er; // read in total Er from experiment

  bool nogradparj;
  bool filter_z;
  int filter_z_mode;
  int low_pass_z;
  bool zonal_flow;
  bool zonal_field;
  bool zonal_bkgd;

  bool split_n0; // Solve the n=0 component of potential
//  std::unique_ptr<LaplaceXY> laplacexy{nullptr}; // Laplacian solver in X-Y (n=0)
  
  #if 0//  BOUT_HAS_HYPRE
    std::unique_ptr< LaplaceXY2Hypre> laplacexy{nullptr}; // Laplacian solver in X-Y (n=0)
  #else
    std::unique_ptr<LaplaceXY> laplacexy{nullptr}; // Laplacian solver in X-Y (n=0)
  #endif



  Field2D phi2D;        // Axisymmetric phi
  
  bool relax_j_vac;
  BoutReal relax_j_tconst; // Time-constant for j relax
  Field3D Psitarget;       // The (moving) target to relax to

  bool smooth_j_x; // Smooth Jpar in the x direction

  int jpar_bndry_width; // Zero jpar in a boundary region

  bool sheath_boundaries; // Apply sheath boundaries in Y

  bool parallel_lr_diff; // Use left and right shifted stencils for parallel differences

  bool phi_constraint; // Solver for phi using a solver constraint

  bool include_rmp;     // Include RMP coil perturbation
  bool simple_rmp;      // Just use a simple form for the perturbation

  BoutReal rmp_factor;  // Multiply amplitude by this factor
  BoutReal rmp_ramp;    // Ramp-up time for RMP [s]. negative -> instant
  BoutReal rmp_freq; // Amplitude oscillation frequency [Hz] (negative -> no oscillation)
  BoutReal rmp_rotate; // Rotation rate [Hz]
  bool rmp_vac_mask;
  Field3D rmp_Psi0; // Parallel vector potential from Resonant Magnetic Perturbation (RMP)
                    // coils
  Field3D rmp_Psi;  // Value used in calculations
  Field3D rmp_dApdt; // Time variation

  BoutReal vac_lund, core_lund;     // Lundquist number S = (Tau_R / Tau_A). -ve -> infty
  BoutReal vac_resist, core_resist; // The resistivities (just 1 / S)
  Field3D eta;                      // Resistivity profile (1 / S)
  bool spitzer_resist;              // Use Spitzer formula for resistivity
  BoutReal Zeff;                    // Z effective for resistivity formula

  BoutReal hyperresist;  // Hyper-resistivity coefficient (in core only)
  BoutReal ehyperviscos; // electron Hyper-viscosity coefficient

  int damp_width;        // Width of inner damped region
  BoutReal damp_t_const; // Timescale of damping

  // Metric coefficients
  Field2D Rxy, Bpxy, Btxy, B0, hthe;
  Field2D I; // Shear factor


  const BoutReal MU0 = 4.0e-7 * PI;
  const BoutReal Mi = 2.0 * 1.6726e-27; // Ion mass
  const BoutReal Me = 9.1094e-31;       // Electron mass
  const BoutReal mi_me = Mi / Me;

  // Communication objects
  FieldGroup comms;

  /// Solver for inverting Laplacian
  std::unique_ptr<Laplacian> phiSolver{nullptr};
  std::unique_ptr<Laplacian> aparSolver{nullptr};

  const Field2D N0tanh(BoutReal n0_height, BoutReal n0_ave, BoutReal n0_width,
                       BoutReal n0_center, BoutReal n0_bottom_x) {
    Field2D result;
    result.allocate();

    BoutReal Grid_NX, Grid_NXlimit; // the grid number on x, and the
    BoutReal Jysep;
    mesh->get(Grid_NX, "nx");
    mesh->get(Jysep, "jyseps1_1");
    Grid_NXlimit = n0_bottom_x * Grid_NX;
    output.write("Jysep1_1 = {:d}   Grid number = {:e}\n", int(Jysep), Grid_NX);

    if (Jysep > 0.) { // for single null geometry
      
      printf("Jysep: %5f", Jysep);

      BoutReal Jxsep, Jysep2;
      mesh->get(Jxsep, "ixseps1");
      mesh->get(Jysep2, "jyseps2_2");

      for (auto i : result) {
        BoutReal mgx = mesh->GlobalX(i.x());
        BoutReal xgrid_num = (Jxsep + 1.) / Grid_NX;

        int globaly = mesh->getGlobalYIndex(i.y());

        if (mgx > xgrid_num || (globaly <= int(Jysep) - 2) || (globaly > int(Jysep2) + 2)) {
          mgx = xgrid_num;
        }
        BoutReal rlx = mgx - n0_center;
        BoutReal temp = exp(rlx / n0_width);
        BoutReal dampr = ((temp - 1.0 / temp) / (temp + 1.0 / temp));
        result[i] = 0.5 * (1.0 - dampr) * n0_height + n0_ave;
      }
    } else { // circular geometry
      for (auto i : result) {
        BoutReal mgx = mesh->GlobalX(i.x());
        BoutReal xgrid_num = Grid_NXlimit / Grid_NX;
        if (mgx > xgrid_num) {
          mgx = xgrid_num;
        }
        BoutReal rlx = mgx - n0_center;
        BoutReal temp = exp(rlx / n0_width);
        BoutReal dampr = ((temp - 1.0 / temp) / (temp + 1.0 / temp));
        result[i] = 0.5 * (1.0 - dampr) * n0_height + n0_ave;
      }
    }

    mesh->communicate(result);

    return result;
  }

// make private and protected funcitons and variables in public
//
  int init(bool restarting) override {
    bool noshear;

    Coordinates* metric = mesh->getCoordinates();

    output.write("Solving high-beta flute reduced equations\n");
    output.write("\tFile    : {:s}\n", __FILE__);
    output.write("\tCompiled: {:s} at {:s}\n", __DATE__, __TIME__);

    //////////////////////////////////////////////////////////////
    // Load data from the grid

    // Load 2D profiles
    mesh->get(J0, "Jpar0");    // A / m^2
    mesh->get(P0, "pressure"); // Pascals

    // Load curvature term
    b0xcv.covariant = false;  // Read contravariant components
    mesh->get(b0xcv, "bxcv"); // mixed units x: T y: m^-2 z: m^-2

    // Load metrics
    if (mesh->get(Rxy, "Rxy")) { // m
      throw BoutException("Error: Cannot read Rxy from grid\n");
    }
    if (mesh->get(Bpxy, "Bpxy")) { // T
      throw BoutException("Error: Cannot read Bpxy from grid\n");
    }
    mesh->get(Btxy, "Btxy");          // T
    mesh->get(B0, "Bxy");             // T
    mesh->get(hthe, "hthe");          // m
    mesh->get(I, "sinty");            // m^-2 T^-1
    mesh->get(Psixy, "psixy");        // get Psi
    mesh->get(Psiaxis, "psi_axis");   // axis flux
    mesh->get(Psibndry, "psi_bndry"); // edge flux

    // Set locations of staggered variables
    // Note, use of staggered grids in elm-pb is untested and may not be completely
    // implemented. Parallel boundary conditions are especially likely to be wrong.
    if (mesh->StaggerGrids){
      loc = CELL_YLOW;
    } else {
      loc = CELL_CENTRE;
    }
    Jpar.setLocation(loc);
    Vpar.setLocation(loc);
    Psi.setLocation(loc);
    eta.setLocation(loc);
    Psi_loc.setBoundary("Psi_loc");

    //////////////////////////////////////////////////////////////
    auto& globalOptions = Options::root();
    auto& options = globalOptions["highbeta"];

    constn0 = options["constn0"].withDefault(true);
    // use the hyperbolic profile of n0. If both  n0_fake_prof and
    // T0_fake_prof are false, use the profiles from grid file
    n0_fake_prof = options["n0_fake_prof"].withDefault(false);
    // the total height of profile of N0, in percentage of Ni_x
    n0_height = options["n0_height"].withDefault(0.4);
    // the center or average of N0, in percentage of Ni_x
    n0_ave = options["n0_ave"].withDefault(0.01);
    // the width of the gradient of N0,in percentage of x
    n0_width = options["n0_width"].withDefault(0.1);
    // the grid number of the center of N0, in percentage of x
    n0_center = options["n0_center"].withDefault(0.633);
    // the start of flat region of N0 on SOL side, in percentage of x
    n0_bottom_x = options["n0_bottom_x"].withDefault(0.81);
    T0_fake_prof = options["T0_fake_prof"].withDefault(false);
    // the amplitude of constant temperature, in percentage
    Tconst = options["Tconst"].withDefault(-1.0);

    density = options["density"].doc("Number density [m^-3]").withDefault(1.0e19);

    evolve_jpar = options["evolve_jpar"]
                       .doc("If true, evolve J raher than Psi")
                       .withDefault(false);
    phi_constraint = options["phi_constraint"]
                         .doc("Use solver constraint for phi?")
                         .withDefault(false);

    // Effects to include/exclude
    include_curvature = options["include_curvature"].withDefault(true);
    include_jpar0 = options["include_jpar0"].withDefault(true);
    evolve_pressure = options["evolve_pressure"].withDefault(true);
    nogradparj = options["nogradparj"].withDefault(false);

    compress = options["compress"]
                   .doc("Include compressibility effects (evolve Vpar)?")
                   .withDefault(false);
    gyroviscous = options["gyroviscous"].withDefault(false);
    nonlinear = options["nonlinear"].doc("Include nonlinear terms?").withDefault(false);

    // option for ExB Poisson Bracket
    bm_exb_flag = options["bm_exb_flag"]
                      .doc("ExB Poisson bracket method. 0=standard;1=simple;2=arakawa")
                      .withDefault(0);
    switch (bm_exb_flag) {
    case 0: {
      bm_exb = BRACKET_STD;
      output << "\tBrackets for ExB: default differencing\n";
      break;
    }
    case 1: {
      bm_exb = BRACKET_SIMPLE;
      output << "\tBrackets for ExB: simplified operator\n";
      break;
    }
    case 2: {
      bm_exb = BRACKET_ARAKAWA;
      output << "\tBrackets for ExB: Arakawa scheme\n";
      break;
    }
    case 3: {
      bm_exb = BRACKET_CTU;
      output << "\tBrackets for ExB: Corner Transport Upwind method\n";
      break;
    }
    default:
      throw BoutException("Invalid choice of bracket method. Must be 0 - 3\n");
    }
    
    bm_mag_flag = options["bm_mag_flag"].doc("magnetic flutter Poisson Bracket").withDefault(0);
    switch (bm_mag_flag) {
    case 0: {
      bm_mag = BRACKET_STD;
      output << "\tBrackets: default differencing\n";
      break;
    }
    case 1: {
      bm_mag = BRACKET_SIMPLE;
      output << "\tBrackets: simplified operator\n";
      break;
    }
    case 2: {
      bm_mag = BRACKET_ARAKAWA;
      output << "\tBrackets: Arakawa scheme\n";
      break;
    }
    case 3: {
      bm_mag = BRACKET_CTU;
      output << "\tBrackets: Corner Transport Upwind method\n";
      break;
    }
    default:
      throw BoutException("Invalid choice of bracket method. Must be 0 - 3\n");
    }

    eHall = options["eHall"]
                .doc("electron Hall or electron parallel pressue gradient effects?")
                .withDefault(false);
    AA = options["AA"].doc("ion mass in units of proton mass").withDefault(1.0);
    
    diamag = options["diamag"].doc("Diamagnetic effects?").withDefault(false);
    diamag_grad_t = options["diamag_grad_t"]
                        .doc("Grad_par(Te) term in Psi equation")
                        .withDefault(diamag);
    diamag_phi0 = options["diamag_phi0"].doc("Include equilibrium phi0").withDefault(diamag);
    dia_fact = options["dia_fact"]
                   .doc("Scale diamagnetic effects by this factor")
                   .withDefault(1.0);

    // withflow or not
    withflow = options["withflow"].withDefault(false);
    // keep K-H term
    K_H_term = options["K_H_term"].withDefault(true);
    // velocity magnitude
    D_0 = options["D_0"].withDefault(0.0);
    // flowshear
    D_s = options["D_s"].withDefault(0.0);
    // flow location
    x0 = options["x0"].withDefault(0.0);
    // flow direction, -1 means negative electric field
    sign = options["sign"].withDefault(1.0);
    // a constant
    D_min = options["D_min"].withDefault(3000.0);

    experiment_Er = options["experiment_Er"].withDefault(false);

    noshear = options["noshear"].withDefault(false);

    relax_j_vac = options["relax_j_vac"].doc("Relax vacuum current to zero").withDefault(false);
    relax_j_tconst = options["relax_j_tconst"]
                         .doc("Time constant for relaxation of vacuum current. Alfven "
                              "(normalised) units")
                         .withDefault(0.1);

    // Toroidal filtering
    filter_z = options["filter_z"]
                   .doc("Filter a single toroidal mode number? The mode to keep is "
                        "filter_z_mode.")
                   .withDefault(false);
    filter_z_mode = options["filter_z_mode"]
                        .doc("Single toroidal mode number to keep")
                        .withDefault(1);
    low_pass_z = options["low_pass_z"].doc("Low-pass filter").withDefault(false);
    zonal_flow = options["zonal_flow"]
                     .doc("Keep zonal (n=0) component of potential?")
                     .withDefault(false);
    zonal_field = options["zonal_field"]
                      .doc("Keep zonal (n=0) component of magnetic potential?")
                      .withDefault(false);
    zonal_bkgd = options["zonal_bkgd"]
                     .doc("Evolve zonal (n=0) pressure profile?")
                     .withDefault(false);

    // n = 0 electrostatic potential solve
    split_n0 = options["split_n0"]
                   .doc("Solve zonal (n=0) component of potential using LaplaceXY?")
                   .withDefault(false);
    if (split_n0) {
      // Create an XY solver for n=0 component
      //laplacexy = bout::utils::make_unique<LaplaceXY>(mesh);
      // Set coefficients for Boussinesq solve
      //laplacexy->setCoefs(1.0, 0.0);
      //phi2D = 0.0; // Starting guess
      //phi2D.setBoundary("phi");
    
        // Create an XY solver for n=0 component
  #if 0 // BOUT_HAS_HYPRE
          laplacexy = bout::utils::make_unique< LaplaceXY2Hypre>(mesh);
  #else
          laplacexy = bout::utils::make_unique<LaplaceXY>(mesh);
  #endif
        // Set coefficients for Boussinesq solve
        laplacexy->setCoefs(1.0, 0.0);
        phi2D = 0.0; // Starting guess
        phi2D.setBoundary("phi");

     }
    
    // Radial smoothing
    smooth_j_x = options["smooth_j_x"].doc("Smooth Jpar in x").withDefault(false);

    // Jpar boundary region
    jpar_bndry_width = options["jpar_bndry_width"]
                           .doc("Number of cells near the boundary where jpar = 0")
                           .withDefault(-1);

    sheath_boundaries = options["sheath_boundaries"]
                            .doc("Apply sheath boundaries in Y?")
                            .withDefault(false);

    // Parallel differencing
    parallel_lr_diff = options["parallel_lr_diff"]
            .doc("Use left and right shifted stencils for parallel differences?")
            .withDefault(false);

    // RMP-related options
    include_rmp = options["include_rmp"].doc("Read RMP field rmp_A from grid?").withDefault(false);

    simple_rmp = options["simple_rmp"].doc("Include a simple RMP model?").withDefault(false);
    rmp_factor = options["rmp_factor"].withDefault(1.0);
    rmp_ramp = options["rmp_ramp"].withDefault(-1.0);
    rmp_freq = options["rmp_freq"].withDefault(-1.0);
    rmp_rotate = options["rmp_rotate"].withDefault(0.0);

    // Vacuum region control
    vacuum_pressure = options["vacuum_pressure"]
            .doc("Fraction of peak pressure, below which is considered vacuum.")
            .withDefault(0.02);
    vacuum_trans = options["vacuum_trans"]
            .doc("Vacuum boundary transition width, as fraction of peak pressure.")
            .withDefault(0.005);

    // Resistivity and hyper-resistivity options
    vac_lund = options["vac_lund"].doc("Lundquist number in vacuum region").withDefault(0.0);
    core_lund = options["core_lund"].doc("Lundquist number in core region").withDefault(0.0);
    hyperresist = options["hyperresist"].withDefault(-1.0);
    ehyperviscos = options["ehyperviscos"].withDefault(-1.0);
    spitzer_resist = options["spitzer_resist"].doc("Use Spitzer resistivity?").withDefault(false);
    Zeff = options["Zeff"].withDefault(2.0); // Z effective

    // Inner boundary damping
    damp_width = options["damp_width"]
                     .doc("Width of the radial damping regions, in grid cells")
                     .withDefault(0);
    damp_t_const = options["damp_t_const"]
            .doc("Time constant for damping in radial regions. Normalised time units.")
            .withDefault(0.1);

    // Viscosity and hyper-viscosity
    viscos_par = options["viscos_par"].doc("Parallel viscosity").withDefault(-1.0);
    viscos_perp = options["viscos_perp"].doc("Perpendicular viscosity").withDefault(-1.0);
    hyperviscos = options["hyperviscos"].doc("Radial hyperviscosity").withDefault(-1.0);
    
    diffusion_par = options["diffusion_par"].doc("Parallel pressure diffusion").withDefault(-1.0);
    diffusion_p4 = options["diffusion_p4"]
                       .doc("parallel hyper-viscous diffusion for pressure")
                       .withDefault(-1.0);
    diffusion_u4 = options["diffusion_u4"]
                       .doc("parallel hyper-viscous diffusion for vorticity")
                       .withDefault(-1.0);
    diffusion_a4 = options["diffusion_a4"]
                       .doc("parallel hyper-viscous diffusion for vector potential")
                       .withDefault(-1.0);

    // heating factor in pressure
    // heating power in pressure
    heating_P = options["heating_P"].withDefault(-1.0);
    // the percentage of radial grid points for heating profile radial
    // width in pressure
    hp_width = options["hp_width"].withDefault(0.1);
    // the percentage of radial grid points for heating profile radial
    // domain in pressure
    hp_length = options["hp_length"].withDefault(0.04);

    // sink factor in pressure
    // sink in pressure
    sink_P = options["sink_P"].withDefault(-1.0);
    // the percentage of radial grid points for sink profile radial
    // width in pressure
    sp_width = options["sp_width"].withDefault(0.05);
    // the percentage of radial grid points for sink profile radial
    // domain in pressure
    sp_length = options["sp_length"].withDefault(0.04);

    // left edge sink factor in vorticity
    // left edge sink in vorticity
    sink_Ul = options["sink_Ul"].withDefault(-1.0);
    // the percentage of left edge radial grid points for sink profile
    // radial width in vorticity
    su_widthl = options["su_widthl"].withDefault(0.06);
    // the percentage of left edge radial grid points for sink profile
    // radial domain in vorticity
    su_lengthl = options["su_lengthl"].withDefault(0.15);

    // right edge sink factor in vorticity
    // right edge sink in vorticity
    sink_Ur = options["sink_Ur"].withDefault(-1.0);
    // the percentage of right edge radial grid points for sink profile
    // radial width in vorticity
    su_widthr = options["su_widthr"].withDefault(0.06);
    // the percentage of right edge radial grid points for sink profile
    // radial domain in vorticity
    su_lengthr = options["su_lengthr"].withDefault(0.15);

    // Compressional terms
    phi_curv = options["phi_curv"].doc("ExB compression in P equation?").withDefault(true);
    g = options["gamma"].doc("Ratio of specific heats").withDefault(5.0 / 3.0);

    x = (Psixy - Psiaxis) / (Psibndry - Psiaxis);

    if (experiment_Er) { // get er from experiment
      mesh->get(Dphi0, "Epsi");
      diamag_phi0 = false;
      K_H_term = false;
    } else {
      Dphi0 = -D_min - 0.5 * D_0 * (1.0 - tanh(D_s * (x - x0)));
    }

    if (sign < 0) { // change flow direction
      Dphi0 *= -1;
    }

    V0 = -Rxy * Bpxy * Dphi0 / B0;

    if (simple_rmp) {
      include_rmp = true;
    }

    // toroidal and poloidal mode numbers
    const int rmp_n = options["rmp_n"].doc("Simple RMP toroidal mode number").withDefault(3);
    const int rmp_m = options["rmp_m"].doc("Simple RMP poloidal mode number").withDefault(9);
    const int rmp_polwid = options["rmp_polwid"].doc("Poloidal width (-ve -> full, fraction of 2pi)").withDefault(-1.0);
    const int rmp_polpeak = options["rmp_polpeak"].doc("Peak poloidal location (fraction of 2pi)").withDefault(0.5);
    rmp_vac_mask = options["rmp_vac_mask"].doc("Should a vacuum mask be applied?").withDefault(true);
    // Divide n by the size of the domain
    const int zperiod = globalOptions["zperiod"].withDefault(1);

    if (include_rmp) {
      // Including external field coils.
      if (simple_rmp) {
        // Use a fairly simple form for the perturbation
        Field2D pol_angle;
        if (mesh->get(pol_angle, "pol_angle")) {
          output_warn.write("     ***WARNING: need poloidal angle for simple RMP\n");
          include_rmp = false;
        } else {
          if ((rmp_n % zperiod) != 0) {
            output_warn.write(
                "     ***WARNING: rmp_n ({:d}) not a multiple of zperiod ({:d})\n", rmp_n,
                zperiod);
          }

          output.write("\tMagnetic perturbation: n = {:d}, m = {:d}, magnitude {:e} Tm\n",
                       rmp_n, rmp_m, rmp_factor);

          rmp_Psi0 = 0.0;
          if (mesh->lastX()) {
<<<<<<< HEAD
	   // Set the outer boundary - line: - 675 
            for (int jx = mesh->LocalNx - 4; jx < mesh->LocalNx; jx++)
              for (int jy = 0; jy < mesh->LocalNy; jy++)
=======
            // Set the outer boundary
            for (int jx = mesh->LocalNx - 4; jx < mesh->LocalNx; jx++) {
              for (int jy = 0; jy < mesh->LocalNy; jy++) {
>>>>>>> bbac1d08
                for (int jz = 0; jz < mesh->LocalNz; jz++) {

                  BoutReal angle = rmp_m * pol_angle(jx, jy)
                                   + rmp_n * ((BoutReal)jz) * mesh->getCoordinates()->dz;
                  rmp_Psi0(jx, jy, jz) =
                      (((BoutReal)(jx - 4)) / ((BoutReal)(mesh->LocalNx - 5)))
                      * rmp_factor * cos(angle);
                  if (rmp_polwid > 0.0) {
                    // Multiply by a Gaussian in poloidal angle
                    BoutReal gx =
                        ((pol_angle(jx, jy) / (2. * PI)) - rmp_polpeak) / rmp_polwid;
                    rmp_Psi0(jx, jy, jz) *= exp(-gx * gx);
                  }
                }
              }
            }
          }

          // Now have a simple model for Psi due to coils at the outer boundary
          // Need to calculate Psi inside the domain, enforcing j = 0

          Jpar = 0.0;
          auto psiLap = std::unique_ptr<Laplacian>{Laplacian::create(nullptr, loc)};
          psiLap->setInnerBoundaryFlags(INVERT_AC_GRAD); // Zero gradient inner BC
          psiLap->setOuterBoundaryFlags(INVERT_SET); // Set to rmp_Psi0 on outer boundary
          rmp_Psi0 = psiLap->solve(Jpar, rmp_Psi0);
          mesh->communicate(rmp_Psi0);
        }
      } else {
        // Load perturbation from grid file.
        include_rmp = !mesh->get(rmp_Psi0, "rmp_A"); // Only include if found
        if (!include_rmp) {
          output_warn.write("WARNING: Couldn't read 'rmp_A' from grid file\n");
        }
        // Multiply by factor
        rmp_Psi0 *= rmp_factor;
      }
    }

    if (!include_curvature) {
      b0xcv = 0.0;
    }

    if (!include_jpar0) {
      J0 = 0.0;
    }

    if (noshear) {
      if (include_curvature) {
        b0xcv.z += I * b0xcv.x;
      }
      I = 0.0;
    }

    //////////////////////////////////////////////////////////////
    // SHIFTED RADIAL COORDINATES

    if (mesh->IncIntShear) {
      // BOUT-06 style, using d/dx = d/dpsi + I * d/dz
      metric->IntShiftTorsion = I;

    } else {
      // Dimits style, using local coordinate system
      if (include_curvature) {
        b0xcv.z += I * b0xcv.x;
      }
      I = 0.0; // I disappears from metric
    }

    //////////////////////////////////////////////////////////////
    // NORMALISE QUANTITIES

    if (mesh->get(Bbar, "bmag")) { // Typical magnetic field
      Bbar = 1.0;
    }
    if (mesh->get(Lbar, "rmag")) { // Typical length scale
      Lbar = 1.0;
    }

    Va = sqrt(Bbar * Bbar / (MU0 * density * Mi));

    Tbar = Lbar / Va;

    dnorm = dia_fact * Mi / (2. * 1.602e-19 * Bbar * Tbar);

    delta_i = AA * 60.67 * 5.31e5 / sqrt(density / 1e6) / (Lbar * 100.0);

    output.write("Normalisations: Bbar = {:e} T   Lbar = {:e} m\n", Bbar, Lbar);
    output.write("                Va = {:e} m/s   Tbar = {:e} s\n", Va, Tbar);
    output.write("                dnorm = {:e}\n", dnorm);
    output.write("    Resistivity\n");

    if (gyroviscous) {
      omega_i = 9.58e7 * Zeff * Bbar;
      Upara2 = 0.5 / (Tbar * omega_i);
      output.write("Upara2 = {:e}     Omega_i = {:e}\n", Upara2, omega_i);
    }

    if (eHall) {
      output.write("                delta_i = {:e}   AA = {:e} \n", delta_i, AA);
    }

    if (vac_lund > 0.0) {
      output.write("        Vacuum  Tau_R = {:e} s   eta = {:e} Ohm m\n", vac_lund * Tbar,
                   MU0 * Lbar * Lbar / (vac_lund * Tbar));
      vac_resist = 1. / vac_lund;
    } else {
      output.write("        Vacuum  - Zero resistivity -\n");
      vac_resist = 0.0;
    }
    if (core_lund > 0.0) {
      output.write("        Core    Tau_R = {:e} s   eta = {:e} Ohm m\n", core_lund * Tbar,
                   MU0 * Lbar * Lbar / (core_lund * Tbar));
      core_resist = 1. / core_lund;
    } else {
      output.write("        Core    - Zero resistivity -\n");
      core_resist = 0.0;
    }

    if (hyperresist > 0.0) {
      output.write("    Hyper-resistivity coefficient: {:e}\n", hyperresist);
    }

    if (ehyperviscos > 0.0) {
      output.write("    electron Hyper-viscosity coefficient: {:e}\n", ehyperviscos);
    }

    if (hyperviscos > 0.0) {
      output.write("    Hyper-viscosity coefficient: {:e}\n", hyperviscos);
      SAVE_ONCE(hyper_mu_x);
    }

    if (diffusion_par > 0.0) {
      output.write("    diffusion_par: {:e}\n", diffusion_par);
      SAVE_ONCE(diffusion_par);
    }

    // xqx: parallel hyper-viscous diffusion for pressure
    if (diffusion_p4 > 0.0) {
      output.write("    diffusion_p4: {:e}\n", diffusion_p4);
      SAVE_ONCE(diffusion_p4);
    }

    // xqx: parallel hyper-viscous diffusion for vorticity
    if (diffusion_u4 > 0.0) {
      output.write("    diffusion_u4: {:e}\n", diffusion_u4);
      SAVE_ONCE(diffusion_u4)
    }

    // xqx: parallel hyper-viscous diffusion for vector potential
    if (diffusion_a4 > 0.0) {
      output.write("    diffusion_a4: {:e}\n", diffusion_a4);
      SAVE_ONCE(diffusion_a4);
    }

    if (heating_P > 0.0) {
      output.write("    heating_P(watts): {:e}\n", heating_P);

      output.write("    hp_width(%%): {:e}\n", hp_width);

      output.write("    hp_length(%%): {:e}\n", hp_length);

      SAVE_ONCE(heating_P, hp_width, hp_length);
    }

    if (sink_P > 0.0) {
      output.write("    sink_P(rate): {:e}\n", sink_P);
      output.write("    sp_width(%%): {:e}\n", sp_width);
      output.write("    sp_length(%%): {:e}\n", sp_length);

      SAVE_ONCE(sink_P, sp_width, sp_length);
    }

    if (K_H_term) {
      output.write("    keep K-H term\n");
    } else {
      output.write("   drop K-H term\n");
    }

    Field2D Te;
    Te = P0 / (2.0 * density * 1.602e-19); // Temperature in eV

    J0 = -MU0 * Lbar * J0 / B0;
    P0 = 2.0 * MU0 * P0 / (Bbar * Bbar);
    V0 = V0 / Va;
    Dphi0 *= Tbar;

    b0xcv.x /= Bbar;
    b0xcv.y *= Lbar * Lbar;
    b0xcv.z *= Lbar * Lbar;

    Rxy /= Lbar;
    Bpxy /= Bbar;
    Btxy /= Bbar;
    B0 /= Bbar;
    hthe /= Lbar;
    metric->dx /= Lbar * Lbar * Bbar;
    I *= Lbar * Lbar * Bbar;

    if (constn0) {
      T0_fake_prof = false;
      n0_fake_prof = false;
    } else {
      Nbar = 1.0;
      Tibar = 1000.0;
      Tebar = 1000.0;

      if ((!T0_fake_prof) && n0_fake_prof) {
        N0 = N0tanh(n0_height * Nbar, n0_ave * Nbar, n0_width, n0_center, n0_bottom_x);

        Ti0 = P0 / N0 / 2.0;
        Te0 = Ti0;
      } else if (T0_fake_prof) {
        Ti0 = Tconst;
        Te0 = Ti0;
        N0 = P0 / (Ti0 + Te0);
      } else {
        if (mesh->get(N0, "Niexp")) { // N_i0
          throw BoutException("Error: Cannot read Ni0 from grid\n");
        }

        if (mesh->get(Ti0, "Tiexp")) { // T_i0
          throw BoutException("Error: Cannot read Ti0 from grid\n");
        }

        if (mesh->get(Te0, "Teexp")) { // T_e0
          throw BoutException("Error: Cannot read Te0 from grid\n");
        }
        N0 /= Nbar;
        Ti0 /= Tibar;
        Te0 /= Tebar;
      }
    }

    if (gyroviscous) {
      Dperp2Phi0.setLocation(CELL_CENTRE);
      Dperp2Phi0.setBoundary("phi");
      Dperp2Phi.setLocation(CELL_CENTRE);
      Dperp2Phi.setBoundary("phi");
      GradPhi02.setLocation(CELL_CENTRE);
      GradPhi02.setBoundary("phi");
      GradcPhi.setLocation(CELL_CENTRE);
      GradcPhi.setBoundary("phi");
      Dperp2Pi0.setLocation(CELL_CENTRE);
      Dperp2Pi0.setBoundary("P");
      Dperp2Pi.setLocation(CELL_CENTRE);
      Dperp2Pi.setBoundary("P");
      bracketPhi0P.setLocation(CELL_CENTRE);
      bracketPhi0P.setBoundary("P");
      bracketPhiP0.setLocation(CELL_CENTRE);
      bracketPhiP0.setBoundary("P");
      if (nonlinear) {
        GradPhi2.setLocation(CELL_CENTRE);
        GradPhi2.setBoundary("phi");
        bracketPhiP.setLocation(CELL_CENTRE);
        bracketPhiP.setBoundary("P");
      }
    }

    BoutReal pnorm = max(P0, true); // Maximum over all processors

    vacuum_pressure *= pnorm; // Get pressure from fraction
    vacuum_trans *= pnorm;

    // Transitions from 0 in core to 1 in vacuum
    vac_mask = (1.0 - tanh((P0 - vacuum_pressure) / vacuum_trans)) / 2.0;

    if (spitzer_resist) {
      // Use Spitzer resistivity
      output.write("\tTemperature: {:e} -> {:e} [eV]\n", min(Te), max(Te));
      eta = 0.51 * 1.03e-4 * Zeff * 20.
            * pow(Te, -1.5); // eta in Ohm-m. NOTE: ln(Lambda) = 20
      output.write("\tSpitzer resistivity: {:e} -> {:e} [Ohm m]\n", min(eta), max(eta));
      eta /= MU0 * Va * Lbar;
      output.write("\t -> Lundquist {:e} -> {:e}\n", 1.0 / max(eta), 1.0 / min(eta));
    } else {
      // transition from 0 for large P0 to resistivity for small P0
      eta = core_resist + (vac_resist - core_resist) * vac_mask;
    }

    eta = interp_to(eta, loc);

    SAVE_ONCE(eta);

    if (include_rmp) {
      // Normalise RMP quantities

      rmp_Psi0 /= Bbar * Lbar;

      rmp_ramp /= Tbar;
      rmp_freq *= Tbar;
      rmp_rotate *= Tbar;

      rmp_Psi = rmp_Psi0;
      rmp_dApdt = 0.0;

      bool apar_changing = false;

      output.write("Including magnetic perturbation\n");
      if (rmp_ramp > 0.0) {
        output.write("\tRamping up over period t = {:e} ({:e} ms)\n", rmp_ramp,
                     rmp_ramp * Tbar * 1000.);
        apar_changing = true;
      }
      if (rmp_freq > 0.0) {
        output.write("\tOscillating with frequency f = {:e} ({:e} kHz)\n", rmp_freq,
                     rmp_freq / Tbar / 1000.);
        apar_changing = true;
      }
      if (rmp_rotate != 0.0) {
        output.write("\tRotating with a frequency f = {:e} ({:e} kHz)\n", rmp_rotate,
                     rmp_rotate / Tbar / 1000.);
        apar_changing = true;
      }

      if (apar_changing) {
        SAVE_REPEAT(rmp_Psi, rmp_dApdt);
      } else {
        SAVE_ONCE(rmp_Psi);
      }
    } else {
      rmp_Psi = 0.0;
    }

    /**************** CALCULATE METRICS ******************/

    metric->g11 = SQ(Rxy * Bpxy);
    metric->g22 = 1.0 / SQ(hthe);
    metric->g33 = SQ(I) * metric->g11 + SQ(B0) / metric->g11;
    metric->g12 = 0.0;
    metric->g13 = -I * metric->g11;
    metric->g23 = -Btxy / (hthe * Bpxy * Rxy);

    metric->J = hthe / Bpxy;
    metric->Bxy = B0;

    metric->g_11 = 1.0 / metric->g11 + SQ(I * Rxy);
    metric->g_22 = SQ(B0 * hthe / Bpxy);
    metric->g_33 = Rxy * Rxy;
    metric->g_12 = Btxy * hthe * I * Rxy / Bpxy;
    metric->g_13 = I * Rxy * Rxy;
    metric->g_23 = Btxy * hthe * Rxy / Bpxy;

    metric->geometry(); // Calculate quantities from metric tensor


    // Set B field vector

    B0vec.covariant = false;
    B0vec.x = 0.;
    B0vec.y = Bpxy / hthe;
    B0vec.z = 0.;

    V0net.covariant = false; // presentation for net flow
    V0net.x = 0.;
    V0net.y = Rxy * Btxy * Bpxy / (hthe * B0 * B0) * Dphi0;
    V0net.z = -Dphi0;

    U0 = B0vec * Curl(V0net) / B0; // get 0th vorticity for Kelvin-Holmholtz term

    /**************** SET EVOLVING VARIABLES *************/

    // Tell BOUT which variables to evolve
    SOLVE_FOR(U, P);

    if (evolve_jpar) {
      output.write("Solving for jpar: Inverting to get Psi\n");
      SOLVE_FOR(Jpar);
      SAVE_REPEAT(Psi);
    } else {
      output.write("Solving for Psi, Differentiating to get jpar\n");
      SOLVE_FOR(Psi);
      SAVE_REPEAT(Jpar);
    }

    if (compress) {
      output.write("Including compression (Vpar) effects\n");

      SOLVE_FOR(Vpar);
      comms.add(Vpar);

      beta = B0 * B0 / (0.5 + (B0 * B0 / (g * P0)));
      gradparB = Grad_par(B0) / B0;

      output.write("Beta in range {:e} -> {:e}\n", min(beta), max(beta));
    } else {
      Vpar = 0.0;
    }

    if (phi_constraint) {
      // Implicit Phi solve using IDA

      if (!solver->constraints()) {
        throw BoutException("Cannot constrain. Run again with phi_constraint=false.\n");
      }

      solver->constraint(phi, C_phi, "phi");
      
      // Set preconditioner
      setPrecon(&ELMpb::precon_phi);

    } else {
      // Phi solved in RHS (explicitly)
      SAVE_REPEAT(phi);

      // Set preconditioner
      setPrecon(&ELMpb::precon);

      // Set Jacobian
      setJacobian( (jacobianfunc) &ELMpb::jacobian );
    }

    // Diamagnetic phi0
    if (diamag_phi0) {
      if (constn0) {
        phi0 = -0.5 * dnorm * P0 / B0;
      } else {
        // Stationary equilibrium plasma. ExB velocity balances diamagnetic drift
        phi0 = -0.5 * dnorm * P0 / B0 / N0;
      }
      SAVE_ONCE(phi0);
    }

    // Add some equilibrium quantities and normalisations
    // everything needed to recover physical units
    SAVE_ONCE(J0, P0);
    SAVE_ONCE(density, Lbar, Bbar, Tbar);
    SAVE_ONCE(Va, B0);
    SAVE_ONCE(Dphi0, U0);
    SAVE_ONCE(V0);
    if (!constn0) {
      SAVE_ONCE(Ti0, Te0, N0);
    }

    // Create a solver for the Laplacian
    phiSolver = Laplacian::create(&globalOptions["phiSolver"]);

    aparSolver = Laplacian::create(&globalOptions["aparSolver"], loc);

    /////////////// CHECK VACUUM ///////////////////////
    // In vacuum region, initial vorticity should equal zero

    if (!restarting) {
      // Only if not restarting: Check initial perturbation

      // Set U to zero where P0 < vacuum_pressure
      U = where(P0 - vacuum_pressure, U, 0.0);

      if (constn0) {
        ubyn = U;
        // Phi should be consistent with U
        phi = phiSolver->solve(ubyn);
      } else {
        ubyn = U / N0;
        phiSolver->setCoefC(N0);
        phi = phiSolver->solve(ubyn);
      }

      // if(diamag) {
      // phi -= 0.5*dnorm * P / B0;
      //}
    }

    /************** SETUP COMMUNICATIONS **************/

    comms.add(U, P);

    phi.setBoundary("phi"); // Set boundary conditions
    tmpU2.setBoundary("U");
    tmpP2.setBoundary("P");
    tmpA2.setBoundary("J");

    if (evolve_jpar) {
      comms.add(Jpar);
    } else {
      comms.add(Psi);
      // otherwise Need to communicate Jpar separately
      Jpar.setBoundary("J");
    }
    Jpar2.setBoundary("J");

    return 0;
  }

  // Parallel gradient along perturbed field-line
  const Field3D Grad_parP(const Field3D& f, CELL_LOC loc = CELL_DEFAULT) {
    
    if (loc == CELL_DEFAULT) {
      loc = f.getLocation();
    }

    Field3D result = Grad_par(f, loc);

      //printf("Grad_parP run");
    
   if (nonlinear) {
      result -= bracket(interp_to(Psi, loc), f, bm_mag) * B0;

      if (include_rmp) {
        result -= bracket(interp_to(rmp_Psi, loc), f, bm_mag) * B0;
      }
    }

    return result;
  }

  bool first_run = true; // For printing out some diagnostics first time around

 

// rhs_s
 int rhs(BoutReal t) override {

  //auto start = std::chrono::steady_clock::now();   
  //auto end = std::chrono::steady_clock::now();
  // auto time_taken = std::chrono::duration_cast<std::chrono::nanoseconds>(end-start);
  // std::cout << "The FieldAccessor preparing  since start is "<< time_taken.count()<<" nano seconds.\n";




// Perform communications
    mesh->communicate(comms);

    Coordinates* metric = mesh->getCoordinates();

    ////////////////////////////////////////////
    // Transitions from 0 in core to 1 in vacuum
    if (nonlinear) {
      vac_mask = (1.0 - tanh(((P0 + P) - vacuum_pressure) / vacuum_trans)) / 2.0;

      // Update resistivity
      if (spitzer_resist) {
        // Use Spitzer formula
        Field3D Te;
        Te = (P0 + P) * Bbar * Bbar / (4. * MU0) / (density * 1.602e-19); // eV

        // eta in Ohm-m. ln(Lambda) = 20
        eta = interp_to(
                          0.51 * 1.03e-4 * Zeff * 20. * pow(Te, -1.5),
                          loc
                       );

        // Normalised eta
      eta /= MU0 * Va * Lbar;
      } else {
        // Use specified core and vacuum Lundquist numbers
        eta = core_resist + (vac_resist - core_resist) * vac_mask;
      }
      eta = interp_to(eta, loc);
    }

    ////////////////////////////////////////////
    // Resonant Magnetic Perturbation code

    if (include_rmp) {

      if ((rmp_ramp > 0.0) || (rmp_freq > 0.0) || (rmp_rotate != 0.0)) {
        // Need to update the RMP terms

        if ((rmp_ramp > 0.0) && (t < rmp_ramp)) {
          // Still in ramp phase

          rmp_Psi = (t / rmp_ramp) * rmp_Psi0; // Linear ramp

          rmp_dApdt = rmp_Psi0 / rmp_ramp;
        } else {
          rmp_Psi = rmp_Psi0;
          rmp_dApdt = 0.0;
        }

        if (rmp_freq > 0.0) {
          // Oscillating the amplitude

          rmp_dApdt = rmp_dApdt * sin(2. * PI * rmp_freq * t)
                      + rmp_Psi * (2. * PI * rmp_freq) * cos(2. * PI * rmp_freq * t);

          rmp_Psi *= sin(2. * PI * rmp_freq * t);
        }

        if (rmp_rotate != 0.0) {
          // Rotate toroidally at given frequency

          shiftZ(rmp_Psi, 2 * PI * rmp_rotate * t);
          shiftZ(rmp_dApdt, 2 * PI * rmp_rotate * t);

          // Add toroidal rotation term. CHECK SIGN

          rmp_dApdt += DDZ(rmp_Psi) * 2 * PI * rmp_rotate;
        }

        // Set to zero in the core
        if (rmp_vac_mask) {
          rmp_Psi *= vac_mask;
        }
      } else {
        // Set to zero in the core region
        if (rmp_vac_mask) {
          // Only in vacuum -> skin current -> diffuses inwards
          rmp_Psi = rmp_Psi0 * vac_mask;
        }
      }

      mesh->communicate(rmp_Psi);
    }

    ////////////////////////////////////////////
    // Inversion

    if (evolve_jpar) {
      // Invert laplacian for Psi
      Psi = aparSolver->solve(Jpar);
      mesh->communicate(Psi);
    }

    if (phi_constraint) {
      // Phi being solved as a constraint

      Field3D Ctmp = phi;
      Ctmp.setBoundary("phi"); // Look up boundary conditions for phi
      Ctmp.applyBoundary();
      Ctmp -= phi; // Now contains error in the boundary

      C_phi = Delp2(phi) - U; // Error in the bulk
      C_phi.setBoundaryTo(Ctmp);

    } else {

      if (constn0) {
        if (split_n0) {
          ////////////////////////////////////////////
          // Boussinesq, split
          // Split into axisymmetric and non-axisymmetric components
          Field2D Vort2D = DC(U); // n=0 component

          // Applies boundary condition for "phi".
          phi2D.applyBoundary(t);

          // Solve axisymmetric (n=0) part
          phi2D = laplacexy->solve(Vort2D, phi2D);

          // Solve non-axisymmetric part
          phi = phiSolver->solve(U - Vort2D);
          
          phi += phi2D; // Add axisymmetric part
        } else {
          phi = phiSolver->solve(U);
        }
        
        if (diamag) {
          phi -= 0.5 * dnorm * P / B0;
        }
      } else {
        ubyn = U / N0;
        if (diamag) {
          ubyn -= 0.5 * dnorm / (N0 * B0) * Delp2(P);
          mesh->communicate(ubyn);
        }
        // Invert laplacian for phi
        phiSolver->setCoefC(N0);
        phi = phiSolver->solve(ubyn);
      }
      // Apply a boundary condition on phi for target plates
      phi.applyBoundary();
      mesh->communicate(phi);
    }

    //auto start = std::chrono::steady_clock::now();   
    
    if (!evolve_jpar) {
      // Get J from Psi
      Jpar = Delp2(Psi);
      if (include_rmp) {
        Jpar += Delp2(rmp_Psi);
      }

      Jpar.applyBoundary();
      mesh->communicate(Jpar);

      if (jpar_bndry_width > 0) {
        // Zero j in boundary regions. Prevents vorticity drive
        // at the boundary

        for (int i = 0; i < jpar_bndry_width; i++) {
          for (int j = 0; j < mesh->LocalNy; j++) {
            for (int k = 0; k < mesh->LocalNz; k++) {
              if (mesh->firstX()) {
                Jpar(i, j, k) = 0.0;
              }
              if (mesh->lastX()) {
                Jpar(mesh->LocalNx - 1 - i, j, k) = 0.0;
              }
            }
          }
        }
      }

      // Smooth j in x
      if (smooth_j_x) {
        Jpar = smooth_x(Jpar);
        Jpar.applyBoundary();

        // Recommunicate now smoothed
        mesh->communicate(Jpar);
      }

      // Get Delp2(J) from J
      Jpar2 = Delp2(Jpar);

      Jpar2.applyBoundary();
      mesh->communicate(Jpar2);

      if (jpar_bndry_width > 0) {
        // Zero jpar2 in boundary regions. Prevents vorticity drive
        // at the boundary

        for (int i = 0; i < jpar_bndry_width; i++) {
          for (int j = 0; j < mesh->LocalNy; j++) {
            for (int k = 0; k < mesh->LocalNz; k++) {
              if (mesh->firstX()) {
                Jpar2(i, j, k) = 0.0;
              }
              if (mesh->lastX()) {
                Jpar2(mesh->LocalNx - 1 - i, j, k) = 0.0;
              }
            }
          }
        }
      }
    }

    ////////////////////////////////////////////////////
    // Sheath boundary conditions
    // Normalised and linearised, since here we have only pressure
    // rather than density and temperature. Applying a boundary
    // to Jpar so that Jpar = sqrt(mi/me)/(2*pi) * phi
    //

    if (sheath_boundaries) {

      // At y = ystart (lower boundary)

      for (RangeIterator r = mesh->iterateBndryLowerY(); !r.isDone(); r++) {
        for (int jz = 0; jz < mesh->LocalNz; jz++) {

          // Zero-gradient potential
          BoutReal phisheath = phi(r.ind, mesh->ystart, jz);

          BoutReal jsheath = -(sqrt(mi_me) / (2. * sqrt(PI))) * phisheath;

          // Apply boundary condition half-way between cells
          for (int jy = mesh->ystart - 1; jy >= 0; jy--) {
            // Neumann conditions
            P(r.ind, jy, jz) = P(r.ind, mesh->ystart, jz);
            phi(r.ind, jy, jz) = phisheath;
            // Dirichlet condition on Jpar
            Jpar(r.ind, jy, jz) = 2. * jsheath - Jpar(r.ind, mesh->ystart, jz);
          }
        }
      }

      // At y = yend (upper boundary)

      for (RangeIterator r = mesh->iterateBndryUpperY(); !r.isDone(); r++) {
        for (int jz = 0; jz < mesh->LocalNz; jz++) {

          // Zero-gradient potential
          BoutReal phisheath = phi(r.ind, mesh->yend, jz);

          BoutReal jsheath = (sqrt(mi_me) / (2. * sqrt(PI))) * phisheath;

          // Apply boundary condition half-way between cells
          for (int jy = mesh->yend + 1; jy < mesh->LocalNy; jy++) {
            // Neumann conditions
            P(r.ind, jy, jz) = P(r.ind, mesh->yend, jz);
            phi(r.ind, jy, jz) = phisheath;
            // Dirichlet condition on Jpar
            // WARNING: this is not correct if staggered grids are used
            ASSERT3(not mesh->StaggerGrids);
            Jpar(r.ind, jy, jz) = 2. * jsheath - Jpar(r.ind, mesh->yend, jz);
          }
        }
      }
    }

  auto start = std::chrono::steady_clock::now();   
    ////////////////////////////////////////////////////
    // Parallel electric field

    if (evolve_jpar) { // - default is false
      
	printf("evolve_jpar...\n");
      // Jpar
      Field3D B0U = B0 * U;
      mesh->communicate(B0U);
#if defined(GPU) 
//-GPU code start -------------------------------------------
      //Create accessors which enable fast access
       auto B0U_acc = FieldAccessor<>(B0U);
       auto Jpar_acc = FieldAccessor<>(Jpar);
       auto eta_acc = FieldAccessor<>(eta);
       auto B0_2D_acc =Field2DAccessor<>(B0);
       auto indices = B0U.getRegion("RGN_NOBNDRY").getIndices();
       Ind3D *ob_i = &(indices)[0];       

	RAJA::forall<EXEC_POL>(RAJA::RangeSegment(0, indices.size()), [=] RAJA_DEVICE (int id) {
	 int i = ob_i[id].ind;
	 BoutReal t1 = Grad_parP_g(B0U_acc, i);
	 BoutReal t2 =  Delp2_g (Jpar_acc, i);
         BoutReal f1 = FIELD2D_DATA(B0_2D_acc)[i];
         BoutReal f2 = FIELD_DATA(eta_acc)[i];
	 BoutReal re = -t1/f1  + f2 * t2; 
	 DDT(Jpar_acc)[i] =re ; 
	});
 
      //ddt(Jpar) = -Grad_parP(B0U, loc) / B0 + eta * Delp2(Jpar);
//-GPU code end  --------------------------------------------
#else
      ddt(Jpar) = -Grad_parP(B0U, loc) / B0 + eta * Delp2(Jpar);
#endif
      if (relax_j_vac) {
        // Make ddt(Jpar) relax to zero.

        ddt(Jpar) -= vac_mask * Jpar / relax_j_tconst;
      }
    } else {
      // Vector potential
      
//printf("...............ddt(Psi) start...\n");
      //printf("...relax_j_vac is False.....\n");
		

#ifdef BOUT_HAS_RAJA // defined(GPU)
      // increase 1 s
      //auto start = std::chrono::steady_clock::now();   

	auto Psi_acc = FieldAccessor<>(Psi);
      	auto phi_acc = FieldAccessor<>(phi);
	auto Jpar_acc = FieldAccessor<>(Jpar);
       	auto eta_acc = FieldAccessor<>(eta);
	auto hthe_acc = Field2DAccessor<>(hthe);
 
	auto g_22_acc = Field2DAccessor<>(metric->g_22);

	auto indices = Psi.getRegion("RGN_NOBNDRY").getIndices();
	Ind3D *ob_i = &(indices)[0];
	
	RAJA::forall<EXEC_POL>(RAJA::RangeSegment(0, indices.size()), [=] RAJA_DEVICE (int id) {
 
	int i = ob_i[id].ind;
	//BoutReal p1 =  Grad_parP_g(phi_acc,g_22_acc, i);
	//BoutReal p2 =   eta_acc[ob_i[id]] * Jpar_acc[ob_i[id]];
	//DDT(Psi_acc)[i] = -p1 + p2  ;

	DDT(Psi_acc)[i] = -Grad_parP_g(phi_acc,g_22_acc, i) + eta_acc[ob_i[id]] * Jpar_acc[ob_i[id]];
	 });
	


#else
      ddt(Psi) = -Grad_parP(phi, loc) + eta * Jpar;
#endif
     
	 //end = std::chrono::steady_clock::now();
        //time_taken = std::chrono::duration_cast<std::chrono::nanoseconds>(end-start);
       // std::cout << "The Grad_parP() since start is "<< time_taken.count()<<" nano seconds.\n";

      if (eHall) {  //-false
        // electron parallel pressure
      printf("...eHall...\n");
        ddt(Psi) += 0.25 * delta_i
                    * (Grad_parP(P, loc)
                       + bracket(interp_to(P0, loc), Psi, bm_mag));
      }

<<<<<<< HEAD
      if (diamag_phi0)  //- true
      { // printf("...diamagi_phi0 is True...\n");

    //  start = std::chrono::steady_clock::now();   

#ifdef BOUT_HAS_RAJA  //defined(GPU)#if defined(GPU)
// does work, speedup 
      
        auto phi0_2D_acc =Field2DAccessor<>(phi0);
	auto dx_acc = Field2DAccessor<>(metric->dx);

	auto dy_acc = Field2DAccessor<>(metric->dy);

	RAJA::forall<EXEC_POL>(RAJA::RangeSegment(0, indices.size()), [=] RAJA_DEVICE (int id) {
 
		int i = ob_i[id].ind;
		BoutReal p1 =  bracket_g(phi0_2D_acc,Psi_acc,i);
		DDT(Psi_acc)[i] -= p1;

 	 });

#else
        ddt(Psi) -= bracket(interp_to(phi0, loc), Psi, bm_exb); // Equilibrium flow
#endif

}
//	 end = std::chrono::steady_clock::now();
       //auto time_taken = std::chrono::duration_cast<std::chrono::milliseconds>(end-start);
  //      time_taken = std::chrono::duration_cast<std::chrono::nanoseconds>(end-start);
      // std::cout << "The bracket() since start is "<< time_taken.count()<<" nano seconds.\n";


      if (withflow) // net flow - false
=======
      if (diamag_phi0) {
        ddt(Psi) -= bracket(interp_to(phi0, loc), Psi, bm_exb); // Equilibrium flow
      }

      if (withflow) { // net flow
>>>>>>> bbac1d08
        ddt(Psi) -= V_dot_Grad(V0net, Psi);
      }

      if (diamag_grad_t) { // -none set
        // grad_par(T_e) correction

        ddt(Psi) += 1.71 * dnorm * 0.5 * Grad_parP(P, loc) / B0;
      }

      // Hyper-resistivity  // running most of time
      if (hyperresist > 0.0) {
    //   printf("...hyperresists is True...\n");

	
      //start = std::chrono::steady_clock::now();   
#ifdef BOUT_HAS_RAJA  //defined(GPU)
// no problem for this function,increase 1 s;
	
	RAJA::forall<EXEC_POL>(RAJA::RangeSegment(0, indices.size()), [=] RAJA_DEVICE (int id) {
 
		int i = ob_i[id].ind;
		BoutReal p1 =   FIELD_DATA(eta_acc)[i] * hyperresist;
		BoutReal p2 =   Delp2_g(Jpar_acc,i);
		DDT(Psi_acc)[i] -= p1*p2;

 	 });

#else
	ddt(Psi) -= eta * hyperresist * Delp2(Jpar);
#endif
//	 end = std::chrono::steady_clock::now();
       //auto time_taken = std::chrono::duration_cast<std::chrono::milliseconds>(end-start);
  //      time_taken = std::chrono::duration_cast<std::chrono::nanoseconds>(end-start);
  //     std::cout << "The Delp2() since start is "<< time_taken.count()<<" nano seconds.\n";

      }

      // electron Hyper-viscosity coefficient
      if (ehyperviscos > 0.0) {
       printf("...ehyperviscos...\n"); 
        ddt(Psi) -= eta * ehyperviscos * Delp2(Jpar2);
      }

      // xqx: parallel hyper-viscous diffusion for vector potential
      if (diffusion_a4 > 0.0) {
       printf("...diffusion_a4...\n"); 
        tmpA2 = D2DY2(Psi);
        mesh->communicate(tmpA2);
        tmpA2.applyBoundary();
        ddt(Psi) -= diffusion_a4 * D2DY2(tmpA2);
      }

      // Vacuum solution
      if (relax_j_vac) {
       printf("...relax_j_vac...\n"); 
        // Calculate the J and Psi profile we're aiming for
        Field3D Jtarget = Jpar * (1.0 - vac_mask); // Zero in vacuum

        // Invert laplacian for Psi
        Psitarget = aparSolver->solve(Jtarget);

        // Add a relaxation term in the vacuum
        ddt(Psi) =
            ddt(Psi) * (1. - vac_mask) - (Psi - Psitarget) * vac_mask / relax_j_tconst;
      }
    }
//printf("...............ddt(Psi) end...\n\n");
    ////////////////////////////////////////////////////
    // Vorticity equation
//printf("...............ddt(U) start...\n");
    
      //auto start = std::chrono::steady_clock::now();   

        auto Psi_acc = FieldAccessor<>(Psi);
	auto B0_acc = Field2DAccessor<>(B0);
        auto J0_acc =  Field2DAccessor<>(J0);	
      	auto U_acc = FieldAccessor<>(U);
	auto indices = U.getRegion("RGN_NOBNDRY").getIndices();
	Ind3D *ob_i = &(indices)[0];
#ifdef BOUT_HAS_RAJA  // defined(GPU) 	
// Good and speedup
//
	RAJA::forall<EXEC_POL>(RAJA::RangeSegment(0, indices.size()), [=] RAJA_DEVICE (int id) {
 
		int i = ob_i[id].ind;
		BoutReal p1 = SQ_g(U_acc,B0_acc,i);
		BoutReal p2 = b0xGrad_dot_Grad_g(Psi_acc,J0_acc,i);
		DDT(U_acc)[i] = p1*p2;

 	 });

#else
    Psi_loc = interp_to(Psi, CELL_CENTRE,"RGN_ALL");
    Psi_loc.applyBoundary();
    // Grad j term
    ddt(U) = SQ(B0) * b0xGrad_dot_Grad(Psi_loc, J0, CELL_CENTRE);
#endif

    if (include_rmp) {
      printf("...............include_rmp...\n");
      ddt(U) += SQ(B0) * b0xGrad_dot_Grad(rmp_Psi, J0, CELL_CENTRE);
    }
	// no need to covert to GPU
   	ddt(U) += b0xcv * Grad(P); // curvature term
		

if (!nogradparj) {
      //printf("...............!nogradparj...\n");
      // Parallel current term
#ifdef BOUT_HAS_RAJA 
//does work and speed up     
     auto Jpar_acc = FieldAccessor<>(Jpar);
     auto g_22_acc = Field2DAccessor<>(metric->g_22);
    
	 RAJA::forall<EXEC_POL>(RAJA::RangeSegment(0, indices.size()), [=] RAJA_DEVICE (int id) {

                 int i = ob_i[id].ind;
                 BoutReal p1 = SQ_g(U_acc,B0_acc,i);
                 BoutReal p2 = Grad_parP_g(Jpar_acc,g_22_acc,i);
                 DDT(U_acc)[i] -= p2 * p1;

          });

#else
     ddt(U) -= SQ(B0) * Grad_parP(Jpar, CELL_CENTRE); // b dot grad j
#endif   
	 }



    if (withflow && K_H_term) { // K_H_term
      ddt(U) -= b0xGrad_dot_Grad(phi, U0);
    }

<<<<<<< HEAD
   //  start = std::chrono::steady_clock::now();   
    
    if (diamag_phi0){
      //printf("..............diamag_phi0...\n");
#ifdef BOUT_HAS_RAJA   // defined(GPU)
 // works and  speedup 1 s 
 // 
    
auto phi0_acc = Field2DAccessor<>(phi0);
     RAJA::forall<EXEC_POL>(RAJA::RangeSegment(0, indices.size()), [=] RAJA_DEVICE (int id) {
                 int i = ob_i[id].ind;
                 BoutReal p1 = b0xGrad_dot_Grad_g(phi0_acc,U_acc,i);
                 DDT(U_acc)[i] -= p1;
          });
#else
  ddt(U) -= b0xGrad_dot_Grad(phi0, U); // Equilibrium flow
#endif
      }
 
  // end = std::chrono::steady_clock::now();
       //auto time_taken = std::chrono::duration_cast<std::chrono::milliseconds>(end-start);
     //  time_taken = std::chrono::duration_cast<std::chrono::nanoseconds>(end-start);
     //  std::cout << "The diamag_phi0 since start is "<< time_taken.count()<<" nano seconds.\n";

=======
    if (diamag_phi0) {
      ddt(U) -= b0xGrad_dot_Grad(phi0, U); // Equilibrium flow
    }

    if (withflow) { // net flow
      ddt(U) -= V_dot_Grad(V0net, U);
    }
>>>>>>> bbac1d08

    if (withflow) {// net flow
      printf("...............withflow...\n");
      ddt(U) -= V_dot_Grad(V0net, U);
    }
    if (nonlinear) {
      //printf("...............nonlinear...\n");

#ifdef BOUT_HAS_RAJA 
	auto B0_2D_acc =Field2DAccessor<>(B0);   
         RAJA::forall<EXEC_POL>(RAJA::RangeSegment(0, indices.size()), [=] RAJA_DEVICE (int id) {
         int i = ob_i[id].ind;
 	 BoutReal f1 = FIELD2D_3DINDEX_DATA(U_acc,B0_2D_acc,i);
         BoutReal p1 = bracket_g(Psi_acc,U_acc,i);
                 DDT(U_acc)[i] -= p1  * f1;

          });
	
#else
ddt(U) -= bracket(phi, U, bm_exb) * B0; // Advection
#endif

    }

    // Viscosity terms
<<<<<<< HEAD
    if (viscos_par > 0.0){
      printf("...............viscos_par...\n");
      ddt(U) += viscos_par * Grad2_par2(U); // Parallel viscosity
      }
=======
    if (viscos_par > 0.0) {
      ddt(U) += viscos_par * Grad2_par2(U); // Parallel viscosity
    }

>>>>>>> bbac1d08
    // xqx: parallel hyper-viscous diffusion for vorticity
    if (diffusion_u4 > 0.0) {
    //  printf("...............diffusion_u4...\n");

    // start = std::chrono::steady_clock::now();   
#if defined(GPU) //BOUT_HAS_RAJA
// works but no speed up
    
      tmpU2 = D2DY2(U);
      mesh->communicate(tmpU2);
      tmpU2.applyBoundary();
      // tmpU2.applyBoundary("neumann");
 
	auto tmpU2_acc =  FieldAccessor<>(tmpU2); 
	RAJA::forall<EXEC_POL>(RAJA::RangeSegment(0, indices.size()), [=] RAJA_DEVICE (int id) {
                 int i = ob_i[id].ind;
		 BoutReal p1 = D2DY2_g(tmpU2_acc,i);
                 DDT(U_acc)[i] -=  diffusion_u4 * p1;
 });

#else
      tmpU2 = D2DY2(U);
      mesh->communicate(tmpU2);
      tmpU2.applyBoundary();
      //    tmpU2.applyBoundary("neumann");
      ddt(U) -= diffusion_u4 * D2DY2(tmpU2);
#endif
    }

<<<<<<< HEAD
   // end = std::chrono::steady_clock::now();
       //auto time_taken = std::chrono::duration_cast<std::chrono::milliseconds>(end-start);
     //  time_taken = std::chrono::duration_cast<std::chrono::nanoseconds>(end-start);
  //     std::cout << "The diffusion_u4 since start is "<< time_taken.count()<<" nano seconds.\n";

=======
    if (viscos_perp > 0.0) {
      ddt(U) += viscos_perp * Delp2(U); // Perpendicular viscosity
    }
>>>>>>> bbac1d08

    if (viscos_perp > 0.0){
      printf("...............viscos_perp...\n");
      ddt(U) += viscos_perp * Delp2(U); // Perpendicular viscosity
	}
    // Hyper-viscosity
    if (hyperviscos > 0.0) {
      // Calculate coefficient.
      printf("...............hyperviscos...\n");

      hyper_mu_x = hyperviscos * metric->g_11 * SQ(metric->dx)
                   * abs(metric->g11 * D2DX2(U)) / (abs(U) + 1e-3);
      hyper_mu_x.applyBoundary("dirichlet"); // Set to zero on all boundaries

      ddt(U) += hyper_mu_x * metric->g11 * D2DX2(U);

      if (first_run) { // Print out maximum values of viscosity used on this processor
        output.write("   Hyper-viscosity values:\n");
        output.write("      Max mu_x = {:e}, Max_DC mu_x = {:e}\n", max(hyper_mu_x),
                     max(DC(hyper_mu_x)));
      }
    }

    if (gyroviscous) {
      printf("...............gyroviscous...\n");

      Field3D Pi;
      Field2D Pi0;
      Pi = 0.5 * P;
      Pi0 = 0.5 * P0;

      Dperp2Phi0 = Field3D(Delp2(B0 * phi0));
      Dperp2Phi0.applyBoundary();
      mesh->communicate(Dperp2Phi0);

      Dperp2Phi = Delp2(B0 * phi);
      Dperp2Phi.applyBoundary();
      mesh->communicate(Dperp2Phi);

      Dperp2Pi0 = Field3D(Delp2(Pi0));
      Dperp2Pi0.applyBoundary();
      mesh->communicate(Dperp2Pi0);

      Dperp2Pi = Delp2(Pi);
      Dperp2Pi.applyBoundary();
      mesh->communicate(Dperp2Pi);

      bracketPhi0P = bracket(B0 * phi0, Pi, bm_exb);
      bracketPhi0P.applyBoundary();
      mesh->communicate(bracketPhi0P);

      bracketPhiP0 = bracket(B0 * phi, Pi0, bm_exb);
      bracketPhiP0.applyBoundary();
      mesh->communicate(bracketPhiP0);

      ddt(U) -= 0.5 * Upara2 * bracket(Pi, Dperp2Phi0, bm_exb) / B0;

      ddt(U) -= 0.5 * Upara2 * bracket(Pi0, Dperp2Phi, bm_exb) / B0;
      Field3D B0phi = B0 * phi;
      mesh->communicate(B0phi);
      Field3D B0phi0 = B0 * phi0;
      mesh->communicate(B0phi0);
      ddt(U) += 0.5 * Upara2 * bracket(B0phi, Dperp2Pi0, bm_exb) / B0;
      ddt(U) += 0.5 * Upara2 * bracket(B0phi0, Dperp2Pi, bm_exb) / B0;
      ddt(U) -= 0.5 * Upara2 * Delp2(bracketPhi0P) / B0;
      ddt(U) -= 0.5 * Upara2 * Delp2(bracketPhiP0) / B0;

      if (nonlinear) {
      printf("...............nonlinear...\n");
        Field3D B0phi = B0 * phi;
        mesh->communicate(B0phi);
        bracketPhiP = bracket(B0phi, Pi, bm_exb);
        bracketPhiP.applyBoundary();
        mesh->communicate(bracketPhiP);

        ddt(U) -= 0.5 * Upara2 * bracket(Pi, Dperp2Phi, bm_exb) / B0;
        ddt(U) += 0.5 * Upara2 * bracket(B0phi, Dperp2Pi, bm_exb) / B0;
        ddt(U) -= 0.5 * Upara2 * Delp2(bracketPhiP) / B0;
      }
    }

    // left edge sink terms
    if (sink_Ul > 0.0) {
      printf("...............sink_Ul...\n");
      ddt(U) -= sink_Ul * sink_tanhxl(P0, U, su_widthl, su_lengthl); // core sink
    }

    // right edge sink terms
    if (sink_Ur > 0.0) {
      printf("...............sink_Ur...\n");
      ddt(U) -= sink_Ur * sink_tanhxr(P0, U, su_widthr, su_lengthr); //  sol sink
    }

//printf("...............ddt(U) end...\n\n");
    ////////////////////////////////////////////////////
    // Pressure equation
//printf(".........ddt(P) start  .................\n");


    ddt(P) = 0.0;
	

if (evolve_pressure) {
      //printf("evolve_pressure .................\n");

<<<<<<< HEAD

#if defined(GPU)   //def BOUT_HAS_RAJA //  defined(GPU)
//#ifdef BOUT_HAS_RAJA //  defined(GPU)

 // no overall speed up.??? b0xGrad_dot_Grad_g does work and speedup; 
    
   auto P_acc = FieldAccessor<>(P);   //P is field 3D
	auto phi_acc = FieldAccessor<>(phi);
        auto P0_acc = Field2DAccessor<>(P0);
	
	auto indices = P.getRegion("RGN_NOBNDRY").getIndices();
        Ind3D *ob_i = &(indices)[0];       

	RAJA::forall<EXEC_POL>(RAJA::RangeSegment(0, indices.size()), [=] RAJA_DEVICE (int id) {
	 	int i = ob_i[id].ind;
		BoutReal p1 = b0xGrad_dot_Grad_g(phi_acc,P0_acc,i);
		DDT(P_acc)[i] -= p1 ; 
	});

      #else
      ddt(P) -= b0xGrad_dot_Grad(phi, P0);
      #endif

     
 if (diamag_phi0){
     // printf(".........diamag_phi0 .................\n");
      
      #ifdef BOUT_HAS_RAJA  //defined(GPU)
      // speedup 1 s 	
      		 auto P_acc = FieldAccessor<>(P);   //P is field 3D
		auto phi0_acc = Field2DAccessor<>(phi0); 
        	RAJA::forall<EXEC_POL>(RAJA::RangeSegment(0, indices.size()), [=] RAJA_DEVICE (int id) {
                  int i = ob_i[id].ind;
                  BoutReal p1 = b0xGrad_dot_Grad_g(phi0_acc,P_acc,i);
                  DDT(P_acc)[i] -= p1;
           });
      #else
	  ddt(P) -= b0xGrad_dot_Grad(phi0, P); // Equilibrium flow
      #endif
	}


      if (withflow) {// net flow
      printf(".........withflow .................\n");
        ddt(P) -= V_dot_Grad(V0net, P);
	}
      if (nonlinear){
     // printf(".........nonlinear .................\n");

#ifdef BOUT_HAS_RAJA

// no problme, reference for previous one

	 auto phi_acc = FieldAccessor<>(phi);
         auto B0_2D_acc =Field2DAccessor<>(B0);
	 auto P_acc = FieldAccessor<>(P);   //P is field 3D
         RAJA::forall<EXEC_POL>(RAJA::RangeSegment(0, indices.size()), [=] RAJA_DEVICE (int id) {

                 int i = ob_i[id].ind;
		 BoutReal f1 = FIELD2D_3DINDEX_DATA(phi_acc,B0_2D_acc,i);
                 BoutReal p1 = bracket_g(phi_acc,P_acc,i);
                 DDT(phi_acc)[i] -= p1 * f1;

=======
      if (diamag_phi0) {
        ddt(P) -= b0xGrad_dot_Grad(phi0, P); // Equilibrium flow
      }

      if (withflow) { // net flow
        ddt(P) -= V_dot_Grad(V0net, P);
      }

      if (nonlinear) {
        ddt(P) -= bracket(phi, P, bm_exb) * B0; // Advection
      }
    }
>>>>>>> bbac1d08

          });

#else
  ddt(P) -= bracket(phi, P, bm_exb) * B0; // Advection
#endif

    	}


	}

       

       
    // Parallel diffusion terms
<<<<<<< HEAD
    if (diffusion_par > 0.0){
      printf(".........diffusion_par .................\n");
      ddt(P) += diffusion_par * Grad2_par2(P); // Parallel diffusion
		}
=======
    if (diffusion_par > 0.0) {
      ddt(P) += diffusion_par * Grad2_par2(P); // Parallel diffusion
    }

>>>>>>> bbac1d08
    // xqx: parallel hyper-viscous diffusion for pressure
    if (diffusion_p4 > 0.0) {
      printf(".........diffusion_p4 .................\n");
      tmpP2 = D2DY2(P);
      mesh->communicate(tmpP2);
      tmpP2.applyBoundary();
      ddt(P) = diffusion_p4 * D2DY2(tmpP2);
    }

    // heating source terms
    if (heating_P > 0.0) {
      BoutReal pnorm = P0(0, 0);
      printf(".........hearing_P .................\n");
      ddt(P) += heating_P * source_expx2(P0, 2. * hp_width, 0.5 * hp_length)
                * (Tbar / pnorm); // heat source
      ddt(P) += (100. * source_tanhx(P0, hp_width, hp_length) + 0.01) * metric->g11
                * D2DX2(P) * (Tbar / Lbar / Lbar); // radial diffusion
    }

    // sink terms
    if (sink_P > 0.0) {
      printf(".........sink_P .................\n");
      ddt(P) -= sink_P * sink_tanhxr(P0, P, sp_width, sp_length) * Tbar; // sink
    }

    ////////////////////////////////////////////////////
    // Compressional effects

    if (compress) {
      printf(".........compress .................\n");

      // ddt(P) += beta*( - Grad_parP(Vpar, CELL_CENTRE) + Vpar*gradparB );
      ddt(P) -= beta * Div_par(Vpar, CELL_CENTRE);

      if (phi_curv) {
      printf(".........phi_curv .................\n");
        ddt(P) -= 2. * beta * b0xcv * Grad(phi);
      }

//
      // Vpar equation
 	printf(".........ddtVpar) Start  .................\n\n");

      // ddt(Vpar) = -0.5*Grad_parP(P + P0, loc);
      
	ddt(Vpar) = -0.5 * (Grad_par(P, loc) + Grad_par(P0, loc));

      if (nonlinear) {
        ddt(Vpar) -= bracket(interp_to(phi, loc), Vpar, bm_exb) * B0; // Advection
      }
    }


 //printf(".........ddt(P) END  .................\n\n");


//	start = std::chrono::steady_clock::now();
    if (filter_z) {
      // Filter out all except filter_z_mode

 //printf(".........filter_z  .................\n");
      if (evolve_jpar) {
//	printf(".........filter_z  .................\n");
        ddt(Jpar) = filter(ddt(Jpar), filter_z_mode);
<<<<<<< HEAD
      } else

#if  defined(GPU)
// need to change fft
//
        indices = Psi.getRegion("RGN_NOBNDRY").getIndices();
        Ind3D *ob_i = &(indices)[0];

        auto P_acc = FieldAccessor<>(P);   //P is field 3D
	auto Psi_acc = FieldAccessor<>(Psi);
	auto U_acc = FieldAccessor<>(U);

         
	RAJA::forall<EXEC_POL>(RAJA::RangeSegment(0, indices.size()), [=] RAJA_DEVICE (int id) {
                  int i = ob_i[id].ind;
                  BoutReal p1 = filter_g(Psi_acc,filter_z_mode,i);
                  BoutReal p2 = filter_g(U_acc,filter_z_mode,i);
 		  BoutReal p3 = filter_g(P_acc,filter_z_mode,i);
		  DDT(Psi_acc)[i] = p1;
 	          DDT(U_acc)[i] = p2;
		  DDT(P_acc)[i] = p3;
	});

 
#else
	//printf("filter_z_mode is %5f \n",filter_z_mode);
        ddt(Psi) = filter(ddt(Psi), filter_z_mode);
        ddt(U) = filter(ddt(U), filter_z_mode);
        ddt(P) = filter(ddt(P), filter_z_mode);
    
#endif
}
=======
      } else {
        ddt(Psi) = filter(ddt(Psi), filter_z_mode);
      }
>>>>>>> bbac1d08


//	start = std::chrono::steady_clock::now();
    if (low_pass_z > 0) {
 //printf(".........low_pass_z  .................\n");
      // Low-pass filter, keeping n up to low_pass_z
      if (evolve_jpar) {
        ddt(Jpar) = lowPass(ddt(Jpar), low_pass_z, zonal_field);
<<<<<<< HEAD
      } else
=======
      } else {
        ddt(Psi) = lowPass(ddt(Psi), low_pass_z, zonal_field);
      }
>>>>>>> bbac1d08


#if defined(GPU)
// need to change fft
//
	indices = Psi.getRegion("RGN_NOBNDRY").getIndices();
        Ind3D *ob_i = &(indices)[0];
        auto P_acc = FieldAccessor<>(P);   //P is field 3D
	auto Psi_acc = FieldAccessor<>(Psi);
	auto U_acc = FieldAccessor<>(U);

        
	RAJA::forall<EXEC_POL>(RAJA::RangeSegment(0, indices.size()), [=] RAJA_DEVICE (int id) {
                  int i = ob_i[id].ind;
                  BoutReal p1 = lowPass_g(Psi_acc,low_pass_z,zonal_field,i);
                  BoutReal p2 = lowPass_g(U_acc,low_pass_z,zonal_flow,i);
                  BoutReal p3 = lowPass_g(P_acc,low_pass_z, zonal_bkgd,i);
                  DDT(Psi_acc)[i] = p1;
                  DDT(U_acc)[i] = p2;
                  DDT(P_acc)[i] = p3;
	});
      
      ddt(Psi) = lowPass(ddt(Psi), low_pass_z, zonal_field);
      ddt(U) = lowPass(ddt(U), low_pass_z, zonal_flow);
      ddt(P) = lowPass(ddt(P), low_pass_z, zonal_bkgd);


#else
//	printf("low_pass_z is %5f \n",filter_z_mode);
      ddt(Psi) = lowPass(ddt(Psi), low_pass_z, zonal_field);
      ddt(U) = lowPass(ddt(U), low_pass_z, zonal_flow);
      ddt(P) = lowPass(ddt(P), low_pass_z, zonal_bkgd);
#endif

    }


    if (damp_width > 0) {
	
 printf(".........damp_width.................\n\n");
      for (int i = 0; i < damp_width; i++) {
        for (int j = 0; j < mesh->LocalNy; j++) {
          for (int k = 0; k < mesh->LocalNz; k++) {
            if (mesh->firstX()) {
              ddt(U)(i, j, k) -= U(i, j, k) / damp_t_const;
            }
            if (mesh->lastX()) {
              ddt(U)(mesh->LocalNx - 1 - i, j, k) -=
                  U(mesh->LocalNx - 1 - i, j, k) / damp_t_const;
            }
          }
        }
      }
    }

    first_run = false;
    
  //  printf("rhs ends here....");
     
//auto end = std::chrono::steady_clock::now();
//auto time_taken = std::chrono::duration_cast<std::chrono::nanoseconds>(end-start);
// std::cout << "The FieldAccessor preparing  since start is "<< time_taken.count()<<" nano seconds.\n";



//rhs_e 
   return 0;

  }

  /*******************************************************************************
   * Preconditioner
   *
   * o System state in variables (as in rhs function)
   * o Values to be inverted in time derivatives
   *
   * o Return values should be in time derivatives
   *
   * enable by setting solver / use_precon = true in BOUT.inp
   *******************************************************************************/

  int precon(BoutReal UNUSED(t), BoutReal gamma, BoutReal UNUSED(delta)) {
    printf(".........precon.................\n\n");
    // First matrix, applying L
    mesh->communicate(ddt(Psi));
    Field3D Jrhs = Delp2(ddt(Psi));
    Jrhs.applyBoundary("neumann");

    if (jpar_bndry_width > 0) {
      // Boundary in jpar
      if (mesh->firstX()) {
        for (int i = jpar_bndry_width; i >= 0; i--) {
          for (int j = 0; j < mesh->LocalNy; j++) {
            for (int k = 0; k < mesh->LocalNz; k++) {
              Jrhs(i, j, k) = 0.5 * Jrhs(i + 1, j, k);
            }
          }
        }
      }
      if (mesh->lastX()) {
        for (int i = mesh->LocalNx - jpar_bndry_width - 1; i < mesh->LocalNx; i++) {
          for (int j = 0; j < mesh->LocalNy; j++) {
            for (int k = 0; k < mesh->LocalNz; k++) {
              Jrhs(i, j, k) = 0.5 * Jrhs(i - 1, j, k);
            }
          }
        }
      }
    }

    mesh->communicate(Jrhs, ddt(P));

    Field3D U1 = ddt(U);
    U1 += (gamma * B0 * B0) * Grad_par(Jrhs, CELL_CENTRE) + (gamma * b0xcv) * Grad(P);

    // Second matrix, solving Alfven wave dynamics
    static std::unique_ptr<InvertPar> invU{nullptr};
    if (!invU) {
      invU = InvertPar::create();
    }

    invU->setCoefA(1.);
    invU->setCoefB(-SQ(gamma) * B0 * B0);
    ddt(U) = invU->solve(U1);
    ddt(U).applyBoundary();

    // Third matrix, applying U
    Field3D phi3 = phiSolver->solve(ddt(U));
    mesh->communicate(phi3);
    phi3.applyBoundary("neumann");
    Field3D B0phi3 = B0 * phi3;
    mesh->communicate(B0phi3);
    ddt(Psi) = ddt(Psi) - gamma * Grad_par(B0phi3, loc) / B0;
    ddt(Psi).applyBoundary();

    return 0;
  }

  /*******************************************************************************
   * Jacobian-vector multiply
   *
   * Input
   *   System state is in (P, Psi, U)
   *   Vector v is in (F_P, F_Psi, F_U)
   * Output
   *   Jacobian-vector multiplied Jv should be in (P, Psi, U)
   *
   * NOTE: EXPERIMENTAL
   * enable by setting solver / use_jacobian = true in BOUT.inp
   *******************************************************************************/

  int jacobian(BoutReal UNUSED(t)) {
    // NOTE: LINEAR ONLY!

 printf(".........jacobian.................\n\n");
    // Communicate
    mesh->communicate(ddt(P), ddt(Psi), ddt(U));

    phi = phiSolver->solve(ddt(U));

    Jpar = Delp2(ddt(Psi));

    mesh->communicate(phi, Jpar);

    Field3D JP = -b0xGrad_dot_Grad(phi, P0);
    JP.setBoundary("P");
    JP.applyBoundary();
    Field3D B0phi = B0 * phi;
    mesh->communicate(B0phi);
    Field3D JPsi = -Grad_par(B0phi, loc) / B0;
    JPsi.setBoundary("Psi");
    JPsi.applyBoundary();

    Field3D JU = b0xcv * Grad(ddt(P)) - SQ(B0) * Grad_par(Jpar, CELL_CENTRE)
                 + SQ(B0) * b0xGrad_dot_Grad(ddt(Psi), J0, CELL_CENTRE);
    JU.setBoundary("U");
    JU.applyBoundary();

    // Put result into time-derivatives

    ddt(P) = JP;
    ddt(Psi) = JPsi;
    ddt(U) = JU;

    return 0;
  }

  /*******************************************************************************
   * Preconditioner for when phi solved as a constraint
   * Currently only possible with the IDA solver
   *
   * o System state in variables (as in rhs function)
   * o Values to be inverted in F_vars
   *
   * o Return values should be in vars (overwriting system state)
   *******************************************************************************/

  int precon_phi(BoutReal UNUSED(t), BoutReal UNUSED(cj), BoutReal UNUSED(delta)) {
    ddt(phi) = phiSolver->solve(C_phi - ddt(U));
    return 0;
  }
};

BOUTMAIN(ELMpb);<|MERGE_RESOLUTION|>--- conflicted
+++ resolved
@@ -11,15 +11,13 @@
  * Based on model code,  Yining Qin update GPU RAJA code since 1117-2020
  *******************************************************************************/
 
-
-
 #include <bout/constants.hxx>
+#include <bout/invert/laplacexy.hxx>
 #include <bout.hxx>
 #include <derivs.hxx>
 #include <initialprofiles.hxx>
 #include <interpolation.hxx>
 #include <invert_laplace.hxx>
-#include <bout/invert/laplacexy.hxx>
 #include <invert_parderiv.hxx>
 #include <msg_stack.hxx>
 #include <sourcex.hxx>
@@ -28,13 +26,13 @@
 #include <math.h>
 
 // library for GPU
+#include "RAJA/RAJA.hpp" // using RAJA lib
+#include <bout/physicsmodel.hxx>
 #include <bout/single_index_ops.hxx>
-#include <bout/physicsmodel.hxx>
+#include <cuda_profiler_api.h>
+#include <derivs.hxx>
+#include <invert_laplace.hxx>
 #include <smoothing.hxx>
-#include <invert_laplace.hxx>
-#include <derivs.hxx>
-#include "RAJA/RAJA.hpp" // using RAJA lib
-#include <cuda_profiler_api.h>
 
 #if BOUT_HAS_HYPRE
 #include <bout/invert/laplacexy2_hypre.hxx>
@@ -44,12 +42,10 @@
 
 //#define GPU
 
-
 CELL_LOC loc = CELL_CENTRE;
 
 class ELMpb : public PhysicsModel {
 public:
-
   // 2D inital profiles
   Field2D J0, P0;         // Current and pressure
   Vector2D b0xcv;         // Curvature term
@@ -195,18 +191,16 @@
   bool zonal_bkgd;
 
   bool split_n0; // Solve the n=0 component of potential
-//  std::unique_ptr<LaplaceXY> laplacexy{nullptr}; // Laplacian solver in X-Y (n=0)
-  
-  #if 0//  BOUT_HAS_HYPRE
+  //  std::unique_ptr<LaplaceXY> laplacexy{nullptr}; // Laplacian solver in X-Y (n=0)
+
+#if 0 //  BOUT_HAS_HYPRE
     std::unique_ptr< LaplaceXY2Hypre> laplacexy{nullptr}; // Laplacian solver in X-Y (n=0)
-  #else
-    std::unique_ptr<LaplaceXY> laplacexy{nullptr}; // Laplacian solver in X-Y (n=0)
-  #endif
-
-
-
-  Field2D phi2D;        // Axisymmetric phi
-  
+#else
+  std::unique_ptr<LaplaceXY> laplacexy{nullptr}; // Laplacian solver in X-Y (n=0)
+#endif
+
+  Field2D phi2D; // Axisymmetric phi
+
   bool relax_j_vac;
   BoutReal relax_j_tconst; // Time-constant for j relax
   Field3D Psitarget;       // The (moving) target to relax to
@@ -221,11 +215,11 @@
 
   bool phi_constraint; // Solver for phi using a solver constraint
 
-  bool include_rmp;     // Include RMP coil perturbation
-  bool simple_rmp;      // Just use a simple form for the perturbation
-
-  BoutReal rmp_factor;  // Multiply amplitude by this factor
-  BoutReal rmp_ramp;    // Ramp-up time for RMP [s]. negative -> instant
+  bool include_rmp; // Include RMP coil perturbation
+  bool simple_rmp;  // Just use a simple form for the perturbation
+
+  BoutReal rmp_factor; // Multiply amplitude by this factor
+  BoutReal rmp_ramp;   // Ramp-up time for RMP [s]. negative -> instant
   BoutReal rmp_freq; // Amplitude oscillation frequency [Hz] (negative -> no oscillation)
   BoutReal rmp_rotate; // Rotation rate [Hz]
   bool rmp_vac_mask;
@@ -250,7 +244,6 @@
   Field2D Rxy, Bpxy, Btxy, B0, hthe;
   Field2D I; // Shear factor
 
-
   const BoutReal MU0 = 4.0e-7 * PI;
   const BoutReal Mi = 2.0 * 1.6726e-27; // Ion mass
   const BoutReal Me = 9.1094e-31;       // Electron mass
@@ -276,7 +269,7 @@
     output.write("Jysep1_1 = {:d}   Grid number = {:e}\n", int(Jysep), Grid_NX);
 
     if (Jysep > 0.) { // for single null geometry
-      
+
       printf("Jysep: %5f", Jysep);
 
       BoutReal Jxsep, Jysep2;
@@ -289,7 +282,8 @@
 
         int globaly = mesh->getGlobalYIndex(i.y());
 
-        if (mgx > xgrid_num || (globaly <= int(Jysep) - 2) || (globaly > int(Jysep2) + 2)) {
+        if (mgx > xgrid_num || (globaly <= int(Jysep) - 2)
+            || (globaly > int(Jysep2) + 2)) {
           mgx = xgrid_num;
         }
         BoutReal rlx = mgx - n0_center;
@@ -316,8 +310,8 @@
     return result;
   }
 
-// make private and protected funcitons and variables in public
-//
+  // make private and protected funcitons and variables in public
+  //
   int init(bool restarting) override {
     bool noshear;
 
@@ -356,7 +350,7 @@
     // Set locations of staggered variables
     // Note, use of staggered grids in elm-pb is untested and may not be completely
     // implemented. Parallel boundary conditions are especially likely to be wrong.
-    if (mesh->StaggerGrids){
+    if (mesh->StaggerGrids) {
       loc = CELL_YLOW;
     } else {
       loc = CELL_CENTRE;
@@ -391,9 +385,8 @@
 
     density = options["density"].doc("Number density [m^-3]").withDefault(1.0e19);
 
-    evolve_jpar = options["evolve_jpar"]
-                       .doc("If true, evolve J raher than Psi")
-                       .withDefault(false);
+    evolve_jpar =
+        options["evolve_jpar"].doc("If true, evolve J raher than Psi").withDefault(false);
     phi_constraint = options["phi_constraint"]
                          .doc("Use solver constraint for phi?")
                          .withDefault(false);
@@ -438,8 +431,9 @@
     default:
       throw BoutException("Invalid choice of bracket method. Must be 0 - 3\n");
     }
-    
-    bm_mag_flag = options["bm_mag_flag"].doc("magnetic flutter Poisson Bracket").withDefault(0);
+
+    bm_mag_flag =
+        options["bm_mag_flag"].doc("magnetic flutter Poisson Bracket").withDefault(0);
     switch (bm_mag_flag) {
     case 0: {
       bm_mag = BRACKET_STD;
@@ -469,12 +463,13 @@
                 .doc("electron Hall or electron parallel pressue gradient effects?")
                 .withDefault(false);
     AA = options["AA"].doc("ion mass in units of proton mass").withDefault(1.0);
-    
+
     diamag = options["diamag"].doc("Diamagnetic effects?").withDefault(false);
     diamag_grad_t = options["diamag_grad_t"]
                         .doc("Grad_par(Te) term in Psi equation")
                         .withDefault(diamag);
-    diamag_phi0 = options["diamag_phi0"].doc("Include equilibrium phi0").withDefault(diamag);
+    diamag_phi0 =
+        options["diamag_phi0"].doc("Include equilibrium phi0").withDefault(diamag);
     dia_fact = options["dia_fact"]
                    .doc("Scale diamagnetic effects by this factor")
                    .withDefault(1.0);
@@ -498,7 +493,8 @@
 
     noshear = options["noshear"].withDefault(false);
 
-    relax_j_vac = options["relax_j_vac"].doc("Relax vacuum current to zero").withDefault(false);
+    relax_j_vac =
+        options["relax_j_vac"].doc("Relax vacuum current to zero").withDefault(false);
     relax_j_tconst = options["relax_j_tconst"]
                          .doc("Time constant for relaxation of vacuum current. Alfven "
                               "(normalised) units")
@@ -529,25 +525,24 @@
                    .withDefault(false);
     if (split_n0) {
       // Create an XY solver for n=0 component
-      //laplacexy = bout::utils::make_unique<LaplaceXY>(mesh);
+      // laplacexy = bout::utils::make_unique<LaplaceXY>(mesh);
       // Set coefficients for Boussinesq solve
-      //laplacexy->setCoefs(1.0, 0.0);
-      //phi2D = 0.0; // Starting guess
-      //phi2D.setBoundary("phi");
-    
-        // Create an XY solver for n=0 component
-  #if 0 // BOUT_HAS_HYPRE
+      // laplacexy->setCoefs(1.0, 0.0);
+      // phi2D = 0.0; // Starting guess
+      // phi2D.setBoundary("phi");
+
+      // Create an XY solver for n=0 component
+#if 0 // BOUT_HAS_HYPRE
           laplacexy = bout::utils::make_unique< LaplaceXY2Hypre>(mesh);
-  #else
-          laplacexy = bout::utils::make_unique<LaplaceXY>(mesh);
-  #endif
-        // Set coefficients for Boussinesq solve
-        laplacexy->setCoefs(1.0, 0.0);
-        phi2D = 0.0; // Starting guess
-        phi2D.setBoundary("phi");
-
-     }
-    
+#else
+      laplacexy = bout::utils::make_unique<LaplaceXY>(mesh);
+#endif
+      // Set coefficients for Boussinesq solve
+      laplacexy->setCoefs(1.0, 0.0);
+      phi2D = 0.0; // Starting guess
+      phi2D.setBoundary("phi");
+    }
+
     // Radial smoothing
     smooth_j_x = options["smooth_j_x"].doc("Smooth Jpar in x").withDefault(false);
 
@@ -561,40 +556,49 @@
                             .withDefault(false);
 
     // Parallel differencing
-    parallel_lr_diff = options["parallel_lr_diff"]
+    parallel_lr_diff =
+        options["parallel_lr_diff"]
             .doc("Use left and right shifted stencils for parallel differences?")
             .withDefault(false);
 
     // RMP-related options
-    include_rmp = options["include_rmp"].doc("Read RMP field rmp_A from grid?").withDefault(false);
-
-    simple_rmp = options["simple_rmp"].doc("Include a simple RMP model?").withDefault(false);
+    include_rmp =
+        options["include_rmp"].doc("Read RMP field rmp_A from grid?").withDefault(false);
+
+    simple_rmp =
+        options["simple_rmp"].doc("Include a simple RMP model?").withDefault(false);
     rmp_factor = options["rmp_factor"].withDefault(1.0);
     rmp_ramp = options["rmp_ramp"].withDefault(-1.0);
     rmp_freq = options["rmp_freq"].withDefault(-1.0);
     rmp_rotate = options["rmp_rotate"].withDefault(0.0);
 
     // Vacuum region control
-    vacuum_pressure = options["vacuum_pressure"]
+    vacuum_pressure =
+        options["vacuum_pressure"]
             .doc("Fraction of peak pressure, below which is considered vacuum.")
             .withDefault(0.02);
-    vacuum_trans = options["vacuum_trans"]
+    vacuum_trans =
+        options["vacuum_trans"]
             .doc("Vacuum boundary transition width, as fraction of peak pressure.")
             .withDefault(0.005);
 
     // Resistivity and hyper-resistivity options
-    vac_lund = options["vac_lund"].doc("Lundquist number in vacuum region").withDefault(0.0);
-    core_lund = options["core_lund"].doc("Lundquist number in core region").withDefault(0.0);
+    vac_lund =
+        options["vac_lund"].doc("Lundquist number in vacuum region").withDefault(0.0);
+    core_lund =
+        options["core_lund"].doc("Lundquist number in core region").withDefault(0.0);
     hyperresist = options["hyperresist"].withDefault(-1.0);
     ehyperviscos = options["ehyperviscos"].withDefault(-1.0);
-    spitzer_resist = options["spitzer_resist"].doc("Use Spitzer resistivity?").withDefault(false);
+    spitzer_resist =
+        options["spitzer_resist"].doc("Use Spitzer resistivity?").withDefault(false);
     Zeff = options["Zeff"].withDefault(2.0); // Z effective
 
     // Inner boundary damping
     damp_width = options["damp_width"]
                      .doc("Width of the radial damping regions, in grid cells")
                      .withDefault(0);
-    damp_t_const = options["damp_t_const"]
+    damp_t_const =
+        options["damp_t_const"]
             .doc("Time constant for damping in radial regions. Normalised time units.")
             .withDefault(0.1);
 
@@ -602,8 +606,9 @@
     viscos_par = options["viscos_par"].doc("Parallel viscosity").withDefault(-1.0);
     viscos_perp = options["viscos_perp"].doc("Perpendicular viscosity").withDefault(-1.0);
     hyperviscos = options["hyperviscos"].doc("Radial hyperviscosity").withDefault(-1.0);
-    
-    diffusion_par = options["diffusion_par"].doc("Parallel pressure diffusion").withDefault(-1.0);
+
+    diffusion_par =
+        options["diffusion_par"].doc("Parallel pressure diffusion").withDefault(-1.0);
     diffusion_p4 = options["diffusion_p4"]
                        .doc("parallel hyper-viscous diffusion for pressure")
                        .withDefault(-1.0);
@@ -655,7 +660,8 @@
     su_lengthr = options["su_lengthr"].withDefault(0.15);
 
     // Compressional terms
-    phi_curv = options["phi_curv"].doc("ExB compression in P equation?").withDefault(true);
+    phi_curv =
+        options["phi_curv"].doc("ExB compression in P equation?").withDefault(true);
     g = options["gamma"].doc("Ratio of specific heats").withDefault(5.0 / 3.0);
 
     x = (Psixy - Psiaxis) / (Psibndry - Psiaxis);
@@ -679,11 +685,18 @@
     }
 
     // toroidal and poloidal mode numbers
-    const int rmp_n = options["rmp_n"].doc("Simple RMP toroidal mode number").withDefault(3);
-    const int rmp_m = options["rmp_m"].doc("Simple RMP poloidal mode number").withDefault(9);
-    const int rmp_polwid = options["rmp_polwid"].doc("Poloidal width (-ve -> full, fraction of 2pi)").withDefault(-1.0);
-    const int rmp_polpeak = options["rmp_polpeak"].doc("Peak poloidal location (fraction of 2pi)").withDefault(0.5);
-    rmp_vac_mask = options["rmp_vac_mask"].doc("Should a vacuum mask be applied?").withDefault(true);
+    const int rmp_n =
+        options["rmp_n"].doc("Simple RMP toroidal mode number").withDefault(3);
+    const int rmp_m =
+        options["rmp_m"].doc("Simple RMP poloidal mode number").withDefault(9);
+    const int rmp_polwid = options["rmp_polwid"]
+                               .doc("Poloidal width (-ve -> full, fraction of 2pi)")
+                               .withDefault(-1.0);
+    const int rmp_polpeak = options["rmp_polpeak"]
+                                .doc("Peak poloidal location (fraction of 2pi)")
+                                .withDefault(0.5);
+    rmp_vac_mask =
+        options["rmp_vac_mask"].doc("Should a vacuum mask be applied?").withDefault(true);
     // Divide n by the size of the domain
     const int zperiod = globalOptions["zperiod"].withDefault(1);
 
@@ -707,15 +720,9 @@
 
           rmp_Psi0 = 0.0;
           if (mesh->lastX()) {
-<<<<<<< HEAD
-	   // Set the outer boundary - line: - 675 
-            for (int jx = mesh->LocalNx - 4; jx < mesh->LocalNx; jx++)
-              for (int jy = 0; jy < mesh->LocalNy; jy++)
-=======
             // Set the outer boundary
             for (int jx = mesh->LocalNx - 4; jx < mesh->LocalNx; jx++) {
               for (int jy = 0; jy < mesh->LocalNy; jy++) {
->>>>>>> bbac1d08
                 for (int jz = 0; jz < mesh->LocalNz; jz++) {
 
                   BoutReal angle = rmp_m * pol_angle(jx, jy)
@@ -827,8 +834,8 @@
       vac_resist = 0.0;
     }
     if (core_lund > 0.0) {
-      output.write("        Core    Tau_R = {:e} s   eta = {:e} Ohm m\n", core_lund * Tbar,
-                   MU0 * Lbar * Lbar / (core_lund * Tbar));
+      output.write("        Core    Tau_R = {:e} s   eta = {:e} Ohm m\n",
+                   core_lund * Tbar, MU0 * Lbar * Lbar / (core_lund * Tbar));
       core_resist = 1. / core_lund;
     } else {
       output.write("        Core    - Zero resistivity -\n");
@@ -1061,7 +1068,6 @@
 
     metric->geometry(); // Calculate quantities from metric tensor
 
-
     // Set B field vector
 
     B0vec.covariant = false;
@@ -1113,7 +1119,7 @@
       }
 
       solver->constraint(phi, C_phi, "phi");
-      
+
       // Set preconditioner
       setPrecon(&ELMpb::precon_phi);
 
@@ -1125,7 +1131,7 @@
       setPrecon(&ELMpb::precon);
 
       // Set Jacobian
-      setJacobian( (jacobianfunc) &ELMpb::jacobian );
+      setJacobian((jacobianfunc)&ELMpb::jacobian);
     }
 
     // Diamagnetic phi0
@@ -1202,16 +1208,16 @@
 
   // Parallel gradient along perturbed field-line
   const Field3D Grad_parP(const Field3D& f, CELL_LOC loc = CELL_DEFAULT) {
-    
+
     if (loc == CELL_DEFAULT) {
       loc = f.getLocation();
     }
 
     Field3D result = Grad_par(f, loc);
 
-      //printf("Grad_parP run");
-    
-   if (nonlinear) {
+    // printf("Grad_parP run");
+
+    if (nonlinear) {
       result -= bracket(interp_to(Psi, loc), f, bm_mag) * B0;
 
       if (include_rmp) {
@@ -1224,20 +1230,9 @@
 
   bool first_run = true; // For printing out some diagnostics first time around
 
- 
-
-// rhs_s
- int rhs(BoutReal t) override {
-
-  //auto start = std::chrono::steady_clock::now();   
-  //auto end = std::chrono::steady_clock::now();
-  // auto time_taken = std::chrono::duration_cast<std::chrono::nanoseconds>(end-start);
-  // std::cout << "The FieldAccessor preparing  since start is "<< time_taken.count()<<" nano seconds.\n";
-
-
-
-
-// Perform communications
+  int rhs(BoutReal t) override {
+
+    // Perform communications
     mesh->communicate(comms);
 
     Coordinates* metric = mesh->getCoordinates();
@@ -1254,13 +1249,10 @@
         Te = (P0 + P) * Bbar * Bbar / (4. * MU0) / (density * 1.602e-19); // eV
 
         // eta in Ohm-m. ln(Lambda) = 20
-        eta = interp_to(
-                          0.51 * 1.03e-4 * Zeff * 20. * pow(Te, -1.5),
-                          loc
-                       );
+        eta = interp_to(0.51 * 1.03e-4 * Zeff * 20. * pow(Te, -1.5), loc);
 
         // Normalised eta
-      eta /= MU0 * Va * Lbar;
+        eta /= MU0 * Va * Lbar;
       } else {
         // Use specified core and vacuum Lundquist numbers
         eta = core_resist + (vac_resist - core_resist) * vac_mask;
@@ -1359,12 +1351,12 @@
 
           // Solve non-axisymmetric part
           phi = phiSolver->solve(U - Vort2D);
-          
+
           phi += phi2D; // Add axisymmetric part
         } else {
           phi = phiSolver->solve(U);
         }
-        
+
         if (diamag) {
           phi -= 0.5 * dnorm * P / B0;
         }
@@ -1383,8 +1375,8 @@
       mesh->communicate(phi);
     }
 
-    //auto start = std::chrono::steady_clock::now();   
-    
+    // auto start = std::chrono::steady_clock::now();
+
     if (!evolve_jpar) {
       // Get J from Psi
       Jpar = Delp2(Psi);
@@ -1501,38 +1493,35 @@
       }
     }
 
-  auto start = std::chrono::steady_clock::now();   
+    auto start = std::chrono::steady_clock::now();
     ////////////////////////////////////////////////////
     // Parallel electric field
 
     if (evolve_jpar) { // - default is false
-      
-	printf("evolve_jpar...\n");
+
+      printf("evolve_jpar...\n");
       // Jpar
       Field3D B0U = B0 * U;
       mesh->communicate(B0U);
-#if defined(GPU) 
-//-GPU code start -------------------------------------------
-      //Create accessors which enable fast access
-       auto B0U_acc = FieldAccessor<>(B0U);
-       auto Jpar_acc = FieldAccessor<>(Jpar);
-       auto eta_acc = FieldAccessor<>(eta);
-       auto B0_2D_acc =Field2DAccessor<>(B0);
-       auto indices = B0U.getRegion("RGN_NOBNDRY").getIndices();
-       Ind3D *ob_i = &(indices)[0];       
-
-	RAJA::forall<EXEC_POL>(RAJA::RangeSegment(0, indices.size()), [=] RAJA_DEVICE (int id) {
-	 int i = ob_i[id].ind;
-	 BoutReal t1 = Grad_parP_g(B0U_acc, i);
-	 BoutReal t2 =  Delp2_g (Jpar_acc, i);
-         BoutReal f1 = FIELD2D_DATA(B0_2D_acc)[i];
-         BoutReal f2 = FIELD_DATA(eta_acc)[i];
-	 BoutReal re = -t1/f1  + f2 * t2; 
-	 DDT(Jpar_acc)[i] =re ; 
-	});
- 
-      //ddt(Jpar) = -Grad_parP(B0U, loc) / B0 + eta * Delp2(Jpar);
-//-GPU code end  --------------------------------------------
+#ifdef BOUT_HAS_RAJA
+      // Create accessors which enable fast access
+      auto B0U_acc = FieldAccessor<>(B0U);
+      auto Jpar_acc = FieldAccessor<>(Jpar);
+      auto eta_acc = FieldAccessor<>(eta);
+      auto B0_2D_acc = Field2DAccessor<>(B0);
+      auto indices = B0U.getRegion("RGN_NOBNDRY").getIndices();
+      Ind3D* ob_i = &(indices)[0];
+
+      RAJA::forall<EXEC_POL>(RAJA::RangeSegment(0, indices.size()),
+                             [=] RAJA_DEVICE(int id) {
+                               int i = ob_i[id].ind;
+                               BoutReal t1 = Grad_parP_g(B0U_acc, i);
+                               BoutReal t2 = Delp2_g(Jpar_acc, i);
+                               BoutReal f1 = FIELD2D_DATA(B0_2D_acc)[i];
+                               BoutReal f2 = FIELD_DATA(eta_acc)[i];
+                               BoutReal re = -t1 / f1 + f2 * t2;
+                               DDT(Jpar_acc)[i] = re;
+                             });
 #else
       ddt(Jpar) = -Grad_parP(B0U, loc) / B0 + eta * Delp2(Jpar);
 #endif
@@ -1543,706 +1532,492 @@
       }
     } else {
       // Vector potential
-      
-//printf("...............ddt(Psi) start...\n");
-      //printf("...relax_j_vac is False.....\n");
-		
-
-#ifdef BOUT_HAS_RAJA // defined(GPU)
-      // increase 1 s
-      //auto start = std::chrono::steady_clock::now();   
-
-	auto Psi_acc = FieldAccessor<>(Psi);
-      	auto phi_acc = FieldAccessor<>(phi);
-	auto Jpar_acc = FieldAccessor<>(Jpar);
-       	auto eta_acc = FieldAccessor<>(eta);
-	auto hthe_acc = Field2DAccessor<>(hthe);
- 
-	auto g_22_acc = Field2DAccessor<>(metric->g_22);
-
-	auto indices = Psi.getRegion("RGN_NOBNDRY").getIndices();
-	Ind3D *ob_i = &(indices)[0];
-	
-	RAJA::forall<EXEC_POL>(RAJA::RangeSegment(0, indices.size()), [=] RAJA_DEVICE (int id) {
- 
-	int i = ob_i[id].ind;
-	//BoutReal p1 =  Grad_parP_g(phi_acc,g_22_acc, i);
-	//BoutReal p2 =   eta_acc[ob_i[id]] * Jpar_acc[ob_i[id]];
-	//DDT(Psi_acc)[i] = -p1 + p2  ;
-
-	DDT(Psi_acc)[i] = -Grad_parP_g(phi_acc,g_22_acc, i) + eta_acc[ob_i[id]] * Jpar_acc[ob_i[id]];
-	 });
-	
-
+
+#ifdef BOUT_HAS_RAJA
+      auto Psi_acc = FieldAccessor<>(Psi);
+      auto phi_acc = FieldAccessor<>(phi);
+      auto Jpar_acc = FieldAccessor<>(Jpar);
+      auto eta_acc = FieldAccessor<>(eta);
+      auto hthe_acc = Field2DAccessor<>(hthe);
+
+      auto g_22_acc = Field2DAccessor<>(metric->g_22);
+
+      auto indices = Psi.getRegion("RGN_NOBNDRY").getIndices();
+      Ind3D* ob_i = &(indices)[0];
+
+      RAJA::forall<EXEC_POL>(RAJA::RangeSegment(0, indices.size()), [=] RAJA_DEVICE(
+                                                                        int id) {
+        int i = ob_i[id].ind;
+
+        DDT(Psi_acc)
+        [i] = -Grad_parP_g(phi_acc, g_22_acc, i) + eta_acc[ob_i[id]] * Jpar_acc[ob_i[id]];
+      });
 
 #else
       ddt(Psi) = -Grad_parP(phi, loc) + eta * Jpar;
 #endif
-     
-	 //end = std::chrono::steady_clock::now();
-        //time_taken = std::chrono::duration_cast<std::chrono::nanoseconds>(end-start);
-       // std::cout << "The Grad_parP() since start is "<< time_taken.count()<<" nano seconds.\n";
-
-      if (eHall) {  //-false
+
+      if (eHall) {
         // electron parallel pressure
-      printf("...eHall...\n");
         ddt(Psi) += 0.25 * delta_i
-                    * (Grad_parP(P, loc)
-                       + bracket(interp_to(P0, loc), Psi, bm_mag));
-      }
-
-<<<<<<< HEAD
-      if (diamag_phi0)  //- true
-      { // printf("...diamagi_phi0 is True...\n");
-
-    //  start = std::chrono::steady_clock::now();   
-
-#ifdef BOUT_HAS_RAJA  //defined(GPU)#if defined(GPU)
-// does work, speedup 
-      
-        auto phi0_2D_acc =Field2DAccessor<>(phi0);
-	auto dx_acc = Field2DAccessor<>(metric->dx);
-
-	auto dy_acc = Field2DAccessor<>(metric->dy);
-
-	RAJA::forall<EXEC_POL>(RAJA::RangeSegment(0, indices.size()), [=] RAJA_DEVICE (int id) {
- 
-		int i = ob_i[id].ind;
-		BoutReal p1 =  bracket_g(phi0_2D_acc,Psi_acc,i);
-		DDT(Psi_acc)[i] -= p1;
-
- 	 });
+                    * (Grad_parP(P, loc) + bracket(interp_to(P0, loc), Psi, bm_mag));
+      }
+
+      if (diamag_phi0) {
+
+#ifdef BOUT_HAS_RAJA
+
+        auto phi0_2D_acc = Field2DAccessor<>(phi0);
+
+        RAJA::forall<EXEC_POL>(RAJA::RangeSegment(0, indices.size()),
+                               [=] RAJA_DEVICE(int id) {
+                                 int i = ob_i[id].ind;
+                                 BoutReal p1 = bracket_g(phi0_2D_acc, Psi_acc, i);
+                                 DDT(Psi_acc)[i] -= p1;
+                               });
 
 #else
         ddt(Psi) -= bracket(interp_to(phi0, loc), Psi, bm_exb); // Equilibrium flow
 #endif
-
-}
-//	 end = std::chrono::steady_clock::now();
-       //auto time_taken = std::chrono::duration_cast<std::chrono::milliseconds>(end-start);
-  //      time_taken = std::chrono::duration_cast<std::chrono::nanoseconds>(end-start);
-      // std::cout << "The bracket() since start is "<< time_taken.count()<<" nano seconds.\n";
-
-
-      if (withflow) // net flow - false
-=======
-      if (diamag_phi0) {
-        ddt(Psi) -= bracket(interp_to(phi0, loc), Psi, bm_exb); // Equilibrium flow
       }
 
       if (withflow) { // net flow
->>>>>>> bbac1d08
         ddt(Psi) -= V_dot_Grad(V0net, Psi);
       }
-
-      if (diamag_grad_t) { // -none set
-        // grad_par(T_e) correction
-
-        ddt(Psi) += 1.71 * dnorm * 0.5 * Grad_parP(P, loc) / B0;
-      }
-
-      // Hyper-resistivity  // running most of time
-      if (hyperresist > 0.0) {
-    //   printf("...hyperresists is True...\n");
-
-	
-      //start = std::chrono::steady_clock::now();   
-#ifdef BOUT_HAS_RAJA  //defined(GPU)
-// no problem for this function,increase 1 s;
-	
-	RAJA::forall<EXEC_POL>(RAJA::RangeSegment(0, indices.size()), [=] RAJA_DEVICE (int id) {
- 
-		int i = ob_i[id].ind;
-		BoutReal p1 =   FIELD_DATA(eta_acc)[i] * hyperresist;
-		BoutReal p2 =   Delp2_g(Jpar_acc,i);
-		DDT(Psi_acc)[i] -= p1*p2;
-
- 	 });
+    }
+
+    if (diamag_grad_t) {
+      // grad_par(T_e) correction
+
+      ddt(Psi) += 1.71 * dnorm * 0.5 * Grad_parP(P, loc) / B0;
+    }
+
+    // Hyper-resistivity
+    if (hyperresist > 0.0) {
+#ifdef BOUT_HAS_RAJA
+
+      RAJA::forall<EXEC_POL>(RAJA::RangeSegment(0, indices.size()),
+                             [=] RAJA_DEVICE(int id) {
+                               int i = ob_i[id].ind;
+                               BoutReal p1 = FIELD_DATA(eta_acc)[i] * hyperresist;
+                               BoutReal p2 = Delp2_g(Jpar_acc, i);
+                               DDT(Psi_acc)[i] -= p1 * p2;
+                             });
 
 #else
-	ddt(Psi) -= eta * hyperresist * Delp2(Jpar);
+      ddt(Psi) -= eta * hyperresist * Delp2(Jpar);
 #endif
-//	 end = std::chrono::steady_clock::now();
-       //auto time_taken = std::chrono::duration_cast<std::chrono::milliseconds>(end-start);
-  //      time_taken = std::chrono::duration_cast<std::chrono::nanoseconds>(end-start);
-  //     std::cout << "The Delp2() since start is "<< time_taken.count()<<" nano seconds.\n";
-
-      }
-
-      // electron Hyper-viscosity coefficient
-      if (ehyperviscos > 0.0) {
-       printf("...ehyperviscos...\n"); 
-        ddt(Psi) -= eta * ehyperviscos * Delp2(Jpar2);
-      }
-
-      // xqx: parallel hyper-viscous diffusion for vector potential
-      if (diffusion_a4 > 0.0) {
-       printf("...diffusion_a4...\n"); 
-        tmpA2 = D2DY2(Psi);
-        mesh->communicate(tmpA2);
-        tmpA2.applyBoundary();
-        ddt(Psi) -= diffusion_a4 * D2DY2(tmpA2);
-      }
-
-      // Vacuum solution
-      if (relax_j_vac) {
-       printf("...relax_j_vac...\n"); 
-        // Calculate the J and Psi profile we're aiming for
-        Field3D Jtarget = Jpar * (1.0 - vac_mask); // Zero in vacuum
-
-        // Invert laplacian for Psi
-        Psitarget = aparSolver->solve(Jtarget);
-
-        // Add a relaxation term in the vacuum
-        ddt(Psi) =
-            ddt(Psi) * (1. - vac_mask) - (Psi - Psitarget) * vac_mask / relax_j_tconst;
-      }
-    }
-//printf("...............ddt(Psi) end...\n\n");
-    ////////////////////////////////////////////////////
-    // Vorticity equation
-//printf("...............ddt(U) start...\n");
-    
-      //auto start = std::chrono::steady_clock::now();   
-
-        auto Psi_acc = FieldAccessor<>(Psi);
-	auto B0_acc = Field2DAccessor<>(B0);
-        auto J0_acc =  Field2DAccessor<>(J0);	
-      	auto U_acc = FieldAccessor<>(U);
-	auto indices = U.getRegion("RGN_NOBNDRY").getIndices();
-	Ind3D *ob_i = &(indices)[0];
-#ifdef BOUT_HAS_RAJA  // defined(GPU) 	
-// Good and speedup
-//
-	RAJA::forall<EXEC_POL>(RAJA::RangeSegment(0, indices.size()), [=] RAJA_DEVICE (int id) {
- 
-		int i = ob_i[id].ind;
-		BoutReal p1 = SQ_g(U_acc,B0_acc,i);
-		BoutReal p2 = b0xGrad_dot_Grad_g(Psi_acc,J0_acc,i);
-		DDT(U_acc)[i] = p1*p2;
-
- 	 });
+    }
+
+    // electron Hyper-viscosity coefficient
+    if (ehyperviscos > 0.0) {
+      ddt(Psi) -= eta * ehyperviscos * Delp2(Jpar2);
+    }
+
+    // Parallel hyper-viscous diffusion for vector potential
+    if (diffusion_a4 > 0.0) {
+      tmpA2 = D2DY2(Psi);
+      mesh->communicate(tmpA2);
+      tmpA2.applyBoundary();
+      ddt(Psi) -= diffusion_a4 * D2DY2(tmpA2);
+    }
+
+    // Vacuum solution
+    if (relax_j_vac) {
+      // Calculate the J and Psi profile we're aiming for
+      Field3D Jtarget = Jpar * (1.0 - vac_mask); // Zero in vacuum
+
+      // Invert laplacian for Psi
+      Psitarget = aparSolver->solve(Jtarget);
+
+      // Add a relaxation term in the vacuum
+      ddt(Psi) =
+          ddt(Psi) * (1. - vac_mask) - (Psi - Psitarget) * vac_mask / relax_j_tconst;
+    }
+  }
+
+  ////////////////////////////////////////////////////
+  // Vorticity equation
+
+#ifdef BOUT_HAS_RAJA
+  auto Psi_acc = FieldAccessor<>(Psi);
+  auto B0_acc = Field2DAccessor<>(B0);
+  auto J0_acc = Field2DAccessor<>(J0);
+  auto U_acc = FieldAccessor<>(U);
+  auto indices = U.getRegion("RGN_NOBNDRY").getIndices();
+  Ind3D* ob_i = &(indices)[0];
+  RAJA::forall<EXEC_POL>(RAJA::RangeSegment(0, indices.size()), [=] RAJA_DEVICE(int id) {
+    int i = ob_i[id].ind;
+    BoutReal p1 = SQ_g(U_acc, B0_acc, i);
+    BoutReal p2 = b0xGrad_dot_Grad_g(Psi_acc, J0_acc, i);
+    DDT(U_acc)[i] = p1 * p2;
+  });
 
 #else
-    Psi_loc = interp_to(Psi, CELL_CENTRE,"RGN_ALL");
-    Psi_loc.applyBoundary();
-    // Grad j term
-    ddt(U) = SQ(B0) * b0xGrad_dot_Grad(Psi_loc, J0, CELL_CENTRE);
+  Psi_loc = interp_to(Psi, CELL_CENTRE, "RGN_ALL");
+  Psi_loc.applyBoundary();
+  // Grad j term
+  ddt(U) = SQ(B0) * b0xGrad_dot_Grad(Psi_loc, J0, CELL_CENTRE);
 #endif
 
-    if (include_rmp) {
-      printf("...............include_rmp...\n");
-      ddt(U) += SQ(B0) * b0xGrad_dot_Grad(rmp_Psi, J0, CELL_CENTRE);
-    }
-	// no need to covert to GPU
-   	ddt(U) += b0xcv * Grad(P); // curvature term
-		
-
-if (!nogradparj) {
-      //printf("...............!nogradparj...\n");
-      // Parallel current term
-#ifdef BOUT_HAS_RAJA 
-//does work and speed up     
-     auto Jpar_acc = FieldAccessor<>(Jpar);
-     auto g_22_acc = Field2DAccessor<>(metric->g_22);
-    
-	 RAJA::forall<EXEC_POL>(RAJA::RangeSegment(0, indices.size()), [=] RAJA_DEVICE (int id) {
-
-                 int i = ob_i[id].ind;
-                 BoutReal p1 = SQ_g(U_acc,B0_acc,i);
-                 BoutReal p2 = Grad_parP_g(Jpar_acc,g_22_acc,i);
-                 DDT(U_acc)[i] -= p2 * p1;
-
-          });
+  if (include_rmp) {
+    ddt(U) += SQ(B0) * b0xGrad_dot_Grad(rmp_Psi, J0, CELL_CENTRE);
+  }
+
+  ddt(U) += b0xcv * Grad(P); // curvature term
+
+  if (!nogradparj) {
+    // Parallel current term
+#ifdef BOUT_HAS_RAJA
+    auto Jpar_acc = FieldAccessor<>(Jpar);
+    auto g_22_acc = Field2DAccessor<>(metric->g_22);
+
+    RAJA::forall<EXEC_POL>(RAJA::RangeSegment(0, indices.size()),
+                           [=] RAJA_DEVICE(int id) {
+                             int i = ob_i[id].ind;
+                             BoutReal p1 = SQ_g(U_acc, B0_acc, i);
+                             BoutReal p2 = Grad_parP_g(Jpar_acc, g_22_acc, i);
+                             DDT(U_acc)[i] -= p2 * p1;
+                           });
 
 #else
-     ddt(U) -= SQ(B0) * Grad_parP(Jpar, CELL_CENTRE); // b dot grad j
-#endif   
-	 }
-
-
-
-    if (withflow && K_H_term) { // K_H_term
-      ddt(U) -= b0xGrad_dot_Grad(phi, U0);
-    }
-
-<<<<<<< HEAD
-   //  start = std::chrono::steady_clock::now();   
-    
-    if (diamag_phi0){
-      //printf("..............diamag_phi0...\n");
-#ifdef BOUT_HAS_RAJA   // defined(GPU)
- // works and  speedup 1 s 
- // 
-    
-auto phi0_acc = Field2DAccessor<>(phi0);
-     RAJA::forall<EXEC_POL>(RAJA::RangeSegment(0, indices.size()), [=] RAJA_DEVICE (int id) {
-                 int i = ob_i[id].ind;
-                 BoutReal p1 = b0xGrad_dot_Grad_g(phi0_acc,U_acc,i);
-                 DDT(U_acc)[i] -= p1;
-          });
+    ddt(U) -= SQ(B0) * Grad_parP(Jpar, CELL_CENTRE); // b dot grad j
+#endif
+  }
+
+  if (withflow && K_H_term) { // K_H_term
+    ddt(U) -= b0xGrad_dot_Grad(phi, U0);
+  }
+
+  if (diamag_phi0) {
+#ifdef BOUT_HAS_RAJA
+
+    auto phi0_acc = Field2DAccessor<>(phi0);
+    RAJA::forall<EXEC_POL>(RAJA::RangeSegment(0, indices.size()),
+                           [=] RAJA_DEVICE(int id) {
+                             int i = ob_i[id].ind;
+                             BoutReal p1 = b0xGrad_dot_Grad_g(phi0_acc, U_acc, i);
+                             DDT(U_acc)[i] -= p1;
+                           });
 #else
-  ddt(U) -= b0xGrad_dot_Grad(phi0, U); // Equilibrium flow
+    ddt(U) -= b0xGrad_dot_Grad(phi0, U);             // Equilibrium flow
 #endif
-      }
- 
-  // end = std::chrono::steady_clock::now();
-       //auto time_taken = std::chrono::duration_cast<std::chrono::milliseconds>(end-start);
-     //  time_taken = std::chrono::duration_cast<std::chrono::nanoseconds>(end-start);
-     //  std::cout << "The diamag_phi0 since start is "<< time_taken.count()<<" nano seconds.\n";
-
-=======
-    if (diamag_phi0) {
-      ddt(U) -= b0xGrad_dot_Grad(phi0, U); // Equilibrium flow
-    }
-
-    if (withflow) { // net flow
-      ddt(U) -= V_dot_Grad(V0net, U);
-    }
->>>>>>> bbac1d08
-
-    if (withflow) {// net flow
-      printf("...............withflow...\n");
-      ddt(U) -= V_dot_Grad(V0net, U);
-    }
+  }
+
+  if (withflow) { // net flow
+    ddt(U) -= V_dot_Grad(V0net, U);
+  }
+
+  if (nonlinear) {
+
+#ifdef BOUT_HAS_RAJA
+    auto B0_2D_acc = Field2DAccessor<>(B0);
+    RAJA::forall<EXEC_POL>(RAJA::RangeSegment(0, indices.size()),
+                           [=] RAJA_DEVICE(int id) {
+                             int i = ob_i[id].ind;
+                             BoutReal f1 = FIELD2D_3DINDEX_DATA(U_acc, B0_2D_acc, i);
+                             BoutReal p1 = bracket_g(Psi_acc, U_acc, i);
+                             DDT(U_acc)[i] -= p1 * f1;
+                           });
+
+#else
+    ddt(U) -= bracket(phi, U, bm_exb) * B0;          // Advection
+#endif
+  }
+
+  // Viscosity terms
+  if (viscos_par > 0.0) {
+    ddt(U) += viscos_par * Grad2_par2(U); // Parallel viscosity
+  }
+
+  if (diffusion_u4 > 0.0) {
+
+    tmpU2 = D2DY2(U);
+    mesh->communicate(tmpU2);
+    tmpU2.applyBoundary();
+#ifdef BOUT_HAS_RAJA
+
+    auto tmpU2_acc = FieldAccessor<>(tmpU2);
+    RAJA::forall<EXEC_POL>(RAJA::RangeSegment(0, indices.size()),
+                           [=] RAJA_DEVICE(int id) {
+                             int i = ob_i[id].ind;
+                             BoutReal p1 = D2DY2_g(tmpU2_acc, i);
+                             DDT(U_acc)[i] -= diffusion_u4 * p1;
+                           });
+
+#else
+    ddt(U) -= diffusion_u4 * D2DY2(tmpU2);
+#endif
+  }
+
+  if (viscos_perp > 0.0) {
+    ddt(U) += viscos_perp * Delp2(U); // Perpendicular viscosity
+  }
+
+  // Hyper-viscosity
+  if (hyperviscos > 0.0) {
+    // Calculate coefficient.
+
+    hyper_mu_x = hyperviscos * metric->g_11 * SQ(metric->dx) * abs(metric->g11 * D2DX2(U))
+                 / (abs(U) + 1e-3);
+    hyper_mu_x.applyBoundary("dirichlet"); // Set to zero on all boundaries
+
+    ddt(U) += hyper_mu_x * metric->g11 * D2DX2(U);
+
+    if (first_run) { // Print out maximum values of viscosity used on this processor
+      output.write("   Hyper-viscosity values:\n");
+      output.write("      Max mu_x = {:e}, Max_DC mu_x = {:e}\n", max(hyper_mu_x),
+                   max(DC(hyper_mu_x)));
+    }
+  }
+
+  if (gyroviscous) {
+
+    Field3D Pi;
+    Field2D Pi0;
+    Pi = 0.5 * P;
+    Pi0 = 0.5 * P0;
+
+    Dperp2Phi0 = Field3D(Delp2(B0 * phi0));
+    Dperp2Phi0.applyBoundary();
+    mesh->communicate(Dperp2Phi0);
+
+    Dperp2Phi = Delp2(B0 * phi);
+    Dperp2Phi.applyBoundary();
+    mesh->communicate(Dperp2Phi);
+
+    Dperp2Pi0 = Field3D(Delp2(Pi0));
+    Dperp2Pi0.applyBoundary();
+    mesh->communicate(Dperp2Pi0);
+
+    Dperp2Pi = Delp2(Pi);
+    Dperp2Pi.applyBoundary();
+    mesh->communicate(Dperp2Pi);
+
+    bracketPhi0P = bracket(B0 * phi0, Pi, bm_exb);
+    bracketPhi0P.applyBoundary();
+    mesh->communicate(bracketPhi0P);
+
+    bracketPhiP0 = bracket(B0 * phi, Pi0, bm_exb);
+    bracketPhiP0.applyBoundary();
+    mesh->communicate(bracketPhiP0);
+
+    ddt(U) -= 0.5 * Upara2 * bracket(Pi, Dperp2Phi0, bm_exb) / B0;
+
+    ddt(U) -= 0.5 * Upara2 * bracket(Pi0, Dperp2Phi, bm_exb) / B0;
+    Field3D B0phi = B0 * phi;
+    mesh->communicate(B0phi);
+    Field3D B0phi0 = B0 * phi0;
+    mesh->communicate(B0phi0);
+    ddt(U) += 0.5 * Upara2 * bracket(B0phi, Dperp2Pi0, bm_exb) / B0;
+    ddt(U) += 0.5 * Upara2 * bracket(B0phi0, Dperp2Pi, bm_exb) / B0;
+    ddt(U) -= 0.5 * Upara2 * Delp2(bracketPhi0P) / B0;
+    ddt(U) -= 0.5 * Upara2 * Delp2(bracketPhiP0) / B0;
+
     if (nonlinear) {
-      //printf("...............nonlinear...\n");
-
-#ifdef BOUT_HAS_RAJA 
-	auto B0_2D_acc =Field2DAccessor<>(B0);   
-         RAJA::forall<EXEC_POL>(RAJA::RangeSegment(0, indices.size()), [=] RAJA_DEVICE (int id) {
-         int i = ob_i[id].ind;
- 	 BoutReal f1 = FIELD2D_3DINDEX_DATA(U_acc,B0_2D_acc,i);
-         BoutReal p1 = bracket_g(Psi_acc,U_acc,i);
-                 DDT(U_acc)[i] -= p1  * f1;
-
-          });
-	
-#else
-ddt(U) -= bracket(phi, U, bm_exb) * B0; // Advection
-#endif
-
-    }
-
-    // Viscosity terms
-<<<<<<< HEAD
-    if (viscos_par > 0.0){
-      printf("...............viscos_par...\n");
-      ddt(U) += viscos_par * Grad2_par2(U); // Parallel viscosity
-      }
-=======
-    if (viscos_par > 0.0) {
-      ddt(U) += viscos_par * Grad2_par2(U); // Parallel viscosity
-    }
-
->>>>>>> bbac1d08
-    // xqx: parallel hyper-viscous diffusion for vorticity
-    if (diffusion_u4 > 0.0) {
-    //  printf("...............diffusion_u4...\n");
-
-    // start = std::chrono::steady_clock::now();   
-#if defined(GPU) //BOUT_HAS_RAJA
-// works but no speed up
-    
-      tmpU2 = D2DY2(U);
-      mesh->communicate(tmpU2);
-      tmpU2.applyBoundary();
-      // tmpU2.applyBoundary("neumann");
- 
-	auto tmpU2_acc =  FieldAccessor<>(tmpU2); 
-	RAJA::forall<EXEC_POL>(RAJA::RangeSegment(0, indices.size()), [=] RAJA_DEVICE (int id) {
-                 int i = ob_i[id].ind;
-		 BoutReal p1 = D2DY2_g(tmpU2_acc,i);
-                 DDT(U_acc)[i] -=  diffusion_u4 * p1;
- });
-
-#else
-      tmpU2 = D2DY2(U);
-      mesh->communicate(tmpU2);
-      tmpU2.applyBoundary();
-      //    tmpU2.applyBoundary("neumann");
-      ddt(U) -= diffusion_u4 * D2DY2(tmpU2);
-#endif
-    }
-
-<<<<<<< HEAD
-   // end = std::chrono::steady_clock::now();
-       //auto time_taken = std::chrono::duration_cast<std::chrono::milliseconds>(end-start);
-     //  time_taken = std::chrono::duration_cast<std::chrono::nanoseconds>(end-start);
-  //     std::cout << "The diffusion_u4 since start is "<< time_taken.count()<<" nano seconds.\n";
-
-=======
-    if (viscos_perp > 0.0) {
-      ddt(U) += viscos_perp * Delp2(U); // Perpendicular viscosity
-    }
->>>>>>> bbac1d08
-
-    if (viscos_perp > 0.0){
-      printf("...............viscos_perp...\n");
-      ddt(U) += viscos_perp * Delp2(U); // Perpendicular viscosity
-	}
-    // Hyper-viscosity
-    if (hyperviscos > 0.0) {
-      // Calculate coefficient.
-      printf("...............hyperviscos...\n");
-
-      hyper_mu_x = hyperviscos * metric->g_11 * SQ(metric->dx)
-                   * abs(metric->g11 * D2DX2(U)) / (abs(U) + 1e-3);
-      hyper_mu_x.applyBoundary("dirichlet"); // Set to zero on all boundaries
-
-      ddt(U) += hyper_mu_x * metric->g11 * D2DX2(U);
-
-      if (first_run) { // Print out maximum values of viscosity used on this processor
-        output.write("   Hyper-viscosity values:\n");
-        output.write("      Max mu_x = {:e}, Max_DC mu_x = {:e}\n", max(hyper_mu_x),
-                     max(DC(hyper_mu_x)));
-      }
-    }
-
-    if (gyroviscous) {
-      printf("...............gyroviscous...\n");
-
-      Field3D Pi;
-      Field2D Pi0;
-      Pi = 0.5 * P;
-      Pi0 = 0.5 * P0;
-
-      Dperp2Phi0 = Field3D(Delp2(B0 * phi0));
-      Dperp2Phi0.applyBoundary();
-      mesh->communicate(Dperp2Phi0);
-
-      Dperp2Phi = Delp2(B0 * phi);
-      Dperp2Phi.applyBoundary();
-      mesh->communicate(Dperp2Phi);
-
-      Dperp2Pi0 = Field3D(Delp2(Pi0));
-      Dperp2Pi0.applyBoundary();
-      mesh->communicate(Dperp2Pi0);
-
-      Dperp2Pi = Delp2(Pi);
-      Dperp2Pi.applyBoundary();
-      mesh->communicate(Dperp2Pi);
-
-      bracketPhi0P = bracket(B0 * phi0, Pi, bm_exb);
-      bracketPhi0P.applyBoundary();
-      mesh->communicate(bracketPhi0P);
-
-      bracketPhiP0 = bracket(B0 * phi, Pi0, bm_exb);
-      bracketPhiP0.applyBoundary();
-      mesh->communicate(bracketPhiP0);
-
-      ddt(U) -= 0.5 * Upara2 * bracket(Pi, Dperp2Phi0, bm_exb) / B0;
-
-      ddt(U) -= 0.5 * Upara2 * bracket(Pi0, Dperp2Phi, bm_exb) / B0;
       Field3D B0phi = B0 * phi;
       mesh->communicate(B0phi);
-      Field3D B0phi0 = B0 * phi0;
-      mesh->communicate(B0phi0);
-      ddt(U) += 0.5 * Upara2 * bracket(B0phi, Dperp2Pi0, bm_exb) / B0;
-      ddt(U) += 0.5 * Upara2 * bracket(B0phi0, Dperp2Pi, bm_exb) / B0;
-      ddt(U) -= 0.5 * Upara2 * Delp2(bracketPhi0P) / B0;
-      ddt(U) -= 0.5 * Upara2 * Delp2(bracketPhiP0) / B0;
-
-      if (nonlinear) {
-      printf("...............nonlinear...\n");
-        Field3D B0phi = B0 * phi;
-        mesh->communicate(B0phi);
-        bracketPhiP = bracket(B0phi, Pi, bm_exb);
-        bracketPhiP.applyBoundary();
-        mesh->communicate(bracketPhiP);
-
-        ddt(U) -= 0.5 * Upara2 * bracket(Pi, Dperp2Phi, bm_exb) / B0;
-        ddt(U) += 0.5 * Upara2 * bracket(B0phi, Dperp2Pi, bm_exb) / B0;
-        ddt(U) -= 0.5 * Upara2 * Delp2(bracketPhiP) / B0;
-      }
-    }
-
-    // left edge sink terms
-    if (sink_Ul > 0.0) {
-      printf("...............sink_Ul...\n");
-      ddt(U) -= sink_Ul * sink_tanhxl(P0, U, su_widthl, su_lengthl); // core sink
-    }
-
-    // right edge sink terms
-    if (sink_Ur > 0.0) {
-      printf("...............sink_Ur...\n");
-      ddt(U) -= sink_Ur * sink_tanhxr(P0, U, su_widthr, su_lengthr); //  sol sink
-    }
-
-//printf("...............ddt(U) end...\n\n");
-    ////////////////////////////////////////////////////
-    // Pressure equation
-//printf(".........ddt(P) start  .................\n");
-
-
-    ddt(P) = 0.0;
-	
-
-if (evolve_pressure) {
-      //printf("evolve_pressure .................\n");
-
-<<<<<<< HEAD
-
-#if defined(GPU)   //def BOUT_HAS_RAJA //  defined(GPU)
-//#ifdef BOUT_HAS_RAJA //  defined(GPU)
-
- // no overall speed up.??? b0xGrad_dot_Grad_g does work and speedup; 
-    
-   auto P_acc = FieldAccessor<>(P);   //P is field 3D
-	auto phi_acc = FieldAccessor<>(phi);
-        auto P0_acc = Field2DAccessor<>(P0);
-	
-	auto indices = P.getRegion("RGN_NOBNDRY").getIndices();
-        Ind3D *ob_i = &(indices)[0];       
-
-	RAJA::forall<EXEC_POL>(RAJA::RangeSegment(0, indices.size()), [=] RAJA_DEVICE (int id) {
-	 	int i = ob_i[id].ind;
-		BoutReal p1 = b0xGrad_dot_Grad_g(phi_acc,P0_acc,i);
-		DDT(P_acc)[i] -= p1 ; 
-	});
-
-      #else
-      ddt(P) -= b0xGrad_dot_Grad(phi, P0);
-      #endif
-
-     
- if (diamag_phi0){
-     // printf(".........diamag_phi0 .................\n");
-      
-      #ifdef BOUT_HAS_RAJA  //defined(GPU)
-      // speedup 1 s 	
-      		 auto P_acc = FieldAccessor<>(P);   //P is field 3D
-		auto phi0_acc = Field2DAccessor<>(phi0); 
-        	RAJA::forall<EXEC_POL>(RAJA::RangeSegment(0, indices.size()), [=] RAJA_DEVICE (int id) {
-                  int i = ob_i[id].ind;
-                  BoutReal p1 = b0xGrad_dot_Grad_g(phi0_acc,P_acc,i);
-                  DDT(P_acc)[i] -= p1;
-           });
-      #else
-	  ddt(P) -= b0xGrad_dot_Grad(phi0, P); // Equilibrium flow
-      #endif
-	}
-
-
-      if (withflow) {// net flow
-      printf(".........withflow .................\n");
-        ddt(P) -= V_dot_Grad(V0net, P);
-	}
-      if (nonlinear){
-     // printf(".........nonlinear .................\n");
+      bracketPhiP = bracket(B0phi, Pi, bm_exb);
+      bracketPhiP.applyBoundary();
+      mesh->communicate(bracketPhiP);
+
+      ddt(U) -= 0.5 * Upara2 * bracket(Pi, Dperp2Phi, bm_exb) / B0;
+      ddt(U) += 0.5 * Upara2 * bracket(B0phi, Dperp2Pi, bm_exb) / B0;
+      ddt(U) -= 0.5 * Upara2 * Delp2(bracketPhiP) / B0;
+    }
+  }
+
+  // left edge sink terms
+  if (sink_Ul > 0.0) {
+    ddt(U) -= sink_Ul * sink_tanhxl(P0, U, su_widthl, su_lengthl); // core sink
+  }
+
+  // right edge sink terms
+  if (sink_Ur > 0.0) {
+    ddt(U) -= sink_Ur * sink_tanhxr(P0, U, su_widthr, su_lengthr); //  sol sink
+  }
+
+  ddt(P) = 0.0;
+
+  if (evolve_pressure) {
 
 #ifdef BOUT_HAS_RAJA
 
-// no problme, reference for previous one
-
-	 auto phi_acc = FieldAccessor<>(phi);
-         auto B0_2D_acc =Field2DAccessor<>(B0);
-	 auto P_acc = FieldAccessor<>(P);   //P is field 3D
-         RAJA::forall<EXEC_POL>(RAJA::RangeSegment(0, indices.size()), [=] RAJA_DEVICE (int id) {
-
-                 int i = ob_i[id].ind;
-		 BoutReal f1 = FIELD2D_3DINDEX_DATA(phi_acc,B0_2D_acc,i);
-                 BoutReal p1 = bracket_g(phi_acc,P_acc,i);
-                 DDT(phi_acc)[i] -= p1 * f1;
-
-=======
-      if (diamag_phi0) {
-        ddt(P) -= b0xGrad_dot_Grad(phi0, P); // Equilibrium flow
-      }
-
-      if (withflow) { // net flow
-        ddt(P) -= V_dot_Grad(V0net, P);
-      }
-
-      if (nonlinear) {
-        ddt(P) -= bracket(phi, P, bm_exb) * B0; // Advection
-      }
-    }
->>>>>>> bbac1d08
-
-          });
+    auto P_acc = FieldAccessor<>(P);
+    auto phi_acc = FieldAccessor<>(phi);
+    auto P0_acc = Field2DAccessor<>(P0);
+
+    auto indices = P.getRegion("RGN_NOBNDRY").getIndices();
+    Ind3D* ob_i = &(indices)[0];
+
+    RAJA::forall<EXEC_POL>(RAJA::RangeSegment(0, indices.size()),
+                           [=] RAJA_DEVICE(int id) {
+                             int i = ob_i[id].ind;
+                             BoutReal p1 = b0xGrad_dot_Grad_g(phi_acc, P0_acc, i);
+                             DDT(P_acc)[i] -= p1;
+                           });
 
 #else
-  ddt(P) -= bracket(phi, P, bm_exb) * B0; // Advection
+    ddt(P) -= b0xGrad_dot_Grad(phi, P0);
 #endif
 
-    	}
-
-
-	}
-
-       
-
-       
-    // Parallel diffusion terms
-<<<<<<< HEAD
-    if (diffusion_par > 0.0){
-      printf(".........diffusion_par .................\n");
-      ddt(P) += diffusion_par * Grad2_par2(P); // Parallel diffusion
-		}
-=======
-    if (diffusion_par > 0.0) {
-      ddt(P) += diffusion_par * Grad2_par2(P); // Parallel diffusion
-    }
-
->>>>>>> bbac1d08
-    // xqx: parallel hyper-viscous diffusion for pressure
-    if (diffusion_p4 > 0.0) {
-      printf(".........diffusion_p4 .................\n");
-      tmpP2 = D2DY2(P);
-      mesh->communicate(tmpP2);
-      tmpP2.applyBoundary();
-      ddt(P) = diffusion_p4 * D2DY2(tmpP2);
-    }
-
-    // heating source terms
-    if (heating_P > 0.0) {
-      BoutReal pnorm = P0(0, 0);
-      printf(".........hearing_P .................\n");
-      ddt(P) += heating_P * source_expx2(P0, 2. * hp_width, 0.5 * hp_length)
-                * (Tbar / pnorm); // heat source
-      ddt(P) += (100. * source_tanhx(P0, hp_width, hp_length) + 0.01) * metric->g11
-                * D2DX2(P) * (Tbar / Lbar / Lbar); // radial diffusion
-    }
-
-    // sink terms
-    if (sink_P > 0.0) {
-      printf(".........sink_P .................\n");
-      ddt(P) -= sink_P * sink_tanhxr(P0, P, sp_width, sp_length) * Tbar; // sink
-    }
-
-    ////////////////////////////////////////////////////
-    // Compressional effects
-
-    if (compress) {
-      printf(".........compress .................\n");
-
-      // ddt(P) += beta*( - Grad_parP(Vpar, CELL_CENTRE) + Vpar*gradparB );
-      ddt(P) -= beta * Div_par(Vpar, CELL_CENTRE);
-
-      if (phi_curv) {
-      printf(".........phi_curv .................\n");
-        ddt(P) -= 2. * beta * b0xcv * Grad(phi);
-      }
-
-//
-      // Vpar equation
- 	printf(".........ddtVpar) Start  .................\n\n");
-
-      // ddt(Vpar) = -0.5*Grad_parP(P + P0, loc);
-      
-	ddt(Vpar) = -0.5 * (Grad_par(P, loc) + Grad_par(P0, loc));
-
-      if (nonlinear) {
-        ddt(Vpar) -= bracket(interp_to(phi, loc), Vpar, bm_exb) * B0; // Advection
-      }
-    }
-
-
- //printf(".........ddt(P) END  .................\n\n");
-
-
-//	start = std::chrono::steady_clock::now();
-    if (filter_z) {
-      // Filter out all except filter_z_mode
-
- //printf(".........filter_z  .................\n");
-      if (evolve_jpar) {
-//	printf(".........filter_z  .................\n");
-        ddt(Jpar) = filter(ddt(Jpar), filter_z_mode);
-<<<<<<< HEAD
-      } else
-
-#if  defined(GPU)
-// need to change fft
-//
-        indices = Psi.getRegion("RGN_NOBNDRY").getIndices();
-        Ind3D *ob_i = &(indices)[0];
-
-        auto P_acc = FieldAccessor<>(P);   //P is field 3D
-	auto Psi_acc = FieldAccessor<>(Psi);
-	auto U_acc = FieldAccessor<>(U);
-
-         
-	RAJA::forall<EXEC_POL>(RAJA::RangeSegment(0, indices.size()), [=] RAJA_DEVICE (int id) {
-                  int i = ob_i[id].ind;
-                  BoutReal p1 = filter_g(Psi_acc,filter_z_mode,i);
-                  BoutReal p2 = filter_g(U_acc,filter_z_mode,i);
- 		  BoutReal p3 = filter_g(P_acc,filter_z_mode,i);
-		  DDT(Psi_acc)[i] = p1;
- 	          DDT(U_acc)[i] = p2;
-		  DDT(P_acc)[i] = p3;
-	});
-
- 
+    if (diamag_phi0) {
+
+#ifdef BOUT_HAS_RAJA
+      auto P_acc = FieldAccessor<>(P);
+      auto phi0_acc = Field2DAccessor<>(phi0);
+      RAJA::forall<EXEC_POL>(RAJA::RangeSegment(0, indices.size()),
+                             [=] RAJA_DEVICE(int id) {
+                               int i = ob_i[id].ind;
+                               BoutReal p1 = b0xGrad_dot_Grad_g(phi0_acc, P_acc, i);
+                               DDT(P_acc)[i] -= p1;
+                             });
 #else
-	//printf("filter_z_mode is %5f \n",filter_z_mode);
-        ddt(Psi) = filter(ddt(Psi), filter_z_mode);
-        ddt(U) = filter(ddt(U), filter_z_mode);
-        ddt(P) = filter(ddt(P), filter_z_mode);
-    
+      ddt(P) -= b0xGrad_dot_Grad(phi0, P);    // Equilibrium flow
 #endif
-}
-=======
-      } else {
-        ddt(Psi) = filter(ddt(Psi), filter_z_mode);
-      }
->>>>>>> bbac1d08
-
-
-//	start = std::chrono::steady_clock::now();
+    }
+
+    if (withflow) { // net flow
+      ddt(P) -= V_dot_Grad(V0net, P);
+    }
+
+    if (nonlinear) {
+#ifdef BOUT_HAS_RAJA
+
+      auto phi_acc = FieldAccessor<>(phi);
+      auto B0_2D_acc = Field2DAccessor<>(B0);
+      auto P_acc = FieldAccessor<>(P); // P is field 3D
+      RAJA::forall<EXEC_POL>(RAJA::RangeSegment(0, indices.size()),
+                             [=] RAJA_DEVICE(int id) {
+                               int i = ob_i[id].ind;
+                               BoutReal f1 = FIELD2D_3DINDEX_DATA(phi_acc, B0_2D_acc, i);
+                               BoutReal p1 = bracket_g(phi_acc, P_acc, i);
+                               DDT(phi_acc)[i] -= p1 * f1;
+                             });
+
+#else
+      ddt(P) -= bracket(phi, P, bm_exb) * B0; // Advection
+#endif
+    }
+  }
+
+  // Parallel diffusion terms
+  if (diffusion_par > 0.0) {
+    ddt(P) += diffusion_par * Grad2_par2(P); // Parallel diffusion
+  }
+  if (diffusion_p4 > 0.0) {
+    tmpP2 = D2DY2(P);
+    mesh->communicate(tmpP2);
+    tmpP2.applyBoundary();
+    ddt(P) = diffusion_p4 * D2DY2(tmpP2);
+  }
+
+  // heating source terms
+  if (heating_P > 0.0) {
+    BoutReal pnorm = P0(0, 0);
+    ddt(P) += heating_P * source_expx2(P0, 2. * hp_width, 0.5 * hp_length)
+              * (Tbar / pnorm); // heat source
+    ddt(P) += (100. * source_tanhx(P0, hp_width, hp_length) + 0.01) * metric->g11
+              * D2DX2(P) * (Tbar / Lbar / Lbar); // radial diffusion
+  }
+
+  // sink terms
+  if (sink_P > 0.0) {
+    ddt(P) -= sink_P * sink_tanhxr(P0, P, sp_width, sp_length) * Tbar; // sink
+  }
+
+  ////////////////////////////////////////////////////
+  // Compressional effects
+
+  if (compress) {
+
+    // ddt(P) += beta*( - Grad_parP(Vpar, CELL_CENTRE) + Vpar*gradparB );
+    ddt(P) -= beta * Div_par(Vpar, CELL_CENTRE);
+
+    if (phi_curv) {
+      ddt(P) -= 2. * beta * b0xcv * Grad(phi);
+    }
+
+    //
+    // Vpar equation
+
+    // ddt(Vpar) = -0.5*Grad_parP(P + P0, loc);
+
+    ddt(Vpar) = -0.5 * (Grad_par(P, loc) + Grad_par(P0, loc));
+
+    if (nonlinear) {
+      ddt(Vpar) -= bracket(interp_to(phi, loc), Vpar, bm_exb) * B0; // Advection
+    }
+  }
+
+  if (filter_z) {
+    // Filter out all except filter_z_mode
+
+    if (evolve_jpar) {
+      ddt(Jpar) = filter(ddt(Jpar), filter_z_mode);
+    } else {
+#ifdef BOUT_HAS_RAJA
+
+      // need to change fft
+      //
+      indices = Psi.getRegion("RGN_NOBNDRY").getIndices();
+      Ind3D* ob_i = &(indices)[0];
+
+      auto P_acc = FieldAccessor<>(P); // P is field 3D
+      auto Psi_acc = FieldAccessor<>(Psi);
+      auto U_acc = FieldAccessor<>(U);
+
+      RAJA::forall<EXEC_POL>(RAJA::RangeSegment(0, indices.size()),
+                             [=] RAJA_DEVICE(int id) {
+                               int i = ob_i[id].ind;
+                               BoutReal p1 = filter_g(Psi_acc, filter_z_mode, i);
+                               BoutReal p2 = filter_g(U_acc, filter_z_mode, i);
+                               BoutReal p3 = filter_g(P_acc, filter_z_mode, i);
+                               DDT(Psi_acc)[i] = p1;
+                               DDT(U_acc)[i] = p2;
+                               DDT(P_acc)[i] = p3;
+                             });
+
+#else
+      ddt(Psi) = filter(ddt(Psi), filter_z_mode);
+      ddt(U) = filter(ddt(U), filter_z_mode);
+      ddt(P) = filter(ddt(P), filter_z_mode);
+
+#endif
+    }
+
     if (low_pass_z > 0) {
- //printf(".........low_pass_z  .................\n");
       // Low-pass filter, keeping n up to low_pass_z
       if (evolve_jpar) {
         ddt(Jpar) = lowPass(ddt(Jpar), low_pass_z, zonal_field);
-<<<<<<< HEAD
-      } else
-=======
       } else {
+
+#ifdef BOUT_HAS_RAJA
+        // need to change fft
+        //
+        indices = Psi.getRegion("RGN_NOBNDRY").getIndices();
+        Ind3D* ob_i = &(indices)[0];
+        auto P_acc = FieldAccessor<>(P); // P is field 3D
+        auto Psi_acc = FieldAccessor<>(Psi);
+        auto U_acc = FieldAccessor<>(U);
+
+        RAJA::forall<EXEC_POL>(
+            RAJA::RangeSegment(0, indices.size()), [=] RAJA_DEVICE(int id) {
+              int i = ob_i[id].ind;
+              DDT(Psi_acc)[i] = lowPass_g(Psi_acc, low_pass_z, zonal_field, i);
+              DDT(U_acc)[i] = lowPass_g(U_acc, low_pass_z, zonal_flow, i);
+              DDT(P_acc)[i] = lowPass_g(P_acc, low_pass_z, zonal_bkgd, i);
+            });
+
+#else
         ddt(Psi) = lowPass(ddt(Psi), low_pass_z, zonal_field);
-      }
->>>>>>> bbac1d08
-
-
-#if defined(GPU)
-// need to change fft
-//
-	indices = Psi.getRegion("RGN_NOBNDRY").getIndices();
-        Ind3D *ob_i = &(indices)[0];
-        auto P_acc = FieldAccessor<>(P);   //P is field 3D
-	auto Psi_acc = FieldAccessor<>(Psi);
-	auto U_acc = FieldAccessor<>(U);
-
-        
-	RAJA::forall<EXEC_POL>(RAJA::RangeSegment(0, indices.size()), [=] RAJA_DEVICE (int id) {
-                  int i = ob_i[id].ind;
-                  BoutReal p1 = lowPass_g(Psi_acc,low_pass_z,zonal_field,i);
-                  BoutReal p2 = lowPass_g(U_acc,low_pass_z,zonal_flow,i);
-                  BoutReal p3 = lowPass_g(P_acc,low_pass_z, zonal_bkgd,i);
-                  DDT(Psi_acc)[i] = p1;
-                  DDT(U_acc)[i] = p2;
-                  DDT(P_acc)[i] = p3;
-	});
-      
-      ddt(Psi) = lowPass(ddt(Psi), low_pass_z, zonal_field);
-      ddt(U) = lowPass(ddt(U), low_pass_z, zonal_flow);
-      ddt(P) = lowPass(ddt(P), low_pass_z, zonal_bkgd);
-
-
-#else
-//	printf("low_pass_z is %5f \n",filter_z_mode);
-      ddt(Psi) = lowPass(ddt(Psi), low_pass_z, zonal_field);
-      ddt(U) = lowPass(ddt(U), low_pass_z, zonal_flow);
-      ddt(P) = lowPass(ddt(P), low_pass_z, zonal_bkgd);
+        ddt(U) = lowPass(ddt(U), low_pass_z, zonal_flow);
+        ddt(P) = lowPass(ddt(P), low_pass_z, zonal_bkgd);
 #endif
-
-    }
-
+      }
+    }
 
     if (damp_width > 0) {
-	
- printf(".........damp_width.................\n\n");
       for (int i = 0; i < damp_width; i++) {
         for (int j = 0; j < mesh->LocalNy; j++) {
           for (int k = 0; k < mesh->LocalNz; k++) {
@@ -2259,18 +2034,8 @@
     }
 
     first_run = false;
-    
-  //  printf("rhs ends here....");
-     
-//auto end = std::chrono::steady_clock::now();
-//auto time_taken = std::chrono::duration_cast<std::chrono::nanoseconds>(end-start);
-// std::cout << "The FieldAccessor preparing  since start is "<< time_taken.count()<<" nano seconds.\n";
-
-
-
-//rhs_e 
-   return 0;
-
+
+    return 0;
   }
 
   /*******************************************************************************
@@ -2285,7 +2050,6 @@
    *******************************************************************************/
 
   int precon(BoutReal UNUSED(t), BoutReal gamma, BoutReal UNUSED(delta)) {
-    printf(".........precon.................\n\n");
     // First matrix, applying L
     mesh->communicate(ddt(Psi));
     Field3D Jrhs = Delp2(ddt(Psi));
@@ -2355,9 +2119,6 @@
    *******************************************************************************/
 
   int jacobian(BoutReal UNUSED(t)) {
-    // NOTE: LINEAR ONLY!
-
- printf(".........jacobian.................\n\n");
     // Communicate
     mesh->communicate(ddt(P), ddt(Psi), ddt(U));
 
