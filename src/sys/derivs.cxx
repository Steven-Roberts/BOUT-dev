/**************************************************************************
 * Basic derivative methods
 *
 *
 * Four kinds of differencing methods:
 *
 * 1. First derivative DD*
 *    Central differencing e.g. Div(f)
 *
 * 2. Second derivatives D2D*2
 *    Central differencing e.g. Delp2(f)
 *
 * 3. Upwinding VDD*
 *    Terms like v*Grad(f)
 *
 * 4. Flux methods FDD* (e.g. flux conserving, limiting)
 *    Div(v*f)
 *
 **************************************************************************
 * Copyright 2010 B.D.Dudson, S.Farley, M.V.Umansky, X.Q.Xu
 *
 * Contact: Ben Dudson, bd512@york.ac.uk
 *
 * This file is part of BOUT++.
 *
 * BOUT++ is free software: you can redistribute it and/or modify
 * it under the terms of the GNU Lesser General Public License as published by
 * the Free Software Foundation, either version 3 of the License, or
 * (at your option) any later version.
 *
 * BOUT++ is distributed in the hope that it will be useful,
 * but WITHOUT ANY WARRANTY; without even the implied warranty of
 * MERCHANTABILITY or FITNESS FOR A PARTICULAR PURPOSE.  See the
 * GNU Lesser General Public License for more details.
 *
 * You should have received a copy of the GNU Lesser General Public License
 * along with BOUT++.  If not, see <http://www.gnu.org/licenses/>.
 *
 **************************************************************************/

#include <globals.hxx>
#include <derivs.hxx>
#include <stencils.hxx>
#include <utils.hxx>
#include <fft.hxx>
#include <interpolation.hxx>
#include <bout/constants.hxx>
#include <msg_stack.hxx>

#include <cmath>
#include <string.h>
#include <stdlib.h>

#include <output.hxx>

<<<<<<< HEAD
//#undef _OPENMP

#ifdef _OPENMP
#include <omp.h>
#endif

typedef BoutReal (*deriv_func)(stencil &); // f
typedef BoutReal (*upwind_func)(stencil &, stencil &); // v, f

typedef struct {
  BoutReal inner;
  BoutReal outer;
} boundary_derivs_pair;
// More types for forward/backward differences to calculate derivatives in boundary guard cells for free boundary conditions
typedef boundary_derivs_pair (*inner_boundary_deriv_func)(forward_stencil &); // f
typedef boundary_derivs_pair (*outer_boundary_deriv_func)(backward_stencil &); // f
typedef boundary_derivs_pair (*inner_boundary_upwind_func)(forward_stencil &); // v,f
typedef boundary_derivs_pair (*outer_boundary_upwind_func)(backward_stencil &); // v,f


/*******************************************************************************
 * Limiters
 *******************************************************************************/

/// Van Leer limiter. Used in TVD code
BoutReal VANLEER(BoutReal r) {
  return r + fabs(r)/(1.0 + fabs(r));
}

// Superbee limiter
BoutReal SUPERBEE(BoutReal r) {
  return BOUTMAX(0.0, BOUTMIN(2.*r, 1.0), BOUTMIN(r, 2.));
}

/*******************************************************************************
 * Basic derivative methods.
 * All expect to have an input grid cell at the same location as the output
 * Hence convert cell centred values -> centred values, or left -> left
 *******************************************************************************/

const BoutReal WENO_SMALL = 1.0e-8; // Small number for WENO schemes

////////////////////// FIRST DERIVATIVES /////////////////////

/// central, 2nd order
BoutReal DDX_C2(stencil &f) {
  return 0.5*(f.p - f.m);
}

/// forward, 2nd order
boundary_derivs_pair DDX_F2(forward_stencil &f) {
  boundary_derivs_pair result;
  result.inner = -1.5*f.c+2.*f.p-0.5*f.p2;
  result.outer = -1.5*f.m+2.*f.c-0.5*f.p;
  return result;
}

/// backward 2nd order
boundary_derivs_pair DDX_B2(backward_stencil &f) {
  boundary_derivs_pair result;
  result.inner = 0.5*f.m2-2.*f.m+1.5*f.c;
  result.outer = 0.5*f.m-2.*f.c+1.5*f.p;
  return result;
}

/// central, 4th order
BoutReal DDX_C4(stencil &f) {
  return (8.*f.p - 8.*f.m + f.mm - f.pp)/12.;
}

/// forward, 4th order
boundary_derivs_pair DDX_F4(forward_stencil &f) {
  boundary_derivs_pair result;
  result.inner = -1./4.*f.m-5./6.*f.c+3./2.*f.p-1./2.*f.p2+1./12.*f.p3; // uncentred (forward-biased) derivative
  result.outer = -25./12.*f.m+4.*f.c-3.*f.p+4./3.*f.p2-1./4.*f.p3; // forward derivative
  return result;
}

/// backward, 4th order
boundary_derivs_pair DDX_B4(backward_stencil &f) {
  boundary_derivs_pair result;
  result.inner = 1./4.*f.p+5./6.*f.c-3./2.*f.m+1./2.*f.m2-1./12.*f.m3; // uncentred (forward-biased) derivative
  result.outer = 25./12.*f.p-4.*f.c+3.*f.m-4./3.*f.m2+1./4.*f.m3; // forward derivative
  return result;
}

/// Central WENO method, 2nd order (reverts to 1st order near shocks)
BoutReal DDX_CWENO2(stencil &f) {
  BoutReal isl, isr, isc; // Smoothness indicators
  BoutReal al, ar, ac, sa; // Un-normalised weights
  BoutReal dl, dr, dc; // Derivatives using different stencils

  dc = 0.5*(f.p - f.m);
  dl = f.c - f.m;
  dr = f.p - f.c;

  isl = SQ(dl);
  isr = SQ(dr);
  isc = (13./3.)*SQ(f.p - 2.*f.c + f.m) + 0.25*SQ(f.p-f.m);

  al = 0.25/SQ(WENO_SMALL + isl);
  ar = 0.25/SQ(WENO_SMALL + isr);
  ac = 0.5/SQ(WENO_SMALL + isc);
  sa = al + ar + ac;

  return (al*dl + ar*dr + ac*dc)/sa;
}

// Smoothing 2nd order derivative
BoutReal DDX_S2(stencil &f) {

  // 4th-order differencing
  BoutReal result = (8.*f.p - 8.*f.m + f.mm - f.pp)/12.;

  result += SIGN(f.c)*(f.pp - 4.*f.p + 6.*f.c - 4.*f.m + f.mm)/12.;

  return result;
}

///////////////////// SECOND DERIVATIVES ////////////////////

/// Second derivative: Central, 2nd order
BoutReal D2DX2_C2(stencil &f) {
  return f.p + f.m - 2.*f.c;
}

/// Second derivative: Forward, 2nd order
boundary_derivs_pair D2DX2_F2(forward_stencil &f) {
  boundary_derivs_pair result;
  result.inner = 2.*f.c-5.*f.p+4.*f.p2-3.*f.p3;
  result.outer = 2.*f.m-5.*f.c+4.*f.p-3.*f.p2;
  return result;
}

/// Second derivative: Backward, 2nd order
boundary_derivs_pair D2DX2_B2(backward_stencil &f) {
  boundary_derivs_pair result;
  result.inner = -2.*f.c+5.*f.m-4.*f.m2+3.*f.m3;
  result.outer = -2.*f.p+5.*f.c-4.*f.m+3.*f.m2;
  return result;
}

/// Second derivative: Central, 4th order
BoutReal D2DX2_C4(stencil &f) {
  return (-f.pp + 16.*f.p - 30.*f.c + 16.*f.m - f.mm)/12.;
}

/// Second derivatives: Forward, 4th order
boundary_derivs_pair D2DX2_F4(forward_stencil &f) {
  boundary_derivs_pair result;
  result.inner = 5./6.*f.m-5./4.*f.c-1./3.*f.p+7./6.*f.p2-1./2.*f.p3+1./12.*f.p4; // uncentred (forward-biased) derivative
  result.outer = 15./4.*f.m-77./6.*f.c+107./6.*f.p-13.*f.p2+61./12.*f.p3-5./6.*f.p4; // forward derivative
  return result;
}

/// Second derivatives: Backward, 4th order
boundary_derivs_pair D2DX2_B4(backward_stencil &f) {
  boundary_derivs_pair result;
  result.inner = 5./6.*f.p-5./4.*f.c-1./3.*f.m+7./6.*f.m2-1./2.*f.m3+1./12.*f.m4; // uncentred (backward-biased) derivative
  result.outer = 15./4.*f.p-77./6.*f.c+107./6.*f.m-13.*f.m2+61./12.*f.m3-5./6.*f.m4; // backward derivative
  return result;
}

//////////////////////// UPWIND METHODS ///////////////////////

/// Upwinding: Central, 2nd order
BoutReal VDDX_C2(stencil &v, stencil &f) {
  return v.c*0.5*(f.p - f.m);
}

/// Upwinding: Central, 4th order
BoutReal VDDX_C4(stencil &v, stencil &f) {
  return v.c*(8.*f.p - 8.*f.m + f.mm - f.pp)/12.;
}

/// upwind, 1st order
BoutReal VDDX_U1(stencil &v, stencil &f) {
  return v.c>=0.0 ? v.c*(f.c - f.m): v.c*(f.p - f.c);
}

/// upwind, 2nd order
BoutReal VDDX_U2(stencil &v, stencil &f) {
  return v.c>=0.0 ? v.c*(1.5*f.c - 2.0*f.m + 0.5*f.mm): v.c*(-0.5*f.pp + 2.0*f.p - 1.5*f.c);
}

/// upwind, 4th order
BoutReal VDDX_U4(stencil &v, stencil &f) {
  return v.c >= 0.0 ? v.c*(4.*f.p - 12.*f.m + 2.*f.mm + 6.*f.c)/12.
    : v.c*(-4.*f.m + 12.*f.p - 2.*f.pp - 6.*f.c)/12.;
}

/// TVD upwinding (2nd order)
/// WARNING WARNING : THIS TVD IMPLEMENTATION DOESN'T WORK PROPERLY
BoutReal VDDX_TVD(BoutReal vc, BoutReal vm, BoutReal vp, BoutReal fc, BoutReal fm, BoutReal fp, BoutReal fmm, BoutReal fpp) {
  BoutReal denom, res, ri, ri1, ri_1, fluxLeft, fluxRight;

  if (vc>=0.0){

    /*-smoothness indicator*/
    denom=fp-fc;
    if (fabs(denom) < 1e-20) denom=1e-20;
    ri=(fc-fm)/denom;

    denom=fc-fm;
    if (fabs(denom) < 1e-20) denom=1e-20;
    ri_1=(fm-fmm)/denom;

    /*;-nonlinear TVD flux*/
    fluxRight=fc + 0.5*VANLEER(ri)*(fp-fc);
    fluxLeft=fm + 0.5*VANLEER(ri_1)*(fc-fm);
    res = vc*(fluxRight-fluxLeft); /*divide by dx outside*/

  }
  else{

    /*;-smoothness indicator*/
    denom=fm-fc;
    if (fabs(denom) < 1e-20) denom=1e-20;
    ri=(fc-fp)/denom;

    denom=(fc-fp);
    if (fabs(denom) < 1e-20) denom=1e-20;
    ri1=(fp-fpp)/denom;

    /*;-nonlinear TVD flux*/
    fluxRight=(fp - 0.5*VANLEER(ri1)*(fp-fc));
    fluxLeft=(fc - 0.5*VANLEER(ri)*(fc-fm));
    res = vc*(fluxRight-fluxLeft); /*divide by dx outside*/
  }
  return res;
}

/// 3rd-order WENO scheme
BoutReal VDDX_WENO3(stencil &v, stencil &f) {
  BoutReal deriv, w, r;

  if(v.c > 0.0) {
    // Left-biased stencil

    r = (WENO_SMALL + SQ(f.c - 2.0*f.m + f.mm)) / (WENO_SMALL + SQ(f.p - 2.0*f.c + f.m));
    w = 1.0 / (1.0 + 2.0*r*r);

    deriv = 0.5*(f.p - f.m) - 0.5*w*(-f.mm + 3.*f.m - 3.*f.c + f.p);

  }else {
    // Right-biased

    r = (WENO_SMALL + SQ(f.pp - 2.0*f.p + f.c)) / (WENO_SMALL + SQ(f.p - 2.0*f.c + f.m));
    w = 1.0 / (1.0 + 2.0*r*r);

    deriv = 0.5*(f.p - f.m) - 0.5*w*( -f.m + 3.*f.c - 3.*f.p + f.pp );
  }

  return v.c*deriv;
}

/// 3rd-order CWENO. Uses the upwinding code and split flux
BoutReal DDX_CWENO3(stencil &f) {
  BoutReal a, ma = fabs(f.c);
  // Split flux
  a = fabs(f.m); if(a > ma) ma = a;
  a = fabs(f.p); if(a > ma) ma = a;
  a = fabs(f.mm); if(a > ma) ma = a;
  a = fabs(f.pp); if(a > ma) ma = a;

  stencil sp, vp, sm, vm;

  vp.c = 0.5; vm.c = -0.5;

  sp = f + ma;
  sm = ma - f;

  return VDDX_WENO3(vp, sp) + VDDX_WENO3(vm, sm);
}

//////////////////////// FLUX METHODS ///////////////////////

BoutReal FDDX_U1(stencil &v, stencil &f) {
  // Velocity at lower end
  BoutReal vs = 0.5*(v.m + v.c);
  BoutReal result = (vs >= 0.0) ? vs * f.m : vs * f.c;
  // and at upper
  vs = 0.5*(v.c + v.p);
  result -= (vs >= 0.0) ? vs * f.c : vs * f.p;

  return result;
}

BoutReal FDDX_C2(stencil &v, stencil &f) {
  return 0.5*(v.p*f.p - v.m*f.m);
}

BoutReal FDDX_C4(stencil &v, stencil &f) {
  return (8.*v.p*f.p - 8.*v.m*f.m + v.mm*f.mm - v.pp*f.pp)/12.;
}

/// Non-oscillatory, containing No free parameters and Dissipative (NND) scheme
/// http://arxiv.org/abs/1010.4135v1
BoutReal FDDX_NND(stencil &v, stencil &f) {
  // f{+-} i
  BoutReal fp = 0.5*(v.c + fabs(v.c))*f.c;
  BoutReal fm = 0.5*(v.c - fabs(v.c))*f.c;

  // f{+-} i+1
  BoutReal fp1 = 0.5*(v.p + fabs(v.p))*f.p;
  BoutReal fm1 = 0.5*(v.p - fabs(v.p))*f.p;

  // f{+-} i+2
  BoutReal fm2 = 0.5*(v.pp - fabs(v.pp))*f.pp;

  // f{+-} i-1
  BoutReal fp_1 = 0.5*(v.m + fabs(v.m))*f.m;
  BoutReal fm_1 = 0.5*(v.m - fabs(v.m))*f.m;

  // f{+-} i-2
  BoutReal fp_2 = 0.5*(v.mm + fabs(v.mm))*f.mm;

  // f^{LR} {i+1/2}
  BoutReal flp = fp  + 0.5*MINMOD(fp1 - fp, fp - fp_1);
  BoutReal frp = fm1 - 0.5*MINMOD(fm1 - fm, fm2 - fm1);

  // f^{LR} {i-1/2}
  BoutReal flm = fp_1  + 0.5*MINMOD(fp - fp_1, fp_1 - fp_2);
  BoutReal frm = fm - 0.5*MINMOD(fm - fm_1, fm1 - fm);

  // h{+-}
  BoutReal hp = flp + frp;
  BoutReal hm = flm + frm;

  return hp - hm;
}

//////////////////////// MUSCL scheme ///////////////////////

void DDX_KT_LR(const stencil &f, BoutReal &fLp, BoutReal &fRp, BoutReal &fLm, BoutReal &fRm) {
  // Limiter functions
  BoutReal phi   = SUPERBEE( (f.c - f.m) / (f.p - f.c) );
  BoutReal phi_m = SUPERBEE( (f.m - f.mm) / (f.c - f.m) );
  BoutReal phi_p = SUPERBEE( (f.p - f.c) / (f.pp - f.p) );

  fLp = f.c + 0.5*phi*(f.p - f.c);
  fRp = f.p - 0.5*phi_p*(f.pp - f.p);

  fLm = f.m + 0.5*phi_m*(f.c - f.m);
  fRm = f.c - 0.5*phi*(f.p - f.c);
}

// du/dt = d/dx(f)  with maximum local velocity Vmax
BoutReal DDX_KT(const stencil &f, const stencil &u, const BoutReal Vmax) {
  BoutReal uLp, uRp, uLm, uRm;
  BoutReal fLp, fRp, fLm, fRm;

  DDX_KT_LR(u, uLp, uRp, uLm, uRm);
  DDX_KT_LR(f, fLp, fRp, fLm, fRm);

  BoutReal Fm = 0.5*( fRm + fLm - Vmax*(uRm - uLm));
  BoutReal Fp = 0.5*( fRp + fLp - Vmax*(uRp - uLp));

  return Fm - Fp;
}

/*******************************************************************************
 * Staggered differencing methods
 * These expect the output grid cell to be at a different location to the input
 *
 * The stencil no longer has a value in 'C' (centre)
 * instead, points are shifted as follows:
 *
 * mm  -> -3/2 h
 * m   -> -1/2 h
 * p   -> +1/2 h
 * pp  -? +3/2 h
 *
 * NOTE: Cell widths (dx, dy, dz) are currently defined as centre->centre
 * for the methods above. This is currently not taken account of, so large
 * variations in cell size will cause issues.
 *******************************************************************************/

/////////////////////// FIRST DERIVATIVES //////////////////////
// Map Centre -> Low or Low -> Centre

// Second order differencing (staggered)
BoutReal DDX_C2_stag(stencil &f) {
  return f.p - f.m;
}

boundary_derivs_pair DDX_F2_stag(forward_stencil &f) {
  boundary_derivs_pair result;
  result.inner = -2.*f.c+3*f.p-f.p2;
  result.outer = -2.*f.m+3*f.c-f.p;
}

boundary_derivs_pair DDX_B2_stag(backward_stencil &f) {
  boundary_derivs_pair result;
  result.inner = 2.*f.c-3*f.m+f.m2;
  result.outer = 2.*f.p-3*f.c+f.m;
}

BoutReal DDX_C4_stag(stencil &f) {
  return ( 27.*(f.p - f.m) - (f.pp - f.mm) ) / 24.;
}

boundary_derivs_pair DDX_F4_stag(forward_stencil &f) {
  boundary_derivs_pair result;
  result.inner = -11./12.*f.m+17./24.*f.c+3./8.*f.p-5./24.*f.p2+1./24.*f.p3; // uncentred (forward-biased) derivative
  result.outer = -31./8*f.m+229./24.*f.c-75./8.*f.p+37./8.*f.p2-11./12.*f.p3; // forward derivative
  return result;
}

boundary_derivs_pair DDX_B4_stag(backward_stencil &f) {
  boundary_derivs_pair result;
  result.inner = 11./12.*f.p-17./24.*f.c-3./8.*f.m+5./24.*f.m2-1./24.*f.m3; // uncentred (backward-biased) derivative
  result.outer = 31./8*f.p-229./24.*f.c+75./8.*f.m-37./8.*f.m2+11./12.*f.m3; // backward derivative
  return result;
}

/////////////////////// SECOND DERIVATIVES //////////////////////
// Map Centre -> Low or Low -> Centre

boundary_derivs_pair D2DX2_F2_stag(forward_stencil &f) {
  boundary_derivs_pair result;
  result.inner = 5./2.*f.c-13./2.*f.p+11./2.*f.p2-3./2.*f.p3;
  result.outer = 5./2.*f.m-13./2.*f.c+11./2.*f.p-3./2.*f.p2;
  return result;
}

boundary_derivs_pair D2DX2_B2_stag(backward_stencil &f) {
  boundary_derivs_pair result;
  result.inner = 5./2.*f.c-13./2.*f.m+11./2.*f.m2-3./2.*f.m3;
  result.outer = 5./2.*f.p-13./2.*f.c+11./2.*f.m-3./2.*f.m2;
  return result;
}

BoutReal D2DX2_C4_stag(stencil &f) {
  return ( f.pp + f.mm - f.p - f.m ) / 2.;
}

boundary_derivs_pair D2DX2_F4_stag(forward_stencil &f) {
  boundary_derivs_pair result;
  result.inner = 95./48.*f.m-269./48.*f.c+49./8.*f.p-85./24.*f.p2+59./48.*f.p3-3./16.*f.p4;
  result.outer = 301./48.*f.m-377./16.*f.c+865./24.*f.p-683./24.*f.p2+187./16.*f.p3-95./48.*f.p4;
  return result;
}

boundary_derivs_pair D2DX2_B4_stag(backward_stencil &f) {
  boundary_derivs_pair result;
  result.inner = 95./48.*f.p-269./48.*f.c+49./8.*f.m-85./24.*f.m2+59./48.*f.m3-3./16.*f.m4;
  result.outer = 301./48.*f.p-377./16.*f.c+865./24.*f.m-683./24.*f.m2+187./16.*f.m3-95./48.*f.m4;
  return result;
}

/////////////////////////// UPWINDING ///////////////////////////
// Map (Low, Centre) -> Centre  or (Centre, Low) -> Low
// Hence v contains only (mm, m, p, pp) fields whilst f has 'c' too
//
// v.p is v at +1/2, v.m is at -1/2

BoutReal VDDX_U1_stag(stencil &v, stencil &f) {
  // Lower cell boundary
  BoutReal result = (v.m >= 0) ? v.m * f.m : v.m * f.c;

  // Upper cell boundary
  result -= (v.p >= 0) ? v.p * f.c : v.p * f.p;

  result *= -1;

  // result is now d/dx(v*f), but want v*d/dx(f) so subtract f*d/dx(v)
  result -= f.c*(v.p - v.m);

  return result;
}

BoutReal VDDX_U2_stag(stencil &v, stencil &f) {
  BoutReal result;

  if (v.p>0 && v.m>0) {
    // Extrapolate v to centre from below, use 2nd order backward difference on f
    result = (1.5*v.m - .5*v.mm) * (.5*f.mm - 2.*f.m + 1.5*f.c);
  }
  else if (v.p<0 && v.m<0) {
    // Extrapolate v to centre from above, use 2nd order forward difference on f
    result = (1.5*v.p - .5*v.pp) * (-1.5*f.c + 2.*f.p - .5*f.pp);
  }
  else {
    // Velocity changes sign, hence is almost zero: use centred interpolation/differencing
    result = .25 * (v.p + v.m) * (f.p - f.m);
  }

  return result;
}

BoutReal VDDX_WENO3_stag(stencil &v, stencil &f) {
  //2nd order WENO scheme combining 1st order upwind with 2nd order central difference
  //first get velocity at cell-center with high order interpolation to minimize error
  BoutReal vc,deriv,w,r;

  vc = (9.*(v.p + v.m) - v.mm - v.pp)/16.;
  //Now use vc to construct regular WENO3 derivative

    if(vc > 0.0) {
    // Left-biased stencil

    r = (WENO_SMALL + SQ(f.c - 2.0*f.m + f.mm)) / (WENO_SMALL + SQ(f.p - 2.0*f.c + f.m));
    w = 1.0 / (1.0 + 2.0*r*r);

    deriv = 0.5*(f.p - f.m) - 0.5*w*(-f.mm + 3.*f.m - 3.*f.c + f.p);

  }else {
    // Right-biased

    r = (WENO_SMALL + SQ(f.pp - 2.0*f.p + f.c)) / (WENO_SMALL + SQ(f.p - 2.0*f.c + f.m));
    w = 1.0 / (1.0 + 2.0*r*r);

    deriv = 0.5*(f.p - f.m) - 0.5*w*( -f.m + 3.*f.c - 3.*f.p + f.pp );
  }

  return vc*deriv;

}


BoutReal VDDX_C2_stag(stencil &v, stencil &f) {
  // Result is needed at location of f: interpolate v to f's location and take an unstaggered derivative of f
  return 0.5*(v.p+v.m) * 0.5*(f.p - f.m);
}

BoutReal VDDX_C4_stag(stencil &v, stencil &f) {
  // Result is needed at location of f: interpolate v to f's location and take an unstaggered derivative of f
  return (9.*(v.m + v.p) - v.mm - v.pp)/16. * (8.*f.p - 8.*f.m + f.mm - f.pp)/12.;
}

/////////////////////////// FLUX ///////////////////////////
// Map (Low, Centre) -> Centre  or (Centre, Low) -> Low
// Hence v contains only (mm, m, p, pp) fields whilst f has 'c' too
//
// v.p is v at +1/2, v.m is at -1/2

BoutReal FDDX_U1_stag(stencil &v, stencil &f) {
  // Lower cell boundary
  BoutReal result = (v.m >= 0) ? v.m * f.m : v.m * f.c;

  // Upper cell boundary
  result -= (v.p >= 0) ? v.p * f.c : v.p * f.p;

  return result;
}

/*******************************************************************************
 * Lookup tables of functions. Map between names, codes and functions
 *******************************************************************************/

/// Translate between DIFF_METHOD codes, and functions
struct DiffLookup {
  DIFF_METHOD method;
  deriv_func func;     // Single-argument differencing function
  inner_boundary_deriv_func inner_boundary_func; // Differencing function using forward derivatives
  outer_boundary_deriv_func outer_boundary_func; // Differencing function using backward derivatives
  upwind_func up_func; // Upwinding function
  inner_boundary_upwind_func inner_boundary_up_func; // Upwinding function using forward derivatives
  outer_boundary_upwind_func outer_boundary_up_func; // Upwinding function using backward derivatives
};

/// Translate between short names, long names and DIFF_METHOD codes
struct DiffNameLookup {
  DIFF_METHOD method;
  const char* label; // Short name
  const char* name;  // Long name
};

/// Differential function name/code lookup
static DiffNameLookup DiffNameTable[] = { {DIFF_U1, "U1", "First order upwinding"},
                                          {DIFF_U2, "U2", "Second order upwinding"},
                                          {DIFF_C2, "C2", "Second order central"},
                                          {DIFF_W2, "W2", "Second order WENO"},
                                          {DIFF_W3, "W3", "Third order WENO"},
                                          {DIFF_C4, "C4", "Fourth order central"},
                                          {DIFF_U4, "U4", "Fourth order upwinding"},
                      {DIFF_S2, "S2", "Smoothing 2nd order"},
                                          {DIFF_FFT, "FFT", "FFT"},
                      {DIFF_NND, "NND", "NND"},
                      {DIFF_SPLIT, "SPLIT", "Split into upwind and central"},
                                          {DIFF_DEFAULT}}; // Use to terminate the list

/// First derivative lookup table
static DiffLookup FirstDerivTable[] = { {DIFF_C2, DDX_C2,     DDX_F2, DDX_B2, NULL, NULL, NULL},
                                        {DIFF_W2, DDX_CWENO2, DDX_F2, DDX_B2, NULL, NULL, NULL},
                                        {DIFF_W3, DDX_CWENO3, DDX_F4, DDX_B4, NULL, NULL, NULL},
                                        {DIFF_C4, DDX_C4,     DDX_F4, DDX_B4, NULL, NULL, NULL},
                                        {DIFF_S2, DDX_S2,     NULL,   NULL,   NULL, NULL, NULL},
                                        {DIFF_FFT, NULL,      NULL,   NULL,   NULL, NULL, NULL},
                                        {DIFF_DEFAULT}};

/// Second derivative lookup table
static DiffLookup SecondDerivTable[] = { {DIFF_C2, D2DX2_C2, D2DX2_F2, D2DX2_B2, NULL, NULL, NULL},
                                         {DIFF_C4, D2DX2_C4, D2DX2_F4, D2DX2_B4, NULL, NULL, NULL},
                                         {DIFF_FFT, NULL,    NULL,     NULL,     NULL, NULL, NULL},
                                         {DIFF_DEFAULT}};

/// Upwinding functions lookup table
static DiffLookup UpwindTable[] = { {DIFF_U1, NULL, NULL, NULL, VDDX_U1, NULL, NULL},
                                        {DIFF_U2, NULL, NULL, NULL, VDDX_U2, NULL, NULL},
                                    {DIFF_C2, NULL, NULL, NULL, VDDX_C2, NULL, NULL},
                                    {DIFF_U4, NULL, NULL, NULL, VDDX_U4, NULL, NULL},
                                    {DIFF_W3, NULL, NULL, NULL, VDDX_WENO3, NULL, NULL},
                                    {DIFF_C4, NULL, NULL, NULL, VDDX_C4, NULL, NULL},
                                    {DIFF_DEFAULT}};

/// Flux functions lookup table
static DiffLookup FluxTable[] = { {DIFF_SPLIT, NULL, NULL, NULL, NULL, NULL, NULL},
                                  {DIFF_U1, NULL, NULL, NULL, FDDX_U1, NULL, NULL},
                                  {DIFF_C2, NULL, NULL, NULL, FDDX_C2, NULL, NULL},
                                  {DIFF_C4, NULL, NULL, NULL, FDDX_C4, NULL, NULL},
                                  {DIFF_NND, NULL, NULL, NULL, FDDX_NND, NULL, NULL},
                                  {DIFF_DEFAULT}};

/// First staggered derivative lookup
static DiffLookup FirstStagDerivTable[] = { {DIFF_C2, DDX_C2_stag, DDX_F2_stag, DDX_B2_stag, NULL, NULL, NULL},
                                            {DIFF_C4, DDX_C4_stag, DDX_F4_stag, DDX_B4_stag, NULL, NULL, NULL},
                                            {DIFF_DEFAULT}};

/// Second staggered derivative lookup
static DiffLookup SecondStagDerivTable[] = { {DIFF_C4, D2DX2_C4_stag, D2DX2_F4_stag, D2DX2_B4_stag, NULL, NULL, NULL},
                                             {DIFF_DEFAULT}};

/// Upwinding staggered lookup
static DiffLookup UpwindStagTable[] = { {DIFF_U1, NULL, NULL, NULL, VDDX_U1_stag, NULL, NULL},
                                        {DIFF_U2, NULL, NULL, NULL, VDDX_U2_stag, NULL, NULL},
                                        {DIFF_W3, NULL, NULL, NULL, VDDX_WENO3_stag, NULL, NULL},
                                        {DIFF_C2, NULL, NULL, NULL, VDDX_C2_stag, NULL, NULL},
                                        {DIFF_C4, NULL, NULL, NULL, VDDX_C4_stag, NULL, NULL},
                                        {DIFF_DEFAULT} };

/// Flux staggered lookup
static DiffLookup FluxStagTable[] = { {DIFF_SPLIT, NULL, NULL, NULL, NULL, NULL, NULL},
                                      {DIFF_U1, NULL, NULL, NULL, FDDX_U1_stag, NULL, NULL},
                                      {DIFF_DEFAULT}};

/*******************************************************************************
 * Routines to use the above tables to map between function codes, names
 * and pointers
 *******************************************************************************/

deriv_func lookupFunc(DiffLookup* table, DIFF_METHOD method) {
  int i = 0;
  do {
    if(table[i].method == method)
      return table[i].func;
    i++;
  }while(table[i].method != DIFF_DEFAULT);
  // Not found in list. Return the first

  return table[0].func;
}

inner_boundary_deriv_func lookupInnerBoundaryFunc(DiffLookup* table, DIFF_METHOD method) {
  int i = 0;
  do {
    if(table[i].method == method)
      return table[i].inner_boundary_func;
    i++;
  }while(table[i].method != DIFF_DEFAULT);
  // Not found in list. Return the first

  return table[0].inner_boundary_func;
}

outer_boundary_deriv_func lookupOuterBoundaryFunc(DiffLookup* table, DIFF_METHOD method) {
  int i = 0;
  do {
    if(table[i].method == method)
      return table[i].outer_boundary_func;
    i++;
  }while(table[i].method != DIFF_DEFAULT);
  // Not found in list. Return the first

  return table[0].outer_boundary_func;
}

upwind_func lookupUpwindFunc(DiffLookup* table, DIFF_METHOD method) {
  int i = 0;
  do {
    if(table[i].method == method)
      return table[i].up_func;
    i++;
  }while(table[i].method != DIFF_DEFAULT);
  // Not found in list. Return the first

  return table[0].up_func;
}

inner_boundary_upwind_func lookupInnerBoundaryUpwindFunc(DiffLookup* table, DIFF_METHOD method) {
  int i = 0;
  do {
    if(table[i].method == method)
      return table[i].inner_boundary_up_func;
    i++;
  }while(table[i].method != DIFF_DEFAULT);
  // Not found in list. Return the first

  return table[0].inner_boundary_up_func;
}

outer_boundary_upwind_func lookupOuterBoundaryUpwindFunc(DiffLookup* table, DIFF_METHOD method) {
  int i = 0;
  do {
    if(table[i].method == method)
      return table[i].outer_boundary_up_func;
    i++;
  }while(table[i].method != DIFF_DEFAULT);
  // Not found in list. Return the first

  return table[0].outer_boundary_up_func;
}

/// Test if a given DIFF_METHOD exists in a table
bool isImplemented(DiffLookup* table, DIFF_METHOD method) {
  int i = 0;
  do {
    if(table[i].method == method)
      return true;
    i++;
  }while(table[i].method != DIFF_DEFAULT);

  return false;
}

/// This function is used during initialisation only (i.e. doesn't need to be particularly fast)
/// Returns DIFF_METHOD, rather than function so can be applied to central and upwind tables
DIFF_METHOD lookupFunc(DiffLookup *table, const string &label) {
  DIFF_METHOD matchtype; // code which matches just the first letter ('C', 'U' or 'W')

  if(label.empty())
    return table[0].method;

  matchtype = DIFF_DEFAULT;
  int typeind;

  // Loop through the name lookup table
  int i = 0;
  do {
    if((toupper(DiffNameTable[i].label[0]) == toupper(label[0])) && isImplemented(table, DiffNameTable[i].method)) {
      matchtype = DiffNameTable[i].method;
      typeind = i;

      if(strcasecmp(label.c_str(), DiffNameTable[i].label) == 0) {// Whole match
        return matchtype;
      }
    }
    i++;
  }while(DiffNameTable[i].method != DIFF_DEFAULT);

  // No exact match, so return matchtype.

  if(matchtype == DIFF_DEFAULT) {
    // No type match either. Return the first value in the table
    matchtype = table[0].method;
    output << " No match for '" << label << "' -> ";
  }else
    output << " Type match for '" << label << "' ->";

  return matchtype;
}

void printFuncName(DIFF_METHOD method) {
  // Find this entry

  int i = 0;
  do {
    if(DiffNameTable[i].method == method) {
      output.write(" %s (%s)\n", DiffNameTable[i].name, DiffNameTable[i].label);
      return;
    }
    i++;
  }while(DiffNameTable[i].method != DIFF_DEFAULT);

  // None
  output.write(" == INVALID DIFFERENTIAL METHOD ==\n");
}

/*******************************************************************************
 * Default functions
 *
 *
 *******************************************************************************/

// Central -> Central (or Left -> Left) functions
deriv_func fDDX, fDDY, fDDZ;        ///< Differencing methods for each dimension
deriv_func fD2DX2, fD2DY2, fD2DZ2;  ///< second differential operators
upwind_func fVDDX, fVDDY, fVDDZ;    ///< Upwind functions in the three directions
upwind_func fFDDX, fFDDY, fFDDZ;    ///< Default flux functions
inner_boundary_deriv_func fDDX_in, fDDY_in; ///< Differencing methods in the inner boundaries
outer_boundary_deriv_func fDDX_out, fDDY_out; ///< Differencing methods in the outer boundaries
inner_boundary_deriv_func fD2DX2_in, fD2DY2_in; ///< Second derivative methods in the inner boundaries
outer_boundary_deriv_func fD2DX2_out, fD2DY2_out; ///< Second derivative methods in the outer boundaries
inner_boundary_upwind_func fVDDX_in, fVDDY_in;    ///< Upwind functions in the inner boundaries
outer_boundary_upwind_func fVDDX_out, fVDDY_out;    ///< Upwind functions in the outer boundaries
inner_boundary_upwind_func fFDDX_in, fFDDY_in;    ///< Default flux functions in the inner boundaries
outer_boundary_upwind_func fFDDX_out, fFDDY_out;    ///< Default flux functions in the outer boundaries

// Central -> Left (or Left -> Central) functions
deriv_func sfDDX, sfDDY, sfDDZ;
deriv_func sfD2DX2, sfD2DY2, sfD2DZ2;
upwind_func sfVDDX, sfVDDY, sfVDDZ;
upwind_func sfFDDX, sfFDDY, sfFDDZ;
inner_boundary_deriv_func sfDDX_in, sfDDY_in;
outer_boundary_deriv_func sfDDX_out, sfDDY_out;
inner_boundary_deriv_func sfD2DX2_in, sfD2DY2_in;
outer_boundary_deriv_func sfD2DX2_out, sfD2DY2_out;
inner_boundary_upwind_func sfVDDX_in, sfVDDY_in;
outer_boundary_upwind_func sfVDDX_out, sfVDDY_out;
inner_boundary_upwind_func sfFDDX_in, sfFDDY_in;
outer_boundary_upwind_func sfFDDX_out, sfFDDY_out;

/*******************************************************************************
 * Initialisation
 *******************************************************************************/

/// Set the derivative method, given a table and option name
void derivs_set(Options *options, DiffLookup *table, const char* name, deriv_func &f) {
  string label;
  options->get(name, label, "", false);

  DIFF_METHOD method = lookupFunc(table, label); // Find the function
  printFuncName(method); // Print differential function name
  f = lookupFunc(table, method); // Find the function pointer
}

void derivs_set(Options *options, DiffLookup *table, const char* name, upwind_func &f) {
  string label;
  options->get(name, label, "", false);

  DIFF_METHOD method = lookupFunc(table, label); // Find the function
  printFuncName(method); // Print differential function name
  f = lookupUpwindFunc(table, method);
}

/// Set the derivative methods including for boundaries, given a table and option name
void derivs_set(Options *options, DiffLookup *table, const char* name, deriv_func &f, inner_boundary_deriv_func &f_in, outer_boundary_deriv_func &f_out) {
  string label;
  options->get(name, label, "", false);

  DIFF_METHOD method = lookupFunc(table, label); // Find the function
  printFuncName(method); // Print differential function name
  f = lookupFunc(table, method); // Find the function pointers
  f_in = lookupInnerBoundaryFunc(table, method);
  f_out = lookupOuterBoundaryFunc(table, method);
}

void derivs_set(Options *options, DiffLookup *table, const char* name, upwind_func &f, inner_boundary_upwind_func &f_in, outer_boundary_upwind_func &f_out) {
  string label;
  options->get(name, label, "", false);

  DIFF_METHOD method = lookupFunc(table, label); // Find the function
  printFuncName(method); // Print differential function name
  f = lookupUpwindFunc(table, method);
  f_in = lookupInnerBoundaryUpwindFunc(table, method);
  f_out = lookupOuterBoundaryUpwindFunc(table, method);
}

/// Initialise derivatives from options
void derivs_init(Options *options, bool StaggerGrids,
                 deriv_func &fdd, deriv_func &sfdd,
                 deriv_func &fd2d, deriv_func &sfd2d,
                 upwind_func &fu, upwind_func &sfu,
                 upwind_func &ff, upwind_func &sff) {
  output.write("\tFirst       : ");
  derivs_set(options, FirstDerivTable, "first",  fdd);
  if(StaggerGrids) {
    output.write("\tStag. First : ");
    derivs_set(options, FirstStagDerivTable, "first",  sfdd);
  }
  output.write("\tSecond      : ");
  derivs_set(options, SecondDerivTable, "second", fd2d);
  if(StaggerGrids) {
    output.write("\tStag. Second: ");
    derivs_set(options, SecondStagDerivTable, "second", sfd2d);
  }
  output.write("\tUpwind      : ");
  derivs_set(options, UpwindTable,     "upwind", fu);
  if(StaggerGrids) {
    output.write("\tStag. Upwind: ");
    derivs_set(options, UpwindStagTable,     "upwind", sfu);
  }
  output.write("\tFlux        : ");
  derivs_set(options, FluxTable,     "flux", ff);
  if(StaggerGrids) {
    output.write("\tStag. Flux  : ");
    derivs_set(options, FluxStagTable,     "flux", sff);
  }
}

void derivs_init(Options *options, bool StaggerGrids,
                 deriv_func &fdd, deriv_func &sfdd,
                 deriv_func &fd2d, deriv_func &sfd2d,
                 upwind_func &fu, upwind_func &sfu,
                 upwind_func &ff, upwind_func &sff,
                 inner_boundary_deriv_func &inner_fdd, inner_boundary_deriv_func &inner_sfdd,
                 outer_boundary_deriv_func &outer_fdd, outer_boundary_deriv_func &outer_sfdd,
                 inner_boundary_deriv_func &inner_fd2d, inner_boundary_deriv_func &inner_sfd2d,
                 outer_boundary_deriv_func &outer_fd2d, outer_boundary_deriv_func &outer_sfd2d,
                 inner_boundary_upwind_func &inner_fu, inner_boundary_upwind_func &inner_sfu,
                 outer_boundary_upwind_func &outer_fu, outer_boundary_upwind_func &outer_sfu,
                 inner_boundary_upwind_func &inner_ff, inner_boundary_upwind_func &inner_sff,
                 outer_boundary_upwind_func &outer_ff, outer_boundary_upwind_func &outer_sff
                ) {
  output.write("\tFirst       : ");
  derivs_set(options, FirstDerivTable, "first",  fdd, inner_fdd, outer_fdd);
  if(StaggerGrids) {
    output.write("\tStag. First : ");
    derivs_set(options, FirstStagDerivTable, "first",  sfdd, inner_sfdd, outer_sfdd);
  }
  output.write("\tSecond      : ");
  derivs_set(options, SecondDerivTable, "second", fd2d, inner_fd2d, outer_fd2d);
  if(StaggerGrids) {
    output.write("\tStag. Second: ");
    derivs_set(options, SecondStagDerivTable, "second", sfd2d, inner_sfd2d, outer_sfd2d);
  }
  output.write("\tUpwind      : ");
  derivs_set(options, UpwindTable,     "upwind", fu, inner_fu, outer_fu);
  if(StaggerGrids) {
    output.write("\tStag. Upwind: ");
    derivs_set(options, UpwindStagTable,     "upwind", sfu, inner_sfu, outer_sfu);
  }
  output.write("\tFlux        : ");
  derivs_set(options, FluxTable,     "flux", ff, inner_ff, outer_ff);
  if(StaggerGrids) {
    output.write("\tStag. Flux  : ");
    derivs_set(options, FluxStagTable,     "flux", sff, inner_sff, outer_sff);
  }
}

/// Initialise the derivative methods. Must be called before any derivatives are used
int derivs_init() {
#ifdef CHECK
  msg_stack.push("Initialising derivatives");
#endif

  /// NOTE: StaggerGrids is also in Mesh, but derivs_init needs to come before Mesh
  bool StaggerGrids;

  // Get the options
  Options *options = Options::getRoot();
  OPTION(options, StaggerGrids,   false);

  output.write("Setting X differencing methods\n");
  derivs_init(options->getSection("ddx"),
              StaggerGrids,
              fDDX, sfDDX,
              fD2DX2, sfD2DX2,
              fVDDX, sfVDDX,
              fFDDX, sfFDDX,
              fDDX_in, sfDDX_in,
              fDDX_out, sfDDX_out,
              fD2DX2_in, sfD2DX2_in,
              fD2DX2_out, sfD2DX2_out,
              fVDDX_in, sfVDDX_in,
              fVDDX_out, sfVDDX_out,
              fFDDX_in, sfFDDX_in,
              fFDDX_out, sfFDDX_out
            );

  if((fDDX == NULL) || (fD2DX2 == NULL)) {
    output.write("\t***Error: FFT cannot be used in X\n");
    return 1;
  }

  output.write("Setting Y differencing methods\n");
  derivs_init(options->getSection("ddy"),
              StaggerGrids,
              fDDY, sfDDY,
              fD2DY2, sfD2DY2,
              fVDDY, sfVDDY,
              fFDDY, sfFDDY,
              fDDY_in, sfDDY_in,
              fDDY_out, sfDDY_out,
              fD2DY2_in, sfD2DY2_in,
              fD2DY2_out, sfD2DY2_out,
              fVDDX_in, sfVDDX_in,
              fVDDX_out, sfVDDX_out,
              fFDDX_in, sfFDDX_in,
              fFDDX_out, sfFDDX_out);

  if((fDDY == NULL) || (fD2DY2 == NULL)) {
    output.write("\t***Error: FFT cannot be used in Y\n");
    return 1;
  }

  output.write("Setting Z differencing methods\n");
  derivs_init(options->getSection("ddz"),
              StaggerGrids,
              fDDZ, sfDDZ,
              fD2DZ2, sfD2DZ2,
              fVDDZ, sfVDDZ,
              fFDDZ, sfFDDZ);

#ifdef CHECK
  msg_stack.pop();
#endif

  return 0;
}

/*******************************************************************************
 * Apply differential operators. These are fairly brain-dead functions
 * which apply a derivative function to a field (sort of like map). Decisions
 * of what to apply are made in the DDX,DDY and DDZ functions lower down.
 *
 * loc  is the cell location of the result
 *******************************************************************************/

// X derivative

const Field2D applyXdiff(const Field2D &var, deriv_func func, inner_boundary_deriv_func func_in, outer_boundary_deriv_func func_out, const Field2D &dd, CELL_LOC loc = CELL_DEFAULT) {
  Field2D result;
  result.allocate(); // Make sure data allocated

  bindex bx;

  BoutReal **r = result.getData();

  start_index(&bx, RGN_NOX);
#ifdef _OPENMP
  // Parallel version. Needs another variable for each thread

  bindex bxstart = bx; // Copy to avoid race condition on first index
  bool workToDoGlobal; // Shared loop control
  #pragma omp parallel
  {
    bindex bxlocal; // Index for each thread
    stencil s;
    bool workToDo;  // Does this thread have work to do?

    #pragma omp single
    {
      // First index done once
      var.setXStencil(s, bxstart, loc);
      r[bxstart.jx][bxstart.jy] = func(s) / dd(bxstart.jx, bxstart.jy);
    }

    do {
      #pragma omp critical
      {
        // Get the next index
        workToDo = next_index2(&bx);
        bxlocal = bx; // Make a local copy
        workToDoGlobal = workToDo;
      }
      if(workToDo) { // Here workToDo could be different to workToDoGlobal
        var.setXStencil(s, bxlocal, loc);
        r[bxlocal.jx][bxlocal.jy] = func(s) / dd(bxlocal.jx, bxlocal.jy);
      }
    }while(workToDoGlobal);
  }
#else
  // Serial version

  stencil s;
  do {
    var.setXStencil(s, bx, loc);
    r[bx.jx][bx.jy] = func(s) / dd[bx.jx][bx.jy];
  }while(next_index2(&bx));
#endif // _OPENMP

#ifdef CHECK
  // Mark boundaries as invalid
  result.bndry_xin = result.bndry_xout = result.bndry_yup = result.bndry_ydown = false;
#endif

  if (mesh->freeboundary_ydown) {
    for (RangeIterator it=mesh->iterateBndryLowerY(); !it.isDone(); it++)
      for (bx.jy=mesh->ystart-1; bx.jy>=0; bx.jy--) {
        bx.jx=it.ind;
        calc_index(&bx);
        var.setXStencil(s, bx, loc);
        r[bx.jx][bx.jy] = func(s) / dd(bx.jx, bx.jy);
      }
    #ifdef CHECK
      result.bndry_ydown = true;
    #endif
  }
  if (mesh->freeboundary_yup) {
    for (RangeIterator it=mesh->iterateBndryUpperY(); !it.isDone(); it++)
      for (bx.jy=mesh->yend+1; bx.jy<mesh->ngy; bx.jy++) {
        bx.jx=it.ind;
        calc_index(&bx);
        var.setXStencil(s, bx, loc);
        r[bx.jx][bx.jy] = func(s) / dd(bx.jx, bx.jy);
      }
    #ifdef CHECK
      result.bndry_yup = true;
    #endif
  }
  if (mesh->freeboundary_xin && mesh->firstX() && !mesh->periodicX) {
    forward_stencil fs;
    boundary_derivs_pair funcs_pair;
    bx.jx=mesh->xstart-1;
    for (bx.jy=mesh->ystart; bx.jy<=mesh->yend; bx.jy++) {
      calc_index(&bx);
      var.setXStencil(fs, bx, loc);
      funcs_pair = func_in(fs);
      r[bx.jx][bx.jy] = funcs_pair.inner / dd(bx.jx, bx.jy);
      r[bx.jxm][bx.jy] = funcs_pair.outer / dd(bx.jxm, bx.jy);
    }
    #ifdef CHECK
      result.bndry_xin = true;
    #endif
  }
  if (mesh->freeboundary_xout && mesh->lastX() && !mesh->periodicX) {
    backward_stencil bs;
    boundary_derivs_pair funcs_pair;
    bx.jx=mesh->xend+1;
    for (bx.jy=mesh->ystart; bx.jy<=mesh->yend; bx.jy++) {
      calc_index(&bx);
      var.setXStencil(bs, bx, loc);
      funcs_pair = func_out(bs);
      r[bx.jx][bx.jy] = funcs_pair.inner / dd(bx.jx, bx.jy);
      r[bx.jxp][bx.jy] = funcs_pair.outer / dd(bx.jxp, bx.jy);
    }
    #ifdef CHECK
      result.bndry_xout = true;
    #endif
  }

  return result;
}

const Field3D applyXdiff(const Field3D &var, deriv_func func, inner_boundary_deriv_func func_in, outer_boundary_deriv_func func_out, const Field2D &dd, CELL_LOC loc = CELL_DEFAULT) {
  Field3D result;
  result.allocate(); // Make sure data allocated

  Field3D vs = var;
  if(mesh->ShiftXderivs && (mesh->ShiftOrder == 0)) {
    // Shift in Z using FFT
    vs = var.shiftZ(true); // Shift into real space
  }

  bindex bx;
  BoutReal ***r = result.getData();

  start_index(&bx, RGN_NOX);
#ifdef _OPENMP
  bindex bxstart = bx; // Copy to avoid race condition on first index
  bool workToDoGlobal; // Shared loop control
  #pragma omp parallel
  {
    bindex bxlocal; // Index for each thread
    stencil s;
    bool workToDo;  // Does this thread have work to do?

    #pragma omp single
    {
      // First index done by single thread
      for(bxstart.jz=0;bxstart.jz<mesh->ngz-1;bxstart.jz++) {
        vs.setXStencil(s, bxstart, loc);
        r[bxstart.jx][bxstart.jy][bxstart.jz] = func(s) / dd(bxstart.jx, bxstart.jy);
      }
    }

    do {
      #pragma omp critical
      {
        // Get the next index
        workToDo = next_index2(&bx); // Only in 2D
        bxlocal = bx; // Make a local copy
        workToDoGlobal = workToDo;
      }
      if(workToDo) { // Here workToDo could be different to workToDoGlobal
        for(bxlocal.jz=0;bxlocal.jz<mesh->ngz-1;bxlocal.jz++) {
          vs.setXStencil(s, bxlocal, loc);
          r[bxlocal.jx][bxlocal.jy][bxlocal.jz] = func(s) / dd(bxlocal.jx, bxlocal.jy);
        }
      }
    }while(workToDoGlobal);
  }
#else
  stencil s;
  do {
    for(bx.jz=0;bx.jz<mesh->ngz-1;bx.jz++) {
      vs.setXStencil(s, bx, loc);
      r[bx.jx][bx.jy][bx.jz] = func(s) / dd(bx.jx, bx.jy);
    }
  }while(next_index2(&bx));
#endif

#ifdef CHECK
  // Mark boundaries as invalid
  result.bndry_xin = result.bndry_xout = result.bndry_yup = result.bndry_ydown = false;
#endif

  if (mesh->freeboundary_ydown) {
    for (RangeIterator it=mesh->iterateBndryLowerY(); !it.isDone(); it++)
      for (bx.jy=mesh->ystart-1; bx.jy>=0; bx.jy--)
        for (bx.jz=0; bx.jz<mesh->ngz-1; bx.jz++) {
          bx.jx=it.ind;
          calc_index(&bx);
          vs.setXStencil(s, bx, loc);
          r[bx.jx][bx.jy][bx.jz] = func(s) / dd(bx.jx, bx.jy);
        }
    #ifdef CHECK
      result.bndry_ydown = true;
    #endif
  }
  if (mesh->freeboundary_yup) {
    for (RangeIterator it=mesh->iterateBndryUpperY(); !it.isDone(); it++)
      for (bx.jy=mesh->yend+1; bx.jy<mesh->ngy; bx.jy++)
        for (bx.jz=0; bx.jz<mesh->ngz-1; bx.jz++) {
          bx.jx=it.ind;
          calc_index(&bx);
          vs.setXStencil(s, bx, loc);
          r[bx.jx][bx.jy][bx.jz] = func(s) / dd(bx.jx, bx.jy);
        }
    #ifdef CHECK
      result.bndry_yup = true;
    #endif
  }
  if (mesh->freeboundary_xin && mesh->firstX() && !mesh->periodicX) {
    forward_stencil fs;
    boundary_derivs_pair funcs_pair;
    bx.jx=mesh->xstart-1;
    for (bx.jy=mesh->ystart; bx.jy<=mesh->yend; bx.jy++)
      for (bx.jz=0; bx.jz<mesh->ngz-1; bx.jz++) {
        calc_index(&bx);
        vs.setXStencil(fs, bx, loc);
        funcs_pair = func_in(fs);
        r[bx.jx][bx.jy][bx.jz] = funcs_pair.inner / dd(bx.jx, bx.jy);
        r[bx.jxm][bx.jy][bx.jz] = funcs_pair.outer / dd(bx.jxm, bx.jy);
      }
    #ifdef CHECK
      result.bndry_xin = true;
    #endif
  }
  if (mesh->freeboundary_xout && mesh->lastX() && !mesh->periodicX) {
    backward_stencil bs;
    boundary_derivs_pair funcs_pair;
    bx.jx=mesh->xend+1;
    for (bx.jy=mesh->ystart; bx.jy<=mesh->yend; bx.jy++)
      for (bx.jz=0; bx.jz<mesh->ngz-1; bx.jz++) {
        calc_index(&bx);
        vs.setXStencil(bs, bx, loc);
        funcs_pair = func_out(bs);
        r[bx.jx][bx.jy][bx.jz] = funcs_pair.inner / dd(bx.jx, bx.jy);
        r[bx.jxp][bx.jy][bx.jz] = funcs_pair.outer / dd(bx.jxp, bx.jy);
      }
    #ifdef CHECK
      result.bndry_xout = true;
    #endif
  }

  if(mesh->ShiftXderivs && (mesh->ShiftOrder == 0))
    result = result.shiftZ(false); // Shift back

  return result;
}

// Y derivative

const Field2D applyYdiff(const Field2D &var, deriv_func func, inner_boundary_deriv_func func_in, outer_boundary_deriv_func func_out, const Field2D &dd, CELL_LOC loc = CELL_DEFAULT) {
  Field2D result;
  result.allocate(); // Make sure data allocated
  BoutReal **r = result.getData();

  bindex bx;

  start_index(&bx, RGN_NOBNDRY);
  /*
#ifdef _OPENMP
  bindex bxstart = bx; // Copy to avoid race condition on first index
  bool workToDoGlobal; // Shared loop control
  #pragma omp parallel
  {
    bindex bxlocal; // Index for each thread
    stencil s;
    bool workToDo;  // Does this thread have work to do?

    #pragma omp single
    {
      // First index done once
      var.setYStencil(s, bxstart, loc);
      r[bxstart.jx][bxstart.jy] = func(s) / dd[bxstart.jx][bxstart.jy];
    }

    do {
      #pragma omp critical
      {
        // Get the next index
        workToDo = next_index2(&bx);
        bxlocal = bx; // Make a local copy
        workToDoGlobal = workToDo;
      }
      if(workToDo) { // Here workToDo could be different to workToDoGlobal
        var.setYStencil(s, bxlocal, loc);
        r[bxlocal.jx][bxlocal.jy] = func(s) / dd[bxlocal.jx][bxlocal.jy];
      }
    }while(workToDoGlobal);
  }
  #else */
  stencil s;
  do{
    var.setYStencil(s, bx, loc);
    r[bx.jx][bx.jy] = func(s) / dd(bx.jx, bx.jy);
  }while(next_index2(&bx));
  //#endif

#ifdef CHECK
  // Mark boundaries as invalid
  result.bndry_yup = result.bndry_ydown = false;
#endif

  if (mesh->freeboundary_xin && mesh->firstX() && !mesh->periodicX) {
    for (bx.jx=mesh->xstart-1; bx.jx>=0; bx.jx--)
      for (bx.jy=mesh->ystart; bx.jy<=mesh->ystart; bx.jy++) {
        calc_index(&bx);
        var.setYStencil(s, bx, loc);
        r[bx.jx][bx.jy] = func(s) / dd(bx.jx, bx.jy);
      }
    #ifdef CHECK
      result.bndry_xin = true;
    #endif
  }
  if (mesh->freeboundary_xout && mesh->lastX() && !mesh->periodicX) {
    for (bx.jx=mesh->xend+1; bx.jx<mesh->ngx; bx.jx++)
      for (bx.jy=mesh->ystart; bx.jy<=mesh->ystart; bx.jy++) {
        calc_index(&bx);
        var.setYStencil(s, bx, loc);
        r[bx.jx][bx.jy] = func(s) / dd(bx.jx, bx.jy);
      }
    #ifdef CHECK
      result.bndry_xout = true;
    #endif
  }
  if (mesh->freeboundary_ydown) {
    forward_stencil fs;
    boundary_derivs_pair funcs_pair;
    bx.jy=mesh->ystart-1;
    for (RangeIterator it=mesh->iterateBndryLowerY(); !it.isDone(); it++) {
      bx.jx = it.ind;
      calc_index(&bx);
      var.setYStencil(fs, bx, loc);
      funcs_pair = func_in(fs);
      r[bx.jx][bx.jy] = funcs_pair.inner / dd(bx.jx, bx.jy);
      r[bx.jx][bx.jym] = funcs_pair.outer / dd(bx.jx, bx.jym);
    }
    #ifdef CHECK
      result.bndry_ydown = true;
    #endif
  }
  if (mesh->freeboundary_yup) {
    backward_stencil bs;
    boundary_derivs_pair funcs_pair;
    bx.jy=mesh->yend+1;
    for (RangeIterator it=mesh->iterateBndryUpperY(); !it.isDone(); it++) {
      bx.jx = it.ind;
      calc_index(&bx);
      var.setYStencil(bs, bx, loc);
      funcs_pair = func_out(bs);
      r[bx.jx][bx.jy] = funcs_pair.inner / dd(bx.jx, bx.jy);
      r[bx.jx][bx.jyp] = funcs_pair.outer / dd(bx.jx, bx.jyp);
    }
    #ifdef CHECK
      result.bndry_yup = true;
    #endif
  }

  return result;
}

const Field3D applyYdiff(const Field3D &var, deriv_func func, inner_boundary_deriv_func func_in, outer_boundary_deriv_func func_out, const Field2D &dd, CELL_LOC loc = CELL_DEFAULT) {
  Field3D result;
  result.allocate(); // Make sure data allocated
  BoutReal ***r = result.getData();

  bindex bx;

  start_index(&bx, RGN_NOBNDRY);

  /*
#ifdef _OPENMP
  // Parallel version
  bindex bxstart = bx; // Copy to avoid race condition on first index
  bool workToDoGlobal; // Shared loop control
  #pragma omp parallel
  {
    bindex bxlocal; // Index for each thread
    stencil s;
    bool workToDo;  // Does this thread have work to do?

    #pragma omp single
    {
      // First index done by single thread
      for(bxstart.jz=0;bxstart.jz<mesh->ngz-1;bxstart.jz++) {
        var.setYStencil(s, bxstart, loc);
        r[bxstart.jx][bxstart.jy][bxstart.jz] = func(s) / dd[bxstart.jx][bxstart.jy];
      }
    }

    do {
      #pragma omp critical
      {
        // Get the next index
        workToDo = next_index2(&bx); // Only in 2D
        bxlocal = bx; // Make a local copy
        workToDoGlobal = workToDo;
      }
      if(workToDo) { // Here workToDo could be different to workToDoGlobal
        for(bxlocal.jz=0;bxlocal.jz<mesh->ngz-1;bxlocal.jz++) {
          var.setYStencil(s, bxlocal, loc);
          r[bxlocal.jx][bxlocal.jy][bxlocal.jz] = func(s) / dd[bxlocal.jx][bxlocal.jy];
        }
      }
    }while(workToDoGlobal);
  }
#else
  */
  stencil s;
  do {
    //output.write("apply %d %d\n", bx.jx, bx.jy);
    for(bx.jz=0;bx.jz<mesh->ngz-1;bx.jz++) {
      var.setYStencil(s, bx, loc);
      r[bx.jx][bx.jy][bx.jz] = func(s) / dd(bx.jx, bx.jy);
    }
  }while(next_index2(&bx));
  //#endif

#ifdef CHECK
  // Mark boundaries as invalid
  result.bndry_xin = result.bndry_xout = result.bndry_yup = result.bndry_ydown = false;
#endif

  if (mesh->freeboundary_xin && mesh->firstX() && !mesh->periodicX) {
    for (bx.jx=mesh->xstart-1; bx.jx>=0; bx.jx--)
      for (bx.jy=mesh->ystart; bx.jy<=mesh->ystart; bx.jy++)
        for (bx.jz=0; bx.jz<mesh->ngz-1; bx.jz++) {
          calc_index(&bx);
          var.setYStencil(s, bx, loc);
          r[bx.jx][bx.jy][bx.jz] = func(s) / dd(bx.jx, bx.jy);
        }
    #ifdef CHECK
      result.bndry_xin = true;
    #endif
  }
  if (mesh->freeboundary_xout && mesh->lastX() && !mesh->periodicX) {
    for (bx.jx=mesh->xend+1; bx.jx<mesh->ngx; bx.jx++)
      for (bx.jy=mesh->ystart; bx.jy<=mesh->ystart; bx.jy++)
        for (bx.jz=0; bx.jz<mesh->ngz-1; bx.jz++) {
          calc_index(&bx);
          var.setYStencil(s, bx, loc);
          r[bx.jx][bx.jy][bx.jz] = func(s) / dd(bx.jx, bx.jy);
        }
    #ifdef CHECK
      result.bndry_xout = true;
    #endif
  }
  if (mesh->freeboundary_ydown) {
    forward_stencil fs;
    boundary_derivs_pair funcs_pair;
    bx.jy=mesh->ystart-1;
    for (RangeIterator it=mesh->iterateBndryLowerY(); !it.isDone(); it++)
      for (bx.jz=0; bx.jz<mesh->ngz-1; bx.jz++) {
        bx.jx = it.ind;
        calc_index(&bx);
        var.setYStencil(fs, bx, loc);
        funcs_pair = func_in(fs);
        r[bx.jx][bx.jy][bx.jz] = funcs_pair.inner / dd(bx.jx, bx.jy);
        r[bx.jx][bx.jym][bx.jz] = funcs_pair.outer / dd(bx.jx, bx.jym);
      }
    #ifdef CHECK
      result.bndry_ydown = true;
    #endif
  }
  if (mesh->freeboundary_yup) {
    backward_stencil bs;
    boundary_derivs_pair funcs_pair;
    bx.jy=mesh->yend+1;
    for (RangeIterator it=mesh->iterateBndryUpperY(); !it.isDone(); it++)
      for (bx.jz=0; bx.jz<mesh->ngz-1; bx.jz++) {
        bx.jx = it.ind;
        calc_index(&bx);
        var.setYStencil(bs, bx, loc);
        funcs_pair = func_out(bs);
        r[bx.jx][bx.jy][bx.jz] = funcs_pair.inner / dd(bx.jx, bx.jy);
        r[bx.jx][bx.jyp][bx.jz] = funcs_pair.outer / dd(bx.jx, bx.jyp);
      }
    #ifdef CHECK
      result.bndry_yup = true;
    #endif
  }

  return result;
}

// Z derivative

const Field3D applyZdiff(const Field3D &var, deriv_func func, BoutReal dd, CELL_LOC loc = CELL_DEFAULT) {
  Field3D result;
  result.allocate(); // Make sure data allocated
  BoutReal ***r = result.getData();

#ifdef _OPENMP
  // Parallel version

  int ny = mesh->yend-mesh->ystart+1;
  int ncz = mesh->ngz-1;
  #pragma omp parallel for
  for(int j=0;j<mesh->ngx*ny*ncz;j++) {
    int jz = j % (mesh->ngz-1);
    int rem = j / (mesh->ngz-1);
    int jy = (rem % ny) + mesh->ystart;
    int jx = rem / ny;

    bindex bx;
    bx.jx=jx; bx.jy=jy; bx.jz=jz;
    bx.jzp  = (bx.jz+1)%ncz;
    bx.jzm  = (bx.jz+ncz-1)%ncz;
    bx.jz2p = (bx.jzp+1)%ncz;
    bx.jz2m = (bx.jzm+ncz-1)%ncz;
    stencil s;
    var.setZStencil(s, bx, loc);
    r[jx][jy][jz] = func(s) / dd;
  }
#else
  bindex bx;

  start_index(&bx, RGN_NOZ);
  stencil s;
  do {
    var.setZStencil(s, bx, loc);
    r[bx.jx][bx.jy][bx.jz] = func(s) / dd;
  }while(next_index3(&bx));
#endif

  if (mesh->freeboundary_xin && mesh->firstX() && !mesh->periodicX) {
    for (bx.jx=mesh->xstart-1; bx.jx>=0; bx.jx--)
      for (bx.jy=mesh->ystart; bx.jy<=mesh->ystart; bx.jy++)
        for (bx.jz=0; bx.jz<mesh->ngz-1; bx.jz++) {
          calc_index(&bx);
          var.setZStencil(s, bx, loc);
          r[bx.jx][bx.jy][bx.jz] = func(s) / dd;
        }
    #ifdef CHECK
      result.bndry_xin = true;
    #endif
  }

  if (mesh->freeboundary_xout && mesh->lastX() && !mesh->periodicX) {
    for (bx.jx=mesh->xend+1; bx.jx<mesh->ngx; bx.jx++)
      for (bx.jy=mesh->ystart; bx.jy<=mesh->ystart; bx.jy++)
        for (bx.jz=0; bx.jz<mesh->ngz-1; bx.jz++) {
          calc_index(&bx);
          var.setZStencil(s, bx, loc);
          r[bx.jx][bx.jy][bx.jz] = func(s) / dd;
        }
    #ifdef CHECK
      result.bndry_xout = true;
    #endif
  }

  if (mesh->freeboundary_ydown) {
    for (RangeIterator it=mesh->iterateBndryLowerY(); !it.isDone(); it++)
      for (bx.jy=mesh->ystart-1; bx.jy>=0; bx.jy--)
        for (bx.jz=0; bx.jz<mesh->ngz-1; bx.jz++) {
          bx.jx = it.ind;
          calc_index(&bx);
          var.setZStencil(s, bx, loc);
          r[bx.jx][bx.jy][bx.jz] = func(s) / dd;
        }
    #ifdef CHECK
      result.bndry_ydown = true;
    #endif
  }

  if (mesh->freeboundary_yup) {
    for (RangeIterator it=mesh->iterateBndryUpperY(); !it.isDone(); it++)
      for (bx.jy=mesh->yend; bx.jy<mesh->ngy; bx.jy++)
        for (bx.jz=0; bx.jz<mesh->ngz-1; bx.jz++) {
          bx.jx = it.ind;
          calc_index(&bx);
          var.setZStencil(s, bx, loc);
          r[bx.jx][bx.jy][bx.jz] = func(s) / dd;
        }
    #ifdef CHECK
      result.bndry_yup = true;
    #endif
  }

  return result;
}

=======
>>>>>>> dac34faf
/*******************************************************************************
 * First central derivatives
 *******************************************************************************/

////////////// X DERIVATIVE /////////////////

const Field3D DDX(const Field3D &f, CELL_LOC outloc, DIFF_METHOD method) {
<<<<<<< HEAD
  deriv_func func = fDDX; // Set to default function
  inner_boundary_deriv_func func_in = fDDX_in;
  outer_boundary_deriv_func func_out = fDDX_out;
  DiffLookup *table = FirstDerivTable;

  CELL_LOC inloc = f.getLocation(); // Input location
  CELL_LOC diffloc = inloc; // Location of differential result

  Field3D result;

  if(mesh->StaggerGrids && (outloc == CELL_DEFAULT)) {
    // Take care of CELL_DEFAULT case
    outloc = diffloc; // No shift (i.e. same as no stagger case)
  }

  if(mesh->StaggerGrids && (outloc != inloc)) {
    // Shifting to a new location

    if(((inloc == CELL_CENTRE) && (outloc == CELL_XLOW)) ||
       ((inloc == CELL_XLOW) && (outloc == CELL_CENTRE))) {
      // Shifting in X. Centre -> Xlow, or Xlow -> Centre

      func = sfDDX; // Set default
      func_in = sfDDX_in;
      func_out = sfDDX_out;
      table = FirstStagDerivTable; // Set table for others
      diffloc = (inloc == CELL_CENTRE) ? CELL_XLOW : CELL_CENTRE;

    }else {
      // A more complicated shift. Get a result at cell centre, then shift.
      if(inloc == CELL_XLOW) {
        // Shifting

        func = sfDDX; // Set default
        func_in = sfDDX_in;
        func_out = sfDDX_out;
        table = FirstStagDerivTable; // Set table for others
        diffloc = CELL_CENTRE;

      }else if(inloc != CELL_CENTRE) {
        // Interpolate then (centre -> centre) then interpolate
        return DDX(interp_to(f, CELL_CENTRE), outloc, method);
      }
    }
  }

  if(method != DIFF_DEFAULT) {
    // Lookup function
    func = lookupFunc(table, method);
    func_in = lookupInnerBoundaryFunc(table, method);
    func_out = lookupOuterBoundaryFunc(table, method);
    if(func == NULL)
      bout_error("Cannot use FFT for X derivatives");
  }

  result = applyXdiff(f, func, func_in, func_out, mesh->dx, diffloc);
  result.setLocation(diffloc); // Set the result location

  result = interp_to(result, outloc); // Interpolate if necessary

  if(mesh->ShiftXderivs && mesh->IncIntShear) {
=======
  Field3D result =  mesh->indexDDX(f,outloc, method) / mesh->coordinates()->dx;
  
  if(mesh->IncIntShear) {
>>>>>>> dac34faf
    // Using BOUT-06 style shifting
    result += mesh->coordinates()->IntShiftTorsion * DDZ(f, outloc);
  }
  
  return result;
}

const Field3D DDX(const Field3D &f, DIFF_METHOD method, CELL_LOC outloc) {
  return DDX(f, outloc, method);
}

const Field3D DDX(const Field3D &f, DIFF_METHOD method) {
  return DDX(f, CELL_DEFAULT, method);
}

const Field2D DDX(const Field2D &f) {
  return mesh->coordinates()->DDX(f);
}

////////////// Y DERIVATIVE /////////////////

const Field3D DDY(const Field3D &f, CELL_LOC outloc, DIFF_METHOD method) {
<<<<<<< HEAD
  deriv_func func = fDDY; // Set to default function
  inner_boundary_deriv_func func_in = fDDY_in;
  outer_boundary_deriv_func func_out = fDDY_out;
  DiffLookup *table = FirstDerivTable;

  CELL_LOC inloc = f.getLocation(); // Input location
  CELL_LOC diffloc = inloc; // Location of differential result

  Field3D result;

  if(mesh->StaggerGrids && (outloc == CELL_DEFAULT)) {
    // Take care of CELL_DEFAULT case
    outloc = diffloc; // No shift (i.e. same as no stagger case)
  }

  if(mesh->StaggerGrids && (outloc != inloc)) {
    // Shifting to a new location

    //output.write("\nSHIFTING %s -> %s\n", strLocation(inloc), strLocation(outloc));

    if(((inloc == CELL_CENTRE) && (outloc == CELL_YLOW)) ||
      ((inloc == CELL_YLOW) && (outloc == CELL_CENTRE))) {
      // Shifting in Y. Centre -> Ylow, or Ylow -> Centre

      //output.write("SHIFT");

      func = sfDDY; // Set default
      func_in = sfDDY_in;
      func_out = sfDDY_out;
      table = FirstStagDerivTable; // Set table for others
      diffloc = (inloc == CELL_CENTRE) ? CELL_YLOW : CELL_CENTRE;

    }else {
      // A more complicated shift. Get a result at cell centre, then shift.
      if(inloc == CELL_YLOW) {
        // Shifting

        func = sfDDY; // Set default
        func_in = sfDDY_in;
        func_out = sfDDY_out;
        table = FirstStagDerivTable; // Set table for others
        diffloc = CELL_CENTRE;

      }else if(inloc != CELL_CENTRE) {
        // Interpolate to centre then call DDY again
        return DDY(interp_to(f, CELL_CENTRE), outloc, method);
      }
    }
  }

  if(method != DIFF_DEFAULT) {
    // Lookup function
    func = lookupFunc(table, method);
    func_in = lookupInnerBoundaryFunc(table, method);
    func_out = lookupOuterBoundaryFunc(table, method);
    if(func == NULL)
      bout_error("Cannot use FFT for Y derivatives");
  }

  result = applyYdiff(f, func, func_in, func_out, mesh->dy, diffloc);
  //output.write("SETTING LOC %s -> %s\n", strLocation(diffloc), strLocation(outloc));
  result.setLocation(diffloc); // Set the result location

  return interp_to(result, outloc); // Interpolate if necessary
=======
  return mesh->indexDDY(f,outloc, method) / mesh->coordinates()->dy;
>>>>>>> dac34faf
}

const Field3D DDY(const Field3D &f, DIFF_METHOD method, CELL_LOC outloc) {
  return DDY(f, outloc, method);
}

const Field3D DDY(const Field3D &f, DIFF_METHOD method) {
  return DDY(f, CELL_DEFAULT, method);
}

const Field2D DDY(const Field2D &f) {
  return mesh->coordinates()->DDY(f);
}

/*
const Field3D DDY_MUSCL(const Field3D &F, const Field3D &u, const Field2D &Vmax) {
  Field3D result;
  result.allocate(); // Make sure data allocated
<<<<<<< HEAD
  BoutReal ***r = result.getData();

=======
  
>>>>>>> dac34faf
  bindex bx;
  start_index(&bx, RGN_NOBNDRY);

  stencil fs, us;
  do {
    for(bx.jz=0;bx.jz<mesh->LocalNz;bx.jz++) {
      F.setYStencil(fs, bx);
      u.setYStencil(us, bx);
<<<<<<< HEAD

      r[bx.jx][bx.jy][bx.jz] = DDX_KT(fs, us, Vmax[bx.jx][bx.jy]) / mesh->dy(bx.jx, bx.jy);
=======
      
      result(bx.jx,bx.jy,bx.jz) = DDX_KT(fs, us, Vmax(bx.jx,bx.jy)) / mesh->dy(bx.jx, bx.jy);
>>>>>>> dac34faf
    }
  }while(next_index2(&bx));

  return result;
}
*/

////////////// Z DERIVATIVE /////////////////

const Field3D DDZ(const Field3D &f, CELL_LOC outloc, DIFF_METHOD method, bool inc_xbndry) {
<<<<<<< HEAD
  deriv_func func = fDDZ; // Set to default function
  DiffLookup *table = FirstDerivTable;

  CELL_LOC inloc = f.getLocation(); // Input location
  CELL_LOC diffloc = inloc; // Location of differential result

  Field3D result;

  if(mesh->StaggerGrids && (outloc == CELL_DEFAULT)) {
    // Take care of CELL_DEFAULT case
    outloc = diffloc; // No shift (i.e. same as no stagger case)
  }

  if(mesh->StaggerGrids && (outloc != inloc)) {
    // Shifting to a new location

    if(((inloc == CELL_CENTRE) && (outloc == CELL_ZLOW)) ||
       ((inloc == CELL_ZLOW) && (outloc == CELL_CENTRE))) {
      // Shifting in Z. Centre -> Zlow, or Zlow -> Centre

      func = sfDDZ; // Set default
      table = FirstStagDerivTable; // Set table for others
      diffloc = (inloc == CELL_CENTRE) ? CELL_ZLOW : CELL_CENTRE;

    }else {
      // A more complicated shift. Get a result at cell centre, then shift.
      if(inloc == CELL_ZLOW) {
        // Shifting

        func = sfDDZ; // Set default
        table = FirstStagDerivTable; // Set table for others
        diffloc = CELL_CENTRE;

      }else if(inloc != CELL_CENTRE) {
        // Interpolate then (centre -> centre) then interpolate
        return DDZ(interp_to(f, CELL_CENTRE), outloc, method);
      }
    }
  }

  if(method != DIFF_DEFAULT) {
    // Lookup function
    func = lookupFunc(table, method);
  }

  if(func == NULL) {
    // Use FFT

    BoutReal shift = 0.; // Shifting result in Z?
    if(mesh->StaggerGrids) {
      if((inloc == CELL_CENTRE) && (diffloc == CELL_ZLOW)) {
        // Shifting down - multiply by exp(-0.5*i*k*dz)
        shift = -1.;
      }else if((inloc == CELL_ZLOW) && (diffloc == CELL_CENTRE)) {
        // Shifting up
        shift = 1.;
      }
    }

    result.allocate(); // Make sure data allocated

    int ncz = mesh->ngz-1;

#ifndef _OPENMP
    static dcomplex *cv = (dcomplex*) NULL;
#else
    static dcomplex *globalcv;
    static int nthreads = 0;
#endif

    #pragma omp parallel
    {
#ifndef _OPENMP
      // Serial, so can have a single static array
      if(cv == (dcomplex*) NULL)
        cv = new dcomplex[ncz/2 + 1];
#else
      // Parallel, so allocate a separate array for each thread

      int th_id = omp_get_thread_num(); // thread ID
      int n_th = omp_get_num_threads();
      if(th_id == 0) {
        if(nthreads < n_th) {
          // Allocate memory in thread zero
          if(nthreads > 0)
            delete[] globalcv;
          globalcv = new dcomplex[n_th*(ncz/2 + 1)];
          nthreads = n_th;
        }
      }
      // Wait for memory to be allocated
      #pragma omp barrier

      dcomplex *cv = globalcv + th_id*(ncz/2 + 1); // Separate array for each thread
#endif
      int xs = mesh->xstart;
      int xe = mesh->xend;
      int ys = mesh->ystart;
      int ye = mesh->yend;
      if(inc_xbndry) { // Include x boundary region (for mixed XZ derivatives)
        xs = 0;
        xe = mesh->ngx-1;
      }
      if (mesh->freeboundary_xin && mesh->firstX() && !mesh->periodicX)
        xs = 0;
      if (mesh->freeboundary_xout && mesh->lastX() && !mesh->periodicX)
        xe = mesh->ngx-1;
      if (mesh->freeboundary_ydown)
        ys = 0;
      if (mesh->freeboundary_yup)
        ye = mesh->ngy-1;
      #pragma omp for
      for(int jx=xs;jx<=xe;jx++) {
        for(int jy=ys;jy<=ye;jy++) {
          rfft(f[jx][jy], ncz, cv); // Forward FFT

          for(int jz=0;jz<=ncz/2;jz++) {
            BoutReal kwave=jz*2.0*PI/mesh->zlength(); // wave number is 1/[rad]

            BoutReal flt;
            if (jz>0.4*ncz) flt=1e-10; else flt=1.0;
            cv[jz] *= dcomplex(0.0, kwave) * flt;
            if(mesh->StaggerGrids)
              cv[jz] *= exp(Im * (shift * kwave * mesh->dz));
          }

          irfft(cv, ncz, result[jx][jy]); // Reverse FFT

          result[jx][jy][ncz] = result[jx][jy][0];
        }
      }
    }
    // End of parallel section

#ifdef CHECK
    // Mark boundaries as invalid
    if (mesh->freeboundary_xin) result.bndry_xin = true;
    else result.bndry_xin = false;
    if (mesh->freeboundary_xout) result.bndry_xout = true;
    else result.bndry_xout = false;
    if (mesh->freeboundary_yup) result.bndry_yup = true;
    else result.bndry_yup = false;
    if (mesh->freeboundary_ydown) result.bndry_ydown = true;
    else result.bndry_ydown = false;
#endif

  }
  else {
    // All other (non-FFT) functions
    result = applyZdiff(f, func, mesh->dz);
  }

  result.setLocation(diffloc);

  return interp_to(result, outloc);
=======
  return mesh->indexDDZ(f,outloc, method, inc_xbndry) / mesh->coordinates()->dz;
>>>>>>> dac34faf
}

const Field3D DDZ(const Field3D &f, DIFF_METHOD method, CELL_LOC outloc, bool inc_xbndry) {
  return DDZ(f, outloc, method, inc_xbndry);
}

const Field3D DDZ(const Field3D &f, DIFF_METHOD method, bool inc_xbndry) {
  return DDZ(f, CELL_DEFAULT, method, inc_xbndry);
}

const Field3D DDZ(const Field3D &f, bool inc_xbndry) {
  return DDZ(f, CELL_DEFAULT, DIFF_DEFAULT, inc_xbndry);
}

const Field2D DDZ(const Field2D &UNUSED(f)) {
  return Field2D(0.0);
}

const Vector3D DDZ(const Vector3D &v, CELL_LOC outloc, DIFF_METHOD method) {
  Vector3D result;

  result.covariant = v.covariant;

  result.x = DDZ(v.x, outloc, method);
  result.y = DDZ(v.y, outloc, method);
  result.z = DDZ(v.z, outloc, method);

  return result;
}

const Vector3D DDZ(const Vector3D &v, DIFF_METHOD method, CELL_LOC outloc) {
  return DDZ(v, outloc, method);
}

const Vector2D DDZ(const Vector2D &v) {
  Vector2D result;

  result.covariant = v.covariant;

  result.x = 0.;
  result.y = 0.;
  result.z = 0.;

  return result;
}

/*******************************************************************************
 * 2nd derivative
 *******************************************************************************/

////////////// X DERIVATIVE /////////////////

const Field3D D2DX2(const Field3D &f, CELL_LOC outloc, DIFF_METHOD method) {
<<<<<<< HEAD
  deriv_func func = fD2DX2; // Set to default function
  inner_boundary_deriv_func func_in = fD2DX2_in;
  outer_boundary_deriv_func func_out = fD2DX2_out;
  DiffLookup *table = SecondDerivTable;

  CELL_LOC inloc = f.getLocation(); // Input location
  CELL_LOC diffloc = inloc; // Location of differential result

  Field3D result;

  if(mesh->StaggerGrids && (outloc == CELL_DEFAULT)) {
    // Take care of CELL_DEFAULT case
    outloc = diffloc; // No shift (i.e. same as no stagger case)
  }

  if(mesh->StaggerGrids && (outloc != inloc)) {
    // Shifting to a new location

    if(((inloc == CELL_CENTRE) && (outloc == CELL_XLOW)) ||
       ((inloc == CELL_XLOW) && (outloc == CELL_CENTRE))) {
      // Shifting in X. Centre -> Xlow, or Xlow -> Centre

      func = sfD2DX2; // Set default
      func_in = sfD2DX2_in;
      func_out = sfD2DX2_out;
      table = SecondStagDerivTable; // Set table for others
      diffloc = (inloc == CELL_CENTRE) ? CELL_XLOW : CELL_CENTRE;

    }else {
      // A more complicated shift. Get a result at cell centre, then shift.
      if(inloc == CELL_XLOW) {
        // Shifting

        func = sfD2DX2; // Set default
        func_in = sfD2DX2_in;
        func_out = sfD2DX2_out;
        table = SecondStagDerivTable; // Set table for others
        diffloc = CELL_CENTRE;

      }else if(inloc != CELL_CENTRE) {
        // Interpolate then (centre -> centre) then interpolate
        return D2DX2(interp_to(f, CELL_CENTRE), outloc, method);
      }
    }
  }

  if(method != DIFF_DEFAULT) {
    // Lookup function
    func = lookupFunc(table, method);
    func_in = lookupInnerBoundaryFunc(table, method);
    func_out = lookupOuterBoundaryFunc(table, method);
    if(func == NULL)
      bout_error("Cannot use FFT for X derivatives");
  }

  Field2D dd = mesh->dx*mesh->dx;
  result = applyXdiff(f, func, func_in, func_out, dd);
  result.setLocation(diffloc);

  if(mesh->non_uniform) {
    // Correction for non-uniform mesh
    result += mesh->d1_dx*applyXdiff(f, fDDX, fDDX_in, fDDX_out, mesh->dx);
  }

  result = interp_to(result, outloc);

  if(mesh->ShiftXderivs && mesh->IncIntShear) {
    mesh->IncIntShear = false; // So DDX doesn't try to include I again
    // Add I^2 d^2/dz^2 term
    result += mesh->IntShiftTorsion^2 * D2DZ2(f, outloc);
    // Mixed derivative
    result += 2.*mesh->IntShiftTorsion * D2DXDZ(f);
    // DDZ term
    result += DDX(mesh->IntShiftTorsion) * DDZ(f, outloc);
    mesh->IncIntShear = true;
=======
  
  Field3D result = mesh->indexD2DX2(f, outloc, method) / SQ(mesh->coordinates()->dx);
  
  if(mesh->coordinates()->non_uniform) {
    // Correction for non-uniform mesh
    result += mesh->coordinates()->d1_dx * mesh->indexDDX(f, outloc, DIFF_DEFAULT)/mesh->coordinates()->dx;
>>>>>>> dac34faf
  }

  return result;
}

const Field3D D2DX2(const Field3D &f, DIFF_METHOD method, CELL_LOC outloc) {
  return D2DX2(f, outloc, method);
}

const Field2D D2DX2(const Field2D &f) {
<<<<<<< HEAD
  Field2D result;

  Field2D dd = mesh->dx*mesh->dx;
  result = applyXdiff(f, fD2DX2, fD2DX2_in, fD2DX2_out, dd);

  if(mesh->non_uniform) {
=======
  Field2D result = mesh->indexD2DX2(f) / SQ(mesh->coordinates()->dx);
  
  if(mesh->coordinates()->non_uniform) {
>>>>>>> dac34faf
    // Correction for non-uniform mesh
    result += mesh->coordinates()->d1_dx * mesh->indexDDX(f) / mesh->coordinates()->dx;
  }
<<<<<<< HEAD

  return(result);
=======
  
  return result;
>>>>>>> dac34faf
}

////////////// Y DERIVATIVE /////////////////

const Field3D D2DY2(const Field3D &f, CELL_LOC outloc, DIFF_METHOD method) {
<<<<<<< HEAD
  deriv_func func = fD2DY2; // Set to default function
  inner_boundary_deriv_func func_in = fD2DY2_in;
  outer_boundary_deriv_func func_out = fD2DY2_out;
  DiffLookup *table = SecondDerivTable;

  CELL_LOC inloc = f.getLocation(); // Input location
  CELL_LOC diffloc = inloc; // Location of differential result

  Field3D result;

  if(mesh->StaggerGrids && (outloc == CELL_DEFAULT)) {
    // Take care of CELL_DEFAULT case
    outloc = diffloc; // No shift (i.e. same as no stagger case)
  }

  if(mesh->StaggerGrids && (outloc != inloc)) {
    // Shifting to a new location

    if(((inloc == CELL_CENTRE) && (outloc == CELL_YLOW)) ||
       ((inloc == CELL_YLOW) && (outloc == CELL_CENTRE))) {
      // Shifting in Y. Centre -> Ylow, or Ylow -> Centre

      func = sfD2DY2; // Set default
      func_in = sfD2DY2_in;
      func_out = sfD2DY2_out;
      table = SecondStagDerivTable; // Set table for others
      diffloc = (inloc == CELL_CENTRE) ? CELL_YLOW : CELL_CENTRE;

    }else {
      // A more complicated shift. Get a result at cell centre, then shift.
      if(inloc == CELL_YLOW) {
        // Shifting

        func = sfD2DY2; // Set default
        func_in = sfD2DY2_in;
        func_out = sfD2DY2_out;
        table = SecondStagDerivTable; // Set table for others
        diffloc = CELL_CENTRE;

      }else if(inloc != CELL_CENTRE) {
        // Interpolate then (centre -> centre) then interpolate
        return D2DY2(interp_to(f, CELL_CENTRE), outloc, method);
      }
    }
  }

  if(method != DIFF_DEFAULT) {
    // Lookup function
    func = lookupFunc(table, method);
    func_in = lookupInnerBoundaryFunc(table, method);
    func_out = lookupOuterBoundaryFunc(table, method);
    if(func == NULL)
      bout_error("Cannot use FFT for Y derivatives");
  }

  Field2D dd = mesh->dy*mesh->dy;
  result = applyYdiff(f, func, func_in, func_out, dd);
  result.setLocation(diffloc);
=======
  
  Field3D result = mesh->indexD2DY2(f, outloc, method) / SQ(mesh->coordinates()->dy);
>>>>>>> dac34faf

  if(mesh->coordinates()->non_uniform) {
    // Correction for non-uniform mesh
    result += mesh->coordinates()->d1_dy * mesh->indexDDY(f, outloc, DIFF_DEFAULT) / mesh->coordinates()->dy;
  }

  return interp_to(result, outloc);
}

const Field3D D2DY2(const Field3D &f, DIFF_METHOD method, CELL_LOC outloc) {
  return D2DY2(f, outloc, method);
}

const Field2D D2DY2(const Field2D &f) {
  Field2D result = mesh->indexD2DY2(f) / SQ(mesh->coordinates()->dy);
  if(mesh->coordinates()->non_uniform) {
    // Correction for non-uniform mesh
    result += mesh->coordinates()->d1_dy * mesh->indexDDY(f) / mesh->coordinates()->dy;
  }
  
  return result;
}

////////////// Z DERIVATIVE /////////////////

<<<<<<< HEAD
const Field3D D2DZ2(const Field3D &f, CELL_LOC outloc, DIFF_METHOD method, bool inc_xbndry) {
  deriv_func func = fD2DZ2; // Set to default function
  DiffLookup *table = SecondDerivTable;

  CELL_LOC inloc = f.getLocation(); // Input location
  CELL_LOC diffloc = inloc; // Location of differential result

  Field3D result;

  if(mesh->StaggerGrids && (outloc == CELL_DEFAULT)) {
    // Take care of CELL_DEFAULT case
    outloc = diffloc; // No shift (i.e. same as no stagger case)
  }

  if(mesh->StaggerGrids && (outloc != inloc)) {
    // Shifting to a new location

    if(((inloc == CELL_CENTRE) && (outloc == CELL_ZLOW)) ||
       ((inloc == CELL_ZLOW) && (outloc == CELL_CENTRE))) {
      // Shifting in Z. Centre -> Zlow, or Zlow -> Centre

      func = sfD2DZ2; // Set default
      table = SecondStagDerivTable; // Set table for others
      diffloc = (inloc == CELL_CENTRE) ? CELL_ZLOW : CELL_CENTRE;

    }else {
      // A more complicated shift. Get a result at cell centre, then shift.
      if(inloc == CELL_ZLOW) {
        // Shifting

        func = sfD2DZ2; // Set default
        table = SecondStagDerivTable; // Set table for others
        diffloc = CELL_CENTRE;

      }else if(inloc != CELL_CENTRE) {
        // Interpolate then (centre -> centre) then interpolate
        return D2DZ2(interp_to(f, CELL_CENTRE), outloc, method);
      }
    }
  }

  if(method != DIFF_DEFAULT) {
    // Lookup function
    func = lookupFunc(table, method);
  }

  if(func == NULL) {
    // Use FFT

    BoutReal shift = 0.; // Shifting result in Z?
    if(mesh->StaggerGrids) {
      if((inloc == CELL_CENTRE) && (diffloc == CELL_ZLOW)) {
        // Shifting down - multiply by exp(-0.5*i*k*dz)
        shift = -1.;
      }else if((inloc == CELL_ZLOW) && (diffloc == CELL_CENTRE)) {
        // Shifting up
        shift = 1.;
      }
    }

    result.allocate(); // Make sure data allocated

    int ncz = mesh->ngz-1;

#ifndef _OPENMP
    static dcomplex *cv = (dcomplex*) NULL;
#else
    static dcomplex *globalcv;
    static int nthreads = 0;
#endif

    #pragma omp parallel
    {
#ifndef _OPENMP
      // Serial, so can have a single static array
      if(cv == (dcomplex*) NULL)
        cv = new dcomplex[ncz/2 + 1];
#else
      // Parallel, so allocate a separate array for each thread

      int th_id = omp_get_thread_num(); // thread ID
      int n_th = omp_get_num_threads();
      if(th_id == 0) {
        if(nthreads < n_th) {
          // Allocate memory in thread zero
          if(nthreads > 0)
            delete[] globalcv;
          globalcv = new dcomplex[n_th*(ncz/2 + 1)];
          nthreads = n_th;
        }
      }
      // Wait for memory to be allocated
      #pragma omp barrier

      dcomplex *cv = globalcv + th_id*(ncz/2 + 1); // Separate array for each thread
#endif
      int xs = mesh->xstart;
      int xe = mesh->xend;
      int ys = mesh->ystart;
      int ye = mesh->yend;
      if(inc_xbndry) { // Include x boundary region (for mixed XZ derivatives)
        xs = 0;
        xe = mesh->ngx-1;
      }
      if (mesh->freeboundary_xin && mesh->firstX() && !mesh->periodicX)
        xs = 0;
      if (mesh->freeboundary_xout && mesh->lastX() && !mesh->periodicX)
        xe = mesh->ngx-1;
      if (mesh->freeboundary_ydown)
        ys = 0;
      if (mesh->freeboundary_yup)
        ye = mesh->ngy-1;
      #pragma omp for
      for(int jx=xs;jx<=xe;jx++) {
        for(int jy=ys;jy<=ye;jy++) {
          rfft(f[jx][jy], ncz, cv); // Forward FFT

          for(int jz=0;jz<=ncz/2;jz++) {
            BoutReal kwave=jz*2.0*PI/mesh->zlength(); // wave number is 1/[rad]

            BoutReal flt;
            if (jz>0.4*ncz) flt=1e-10; else flt=1.0;
            cv[jz] *= -SQ(kwave) * flt;
            if(mesh->StaggerGrids)
              cv[jz] *= exp(Im * (shift * kwave * mesh->dz));
          }

          irfft(cv, ncz, result[jx][jy]); // Reverse FFT

          result[jx][jy][ncz] = result[jx][jy][0];
        }
      }
    }
    // End of parallel section

#ifdef CHECK
    // Mark boundaries as invalid
    if (mesh->freeboundary_xin) result.bndry_xin = true;
    else result.bndry_xin = false;
    if (mesh->freeboundary_xout) result.bndry_xout = true;
    else result.bndry_xout = false;
    if (mesh->freeboundary_yup) result.bndry_yup = true;
    else result.bndry_yup = false;
    if (mesh->freeboundary_ydown) result.bndry_ydown = true;
    else result.bndry_ydown = false;
#endif

  }
  else {
    // All other (non-FFT) functions
    result = applyZdiff(f, func, SQ(mesh->dz));
  }

  result.setLocation(diffloc);

  return interp_to(result, outloc);
=======
const Field3D D2DZ2(const Field3D &f, CELL_LOC outloc, DIFF_METHOD method) {
  return mesh->indexD2DZ2(f, outloc, method) / SQ(mesh->coordinates()->dz);
>>>>>>> dac34faf
}

const Field3D D2DZ2(const Field3D &f, DIFF_METHOD method, CELL_LOC outloc, bool inc_xbndry) {
  return D2DZ2(f, outloc, method, inc_xbndry);
}

<<<<<<< HEAD
const Field3D D2DZ2(const Field3D &f, bool inc_xbndry) {
  return D2DZ2(f, CELL_DEFAULT, DIFF_DEFAULT, inc_xbndry);
}

const Field2D D2DZ2(const Field2D &f) {
  Field2D result;
  result = 0.0;
  return result;
=======
const Field2D D2DZ2(const Field2D &UNUSED(f)) {
  return Field2D(0.0);
>>>>>>> dac34faf
}

/*******************************************************************************
 * Fourth derivatives
 *******************************************************************************/

const Field3D D4DX4(const Field3D &f) {
<<<<<<< HEAD
  CELL_LOC loc = f.getLocation() ;
  Field3D result = applyXdiff(f, D4DX4_C2, D4D4_F2, D4D4_B2, SQ(SQ(mesh->dx)));
  result.setLocation(loc) ;
  return result ;
}

const Field2D D4DX4(const Field2D &f) {
  CELL_LOC loc = f.getLocation() ;
  Field2D result = applyXdiff(f, D4DX4_C2, D4D4_F2, D4D4_B2, SQ(SQ(mesh->dx)));
  result.setLocation(loc) ;
  return result ;
}

const Field3D D4DY4(const Field3D &f) {
  CELL_LOC loc = f.getLocation() ;
  Field3D result =  applyYdiff(f, D4DX4_C2, D4D4_F2, D4D4_B2, SQ(SQ(mesh->dy)));
  result.setLocation(loc) ;
  return result ;
}

const Field2D D4DY4(const Field2D &f) {
  CELL_LOC loc = f.getLocation() ;
  Field2D result = applyYdiff(f, D4DX4_C2, D4D4_F2, D4D4_B2, SQ(SQ(mesh->dy)));
  result.setLocation(loc) ;
  return result ;
}

const Field3D D4DZ4(const Field3D &f) {
  CELL_LOC loc = f.getLocation() ;
  Field3D result =  applyZdiff(f, D4DX4_C2, SQ(SQ(mesh->dz)));
  result.setLocation(loc) ;
  return result ;
=======
  return mesh->indexD4DX4(f) / SQ(SQ(mesh->coordinates()->dx));
}

const Field2D D4DX4(const Field2D &f) {
  return mesh->indexD4DX4(f) / SQ(SQ(mesh->coordinates()->dx));
}

const Field3D D4DY4(const Field3D &f) {
  return mesh->indexD4DY4(f) / SQ(SQ(mesh->coordinates()->dy));
}

const Field2D D4DY4(const Field2D &f) {
  return mesh->indexD4DY4(f) / SQ(SQ(mesh->coordinates()->dy));
}

const Field3D D4DZ4(const Field3D &f) {
  return mesh->indexD4DZ4(f) / SQ(SQ(mesh->coordinates()->dz));
>>>>>>> dac34faf
}

const Field2D D4DZ4(const Field2D &f) {
  CELL_LOC loc = f.getLocation() ;
  Field2D result = Field2D(0.0);
  result.setLocation(loc) ;
  return result ;
}

/*******************************************************************************
 * Mixed derivatives
 *******************************************************************************/

/*!
 * Mixed derivative in X and Y
 *
 * This first takes derivatives in X, then in Y.
 * 
 * ** Applies Neumann boundary in Y, communicates
 */
const Field2D D2DXDY(const Field2D &f) {
<<<<<<< HEAD
  Field2D dfdx = DDX(f);
  mesh->communicate(dfdx);
  dfdx.applyBoundary("neumann");
  return DDY(dfdx);
=======
  Field2D dfdy = DDY(f);
  mesh->communicate(dfdy);
  return DDX(dfdy);
>>>>>>> dac34faf
}

/*!
 * Mixed derivative in X and Y
 *
 * This first takes derivatives in X, then in Y.
 * 
 * ** Applies Neumann boundary in Y, communicates
 */
const Field3D D2DXDY(const Field3D &f) {
<<<<<<< HEAD
  Field3D dfdx = DDX(f);
  mesh->communicate(dfdx);
  dfdx.applyBoundary("neumann");
  return DDY(dfdx);
=======
  Field3D dfdy = DDY(f);
  mesh->communicate(dfdy);
  return DDX(dfdy);
>>>>>>> dac34faf
}

const Field2D D2DXDZ(const Field2D &UNUSED(f)) {
  return Field2D(0.0);
}

/// X-Z mixed derivative
const Field3D D2DXDZ(const Field3D &f) {
  Field3D result;

  // Take derivative in Z, including in X boundaries. Then take derivative in X
  // Maybe should average results of DDX(DDZ) and DDZ(DDX)?
  result = DDX(DDZ(f, true));

  return result;
}

const Field2D D2DYDZ(const Field2D &UNUSED(f)) {
  return Field2D(0.0);
}

const Field3D D2DYDZ(const Field3D &f) {
  Field3D result;
  result.allocate();
  for(int i=mesh->xstart;i<=mesh->xend;i++)
<<<<<<< HEAD
    for(int j=mesh->ystart;j<=mesh->yend;j++)
      for(int k=0;k<mesh->ngz-1;k++) {
        int kp = (k+1) % (mesh->ngz-1);
        int km = (k-1+mesh->ngz-1) % (mesh->ngz-1);
        result(i,j,k) = 0.25*( +(f(i,j+1,kp) - f(i,j-1,kp))/(mesh->dy(i,j+1))
                               -(f(i,j+1,km) - f(i,j-1,km))/(mesh->dy(i,j-1)) )
          / mesh->dz;
=======
    for(int j=mesh->ystart;j<=mesh->yend;j++) 
      for(int k=0;k<mesh->LocalNz;k++) {
        int kp = (k+1) % (mesh->LocalNz);
        int km = (k-1+mesh->LocalNz) % (mesh->LocalNz);
        result(i,j,k) = 0.25*( +(f(i,j+1,kp) - f(i,j-1,kp))/(mesh->coordinates()->dy(i,j+1))
                               -(f(i,j+1,km) - f(i,j-1,km))/(mesh->coordinates()->dy(i,j-1)) )
          / mesh->coordinates()->dz;
>>>>>>> dac34faf
      }
  return result;
}

/*******************************************************************************
 * Advection schemes
 *
 * Jan 2009  - Re-written to use Set*Stencil routines
 *******************************************************************************/

////////////// X DERIVATIVE /////////////////

/// Special case where both arguments are 2D. Output location ignored for now
const Field2D VDDX(const Field2D &v, const Field2D &f, CELL_LOC outloc, DIFF_METHOD method) {
<<<<<<< HEAD
  upwind_func func = fVDDX;

  if(method != DIFF_DEFAULT) {
    // Lookup function
    func = lookupUpwindFunc(UpwindTable, method);
  }

  Field2D result;
  result.allocate(); // Make sure data allocated
  BoutReal **d = result.getData();

  bindex bx;
  stencil vs, fs;
  start_index(&bx);
  do {
    f.setXStencil(fs, bx);
    v.setXStencil(vs, bx);

    d[bx.jx][bx.jy] = func(vs, fs) / mesh->dx(bx.jx, bx.jy);
  }while(next_index2(&bx));

#ifdef CHECK
  // Mark boundaries as invalid
  result.bndry_xin = result.bndry_xout = false;
#endif
=======
>>>>>>> dac34faf

  return mesh->indexVDDX(v, f, outloc, method) / mesh->coordinates()->dx;
}

const Field2D VDDX(const Field2D &v, const Field2D &f, DIFF_METHOD method) {
  return VDDX(v, f, CELL_DEFAULT, method);
}

/// General version for 2 or 3-D objects
const Field3D VDDX(const Field &v, const Field &f, CELL_LOC outloc, DIFF_METHOD method) {
<<<<<<< HEAD
  upwind_func func = fVDDX;
  DiffLookup *table = UpwindTable;

  CELL_LOC vloc = v.getLocation();
  CELL_LOC inloc = f.getLocation(); // Input location
  CELL_LOC diffloc = inloc; // Location of differential result

  if(mesh->StaggerGrids && (outloc == CELL_DEFAULT)) {
    // Take care of CELL_DEFAULT case
    outloc = diffloc; // No shift (i.e. same as no stagger case)
  }

  if(mesh->StaggerGrids && (vloc != inloc)) {
    // Staggered grids enabled, and velocity at different location to value
    if(vloc == CELL_XLOW) {
      // V staggered w.r.t. variable
      func = sfVDDX;
      table = UpwindStagTable;
      diffloc = CELL_CENTRE;
    }else if((vloc == CELL_CENTRE) && (inloc == CELL_XLOW)) {
      // Shifted
      func = sfVDDX;
      table = UpwindStagTable;
      diffloc = CELL_XLOW;
    }else {
      // More complicated. Deciding what to do here isn't straightforward
      // For now, interpolate velocity to the same location as f.

      // Should be able to do something like:
      //return VDDX(interp_to(v, inloc), f, outloc, method);

      // Instead, pretend it's been shifted FIX THIS
      diffloc = vloc;
    }
  }

  if(method != DIFF_DEFAULT) {
    // Lookup function
    func = lookupUpwindFunc(table, method);
  }

  /// Clone inputs (for shifting)
  Field *vp = v.clone();
  Field *fp = f.clone();

  if(mesh->ShiftXderivs && (mesh->ShiftOrder == 0)) {
    // Shift in Z using FFT if needed
    vp->shiftToReal(true);
    fp->shiftToReal(true);
  }

  Field3D result;
  result.allocate(); // Make sure data allocated
  BoutReal ***d = result.getData();

  bindex bx;

  start_index(&bx);
#ifdef _OPENMP
  // Parallel version

  bindex bxstart = bx; // Copy to avoid race condition on first index
  bool workToDoGlobal; // Shared loop control
  #pragma omp parallel
  {
    bindex bxlocal; // Index for each thread
    stencil vval, fval;
    bool workToDo;  // Does this thread have work to do?
    #pragma omp single
    {
      // First index done by a single thread
      for(bxstart.jz=0;bxstart.jz<mesh->ngz-1;bxstart.jz++) {
        vp->setXStencil(vval, bxstart, diffloc);
        fp->setXStencil(fval, bxstart); // Location is always the same as input

        d[bxstart.jx][bxstart.jy][bxstart.jz] = func(vval, fval) / mesh->dx(bxstart.jx, bxstart.jy);
      }
    }

    do {
      #pragma omp critical
      {
        // Get the next index
        workToDo = next_index2(&bx);
        bxlocal = bx; // Make a local copy
        workToDoGlobal = workToDo;
      }
      if(workToDo) { // Here workToDo could be different to workToDoGlobal
        for(bxlocal.jz=0;bxlocal.jz<mesh->ngz-1;bxlocal.jz++) {
          vp->setXStencil(vval, bxlocal, diffloc);
          fp->setXStencil(fval, bxlocal); // Location is always the same as input

          d[bxlocal.jx][bxlocal.jy][bxlocal.jz] = func(vval, fval) / mesh->dx(bxlocal.jx, bxlocal.jy);
        }
      }
    }while(workToDoGlobal);
  }
#else
  // Serial version
  stencil vval, fval;
  do {
    vp->setXStencil(vval, bx, diffloc);
    fp->setXStencil(fval, bx); // Location is always the same as input

    d[bx.jx][bx.jy][bx.jz] = func(vval, fval) / mesh->dx(bx.jx, bx.jy);
  }while(next_index3(&bx));
#endif

  if(mesh->ShiftXderivs && (mesh->ShiftOrder == 0))
    result = result.shiftZ(false); // Shift back

  result.setLocation(inloc);

#ifdef CHECK
  // Mark boundaries as invalid
  result.bndry_xin = result.bndry_xout = result.bndry_yup = result.bndry_ydown = false;
#endif

  // Delete clones
  delete vp;
  delete fp;

  return interp_to(result, outloc);
=======
  return mesh->indexVDDX(v, f, outloc, method) / mesh->coordinates()->dx;
>>>>>>> dac34faf
}

const Field3D VDDX(const Field &v, const Field &f, DIFF_METHOD method, CELL_LOC outloc) {
  return VDDX(v, f, outloc, method);
}

////////////// Y DERIVATIVE /////////////////

// special case where both are 2D
const Field2D VDDY(const Field2D &v, const Field2D &f, CELL_LOC outloc, DIFF_METHOD method) {
<<<<<<< HEAD
  upwind_func func = fVDDY;
  DiffLookup *table = UpwindTable;

  CELL_LOC vloc = v.getLocation();
  CELL_LOC inloc = f.getLocation(); // Input location
  CELL_LOC diffloc = inloc; // Location of differential result

  if(mesh->StaggerGrids && (outloc == CELL_DEFAULT)) {
    // Take care of CELL_DEFAULT case
    outloc = diffloc; // No shift (i.e. same as no stagger case)
  }

  if(mesh->StaggerGrids && (vloc != inloc)) {
    // Staggered grids enabled, and velocity at different location to value
    if(vloc == CELL_YLOW) {
      // V staggered w.r.t. variable
      func = sfVDDY;
      table = UpwindStagTable;
      diffloc = CELL_CENTRE;
    }else if((vloc == CELL_CENTRE) && (inloc == CELL_YLOW)) {
      // Shifted
      func = sfVDDY;
      table = UpwindStagTable;
      diffloc = CELL_YLOW;
    }else {
      // More complicated. Deciding what to do here isn't straightforward
      // For now, interpolate velocity to the same location as f.

      // Should be able to do something like:
      //return VDDY(interp_to(v, inloc), f, outloc, method);

      // Instead, pretend it's been shifted FIX THIS
      diffloc = vloc;
    }
  }

  if(method != DIFF_DEFAULT) {
    // Lookup function
    func = lookupUpwindFunc(table, method);
  }

  bindex bx;
  stencil fval, vval;

  Field2D result;
  result.allocate(); // Make sure data allocated
  BoutReal **d = result.getData();

  start_index(&bx);
  do {
    f.setYStencil(fval, bx);
    v.setYStencil(vval, bx, diffloc);
    d[bx.jx][bx.jy] = func(vval,fval)/mesh->dy(bx.jx, bx.jy);
  }while(next_index2(&bx));

  result.setLocation(inloc);

#ifdef CHECK
  // Mark boundaries as invalid
  result.bndry_xin = result.bndry_xout = result.bndry_yup = result.bndry_ydown = false;
#endif

  return interp_to(result, outloc);
=======
  return mesh->indexVDDY(v, f, outloc, method) / mesh->coordinates()->dy;
>>>>>>> dac34faf
}

const Field2D VDDY(const Field2D &v, const Field2D &f, DIFF_METHOD method) {
  return VDDY(v, f, CELL_DEFAULT, method);
}

// general case
const Field3D VDDY(const Field &v, const Field &f, CELL_LOC outloc, DIFF_METHOD method) {
<<<<<<< HEAD
  upwind_func func = fVDDY;
  DiffLookup *table = UpwindTable;

  CELL_LOC vloc = v.getLocation();
  CELL_LOC inloc = f.getLocation(); // Input location
  CELL_LOC diffloc = inloc; // Location of differential result

  if(mesh->StaggerGrids && (outloc == CELL_DEFAULT)) {
    // Take care of CELL_DEFAULT case
    outloc = diffloc; // No shift (i.e. same as no stagger case)
  }

  if(mesh->StaggerGrids && (vloc != inloc)) {
    // Staggered grids enabled, and velocity at different location to value
    if(vloc == CELL_YLOW) {
      // V staggered w.r.t. variable
      func = sfVDDY;
      table = UpwindStagTable;
      diffloc = CELL_CENTRE;
    }else if((vloc == CELL_CENTRE) && (inloc == CELL_YLOW)) {
      // Shifted
      func = sfVDDY;
      table = UpwindStagTable;
      diffloc = CELL_YLOW;
    }else {
      // More complicated. Deciding what to do here isn't straightforward
      // For now, interpolate velocity to the same location as f.

      // Should be able to do something like:
      //return VDDY(interp_to(v, inloc), f, outloc, method);

      // Instead, pretend it's been shifted FIX THIS
      diffloc = vloc;
    }
  }

  if(method != DIFF_DEFAULT) {
    // Lookup function
    func = lookupUpwindFunc(table, method);
  }

  bindex bx;

  Field3D result;
  result.allocate(); // Make sure data allocated
  BoutReal ***d = result.getData();

  start_index(&bx);
#ifdef _OPENMP
  // Parallel version

  bindex bxstart = bx; // Copy to avoid race condition on first index
  bool workToDoGlobal; // Shared loop control

  #pragma omp parallel
  {
    bindex bxlocal; // Index for each thread
    stencil vval, fval;
    bool workToDo;  // Does this thread have work to do?
    #pragma omp single
    {
      // First index done by a single thread
      for(bxstart.jz=0;bxstart.jz<mesh->ngz-1;bxstart.jz++) {
        v.setYStencil(vval, bxstart, diffloc);
        f.setYStencil(fval, bxstart);

        d[bxstart.jx][bxstart.jy][bxstart.jz] = func(vval, fval)/mesh->dy(bxstart.jx, bxstart.jy);
      }
    }

    do {
      #pragma omp critical
      {
        // Get the next index
        workToDo = next_index2(&bx);
        bxlocal = bx; // Make a local copy
        workToDoGlobal = workToDo;
      }
      if(workToDo) { // Here workToDo could be different to workToDoGlobal
        for(bxlocal.jz=0;bxlocal.jz<mesh->ngz-1;bxlocal.jz++) {
          v.setYStencil(vval, bxlocal, diffloc);
          f.setYStencil(fval, bxlocal);

          d[bxlocal.jx][bxlocal.jy][bxlocal.jz] = func(vval, fval)/mesh->dy(bxlocal.jx, bxlocal.jy);
        }
      }
    }while(workToDoGlobal);
  }
#else
  // Serial version
  stencil vval, fval;
  do {
    v.setYStencil(vval, bx, diffloc);
    f.setYStencil(fval, bx);

    d[bx.jx][bx.jy][bx.jz] = func(vval, fval)/mesh->dy(bx.jx, bx.jy);
  }while(next_index3(&bx));
#endif

  result.setLocation(inloc);

#ifdef CHECK
  // Mark boundaries as invalid
  result.bndry_xin = result.bndry_xout = result.bndry_yup = result.bndry_ydown = false;
#endif

  return interp_to(result, outloc);
=======
  return mesh->indexVDDY(v, f, outloc, method) / mesh->coordinates()->dy;
>>>>>>> dac34faf
}

const Field3D VDDY(const Field &v, const Field &f, DIFF_METHOD method, CELL_LOC outloc) {
  return VDDY(v, f, outloc, method);
}

////////////// Z DERIVATIVE /////////////////

// special case where both are 2D
const Field2D VDDZ(const Field2D &UNUSED(v), const Field2D &UNUSED(f)) {
  return Field2D(0.0);
}

// Note that this is zero because no compression is included
const Field2D VDDZ(const Field3D &UNUSED(v), const Field2D &UNUSED(f)) {
  return Field2D(0.0);
}

// general case
const Field3D VDDZ(const Field &v, const Field &f, CELL_LOC outloc, DIFF_METHOD method) {
<<<<<<< HEAD
  upwind_func func = fVDDZ;
  DiffLookup *table = UpwindTable;

  CELL_LOC vloc = v.getLocation();
  CELL_LOC inloc = f.getLocation(); // Input location
  CELL_LOC diffloc = inloc; // Location of differential result

  if(mesh->StaggerGrids && (outloc == CELL_DEFAULT)) {
    // Take care of CELL_DEFAULT case
    outloc = diffloc; // No shift (i.e. same as no stagger case)
  }

  if(mesh->StaggerGrids && (vloc != inloc)) {
    // Staggered grids enabled, and velocity at different location to value
    if(vloc == CELL_ZLOW) {
      // V staggered w.r.t. variable
      func = sfVDDZ;
      table = UpwindStagTable;
      diffloc = CELL_CENTRE;
    }else if((vloc == CELL_CENTRE) && (inloc == CELL_ZLOW)) {
      // Shifted
      func = sfVDDZ;
      table = UpwindStagTable;
      diffloc = CELL_ZLOW;
    }else {
      // More complicated. Deciding what to do here isn't straightforward
      // For now, interpolate velocity to the same location as f.

      // Should be able to do something like:
      //return VDDY(interp_to(v, inloc), f, outloc, method);

      // Instead, pretend it's been shifted FIX THIS
      diffloc = vloc;
    }
  }

  if(method != DIFF_DEFAULT) {
    // Lookup function
    func = lookupUpwindFunc(table, method);
  }

  bindex bx;


  Field3D result;
  result.allocate(); // Make sure data allocated
  BoutReal ***d = result.getData();

  start_index(&bx);
#ifdef _OPENMP
  // Parallel version

  bindex bxstart = bx; // Copy to avoid race condition on first index
  bool workToDoGlobal; // Shared loop control

  #pragma omp parallel
  {
    bindex bxlocal; // Index for each thread
    stencil vval, fval;
    bool workToDo;  // Does this thread have work to do?
    #pragma omp single
    {
      // First index done by a single thread
      for(bxstart.jz=0;bxstart.jz<mesh->ngz-1;bxstart.jz++) {
        v.setZStencil(vval, bxstart, diffloc);
        f.setZStencil(fval, bxstart);

        d[bxstart.jx][bxstart.jy][bxstart.jz] = func(vval, fval)/mesh->dz;
      }
    }

    do {
      #pragma omp critical
      {
        // Get the next index
        workToDo = next_index2(&bx);
        bxlocal = bx; // Make a local copy
        workToDoGlobal = workToDo;
      }
      if(workToDo) { // Here workToDo could be different to workToDoGlobal
        for(bxlocal.jz=0;bxlocal.jz<mesh->ngz-1;bxlocal.jz++) {
          v.setZStencil(vval, bxlocal, diffloc);
          f.setZStencil(fval, bxlocal);

          d[bxlocal.jx][bxlocal.jy][bxlocal.jz] = func(vval, fval)/mesh->dz;
        }
      }
    }while(workToDoGlobal);
  }
#else
  stencil vval, fval;
  do {
    v.setZStencil(vval, bx, diffloc);
    f.setZStencil(fval, bx);

    d[bx.jx][bx.jy][bx.jz] = func(vval, fval)/mesh->dz;
  }while(next_index3(&bx));
#endif

  result.setLocation(inloc);

#ifdef CHECK
  // Mark boundaries as invalid
  result.bndry_xin = result.bndry_xout = result.bndry_yup = result.bndry_ydown = false;
#endif

  return interp_to(result, outloc);
=======
  return mesh->indexVDDZ(v, f, outloc, method) / mesh->coordinates()->dz;
>>>>>>> dac34faf
}

const Field3D VDDZ(const Field &v, const Field &f, DIFF_METHOD method, CELL_LOC outloc) {
  return VDDZ(v, f, outloc, method);
}

/*******************************************************************************
 * Flux conserving schemes
 *******************************************************************************/

const Field2D FDDX(const Field2D &v, const Field2D &f) {
  return FDDX(v, f, DIFF_DEFAULT, CELL_DEFAULT);
}

const Field2D FDDX(const Field2D &v, const Field2D &f, CELL_LOC outloc, DIFF_METHOD method) {
  return mesh->indexFDDX(v, f, outloc, method) / mesh->coordinates()->dx;
}

const Field2D FDDX(const Field2D &v, const Field2D &f, DIFF_METHOD method, CELL_LOC outloc) {
<<<<<<< HEAD
  if( (method == DIFF_SPLIT) || ((method == DIFF_DEFAULT) && (fFDDX == NULL)) ) {
    // Split into an upwind and a central differencing part
    // d/dx(v*f) = v*d/dx(f) + f*d/dx(v)
    return VDDX(v, f) + f * DDX(v);
  }

  upwind_func func = fFDDX;
  if(method != DIFF_DEFAULT) {
    // Lookup function
    func = lookupUpwindFunc(FluxTable, method);
  }
  Field2D result;
  result.allocate(); // Make sure data allocated
  BoutReal **d = result.getData();

  bindex bx;
  stencil vs, fs;
  start_index(&bx);
  do {
    f.setXStencil(fs, bx);
    v.setXStencil(vs, bx);

    d[bx.jx][bx.jy] = func(vs, fs) / mesh->dx(bx.jx, bx.jy);
  }while(next_index2(&bx));

#ifdef CHECK
  // Mark boundaries as invalid
  result.bndry_xin = result.bndry_xout = false;
#endif

  return result;
=======
  return FDDX(v, f, outloc, method);
>>>>>>> dac34faf
}

const Field3D FDDX(const Field3D &v, const Field3D &f) {
  return FDDX(v, f, DIFF_DEFAULT, CELL_DEFAULT);
}

const Field3D FDDX(const Field3D &v, const Field3D &f, CELL_LOC outloc, DIFF_METHOD method) {
  return mesh->indexFDDX(v, f, outloc, method) / mesh->coordinates()->dx;
}

const Field3D FDDX(const Field3D &v, const Field3D &f, DIFF_METHOD method, CELL_LOC outloc) {
<<<<<<< HEAD
  if( (method == DIFF_SPLIT) || ((method == DIFF_DEFAULT) && (fFDDX == NULL)) ) {
    // Split into an upwind and a central differencing part
    // d/dx(v*f) = v*d/dx(f) + f*d/dx(v)
    return VDDX(v, f, outloc) + DDX(v, outloc) * f;
  }

  upwind_func func = fFDDX;
  DiffLookup *table = FluxTable;

  CELL_LOC vloc = v.getLocation();
  CELL_LOC inloc = f.getLocation(); // Input location
  CELL_LOC diffloc = inloc; // Location of differential result

  if(mesh->StaggerGrids && (outloc == CELL_DEFAULT)) {
    // Take care of CELL_DEFAULT case
    outloc = diffloc; // No shift (i.e. same as no stagger case)
  }

  if(mesh->StaggerGrids && (vloc != inloc)) {
    // Staggered grids enabled, and velocity at different location to value
    if(vloc == CELL_XLOW) {
      // V staggered w.r.t. variable
      func = sfFDDX;
      table = FluxStagTable;
      diffloc = CELL_CENTRE;
    }else if((vloc == CELL_CENTRE) && (inloc == CELL_XLOW)) {
      // Shifted
      func = sfFDDX;
      table = FluxStagTable;
      diffloc = CELL_XLOW;
    }else {
      // More complicated. Deciding what to do here isn't straightforward
      // For now, interpolate velocity to the same location as f.

      // Should be able to do something like:
      //return VDDX(interp_to(v, inloc), f, outloc, method);

      // Instead, pretend it's been shifted FIX THIS
      diffloc = vloc;
    }
  }

  if(method != DIFF_DEFAULT) {
    // Lookup function
    func = lookupUpwindFunc(table, method);
  }

  /// Clone inputs (for shifting)
  Field3D *vp = v.clone();
  Field3D *fp = f.clone();

  if(mesh->ShiftXderivs && (mesh->ShiftOrder == 0)) {
    // Shift in Z using FFT if needed
    vp->shiftToReal(true);
    fp->shiftToReal(true);
  }

  Field3D result;
  result.allocate(); // Make sure data allocated
  BoutReal ***d = result.getData();

  bindex bx;
  stencil vval, fval;

  start_index(&bx);
  do {
    vp->setXStencil(vval, bx, diffloc);
    fp->setXStencil(fval, bx); // Location is always the same as input

    d[bx.jx][bx.jy][bx.jz] = func(vval, fval) / mesh->dx[bx.jx][bx.jy];
  }while(next_index3(&bx));

  if(mesh->ShiftXderivs && (mesh->ShiftOrder == 0))
    result = result.shiftZ(false); // Shift back

  result.setLocation(inloc);

#ifdef CHECK
  // Mark boundaries as invalid
  result.bndry_xin = result.bndry_xout = result.bndry_yup = result.bndry_ydown = false;
#endif

  // Delete clones
  delete vp;
  delete fp;

  return interp_to(result, outloc);
=======
  return FDDX(v, f, outloc, method);
>>>>>>> dac34faf
}

/////////////////////////////////////////////////////////////////////////

const Field2D FDDY(const Field2D &v, const Field2D &f) {
  return FDDY(v, f, DIFF_DEFAULT, CELL_DEFAULT);
}

const Field2D FDDY(const Field2D &v, const Field2D &f, CELL_LOC outloc, DIFF_METHOD method) {
  return mesh->indexFDDY(v, f, outloc, method) / mesh->coordinates()->dy;
}

const Field2D FDDY(const Field2D &v, const Field2D &f, DIFF_METHOD method, CELL_LOC outloc) {
<<<<<<< HEAD
  if( (method == DIFF_SPLIT) || ((method == DIFF_DEFAULT) && (fFDDY == NULL)) ) {
    // Split into an upwind and a central differencing part
    // d/dx(v*f) = v*d/dx(f) + f*d/dx(v)
    return VDDY(v, f) + f * DDY(v);
  }

  upwind_func func = fFDDY;
  if(method != DIFF_DEFAULT) {
    // Lookup function
    func = lookupUpwindFunc(FluxTable, method);
  }
  Field2D result;
  result.allocate(); // Make sure data allocated
  BoutReal **d = result.getData();

  bindex bx;
  stencil vs, fs;
  start_index(&bx);
  do {
    f.setYStencil(fs, bx);
    v.setYStencil(vs, bx);

    d[bx.jx][bx.jy] = func(vs, fs) / mesh->dy(bx.jx, bx.jy);
  }while(next_index2(&bx));

#ifdef CHECK
  // Mark boundaries as invalid
  result.bndry_xin = result.bndry_xout = false;
#endif

  return result;
=======
  return FDDY(v, f, outloc, method);
>>>>>>> dac34faf
}

const Field3D FDDY(const Field3D &v, const Field3D &f) {
  return FDDY(v, f, DIFF_DEFAULT, CELL_DEFAULT);
}

const Field3D FDDY(const Field3D &v, const Field3D &f, CELL_LOC outloc, DIFF_METHOD method) {
  return mesh->indexFDDY(v, f, outloc, method) / mesh->coordinates()->dy;
}

const Field3D FDDY(const Field3D &v, const Field3D &f, DIFF_METHOD method, CELL_LOC outloc) {
<<<<<<< HEAD
  //output.write("fddy: %d %d %d : %u %u \n", v.getLocation(), f.getLocation(), method, fFDDY, sfFDDY);

  if( (method == DIFF_SPLIT) || ((method == DIFF_DEFAULT) && (fFDDY == NULL)) ) {
    // Split into an upwind and a central differencing part
    // d/dx(v*f) = v*d/dx(f) + f*d/dx(v)
    return VDDY(v, f, outloc) + DDY(v, outloc) * f;
  }
  upwind_func func = fFDDY;
  DiffLookup *table = FluxTable;

  CELL_LOC vloc = v.getLocation();
  CELL_LOC inloc = f.getLocation(); // Input location
  CELL_LOC diffloc = inloc; // Location of differential result

  if(mesh->StaggerGrids && (outloc == CELL_DEFAULT)) {
    // Take care of CELL_DEFAULT case
    outloc = diffloc; // No shift (i.e. same as no stagger case)
  }

  if(mesh->StaggerGrids && (vloc != inloc)) {
    // Staggered grids enabled, and velocity at different location to value
    if(vloc == CELL_YLOW) {
      // V staggered w.r.t. variable
      func = sfFDDY;
      table = FluxStagTable;
      diffloc = CELL_CENTRE;
    }else if((vloc == CELL_CENTRE) && (inloc == CELL_YLOW)) {
      // Shifted
      func = sfFDDY;
      table = FluxStagTable;
      diffloc = CELL_YLOW;
    }else {
      // More complicated. Deciding what to do here isn't straightforward
      // For now, interpolate velocity to the same location as f.

      // Should be able to do something like:
      //return VDDX(interp_to(v, inloc), f, outloc, method);

      // Instead, pretend it's been shifted FIX THIS
      diffloc = vloc;
    }
  }

  if(method != DIFF_DEFAULT) {
    // Lookup function
    func = lookupUpwindFunc(table, method);
  }

  if(func == NULL) {
    // To catch when no function
    return VDDY(v, f, outloc) + DDY(v, outloc) * f;
  }

  Field3D result;
  result.allocate(); // Make sure data allocated
  BoutReal ***d = result.getData();

  bindex bx;
  stencil vval, fval;

  start_index(&bx);
  do {
    v.setYStencil(vval, bx, diffloc);
    f.setYStencil(fval, bx); // Location is always the same as input

    d[bx.jx][bx.jy][bx.jz] = func(vval, fval) / mesh->dy(bx.jx, bx.jy);

  }while(next_index3(&bx));

  result.setLocation(inloc);

#ifdef CHECK
  // Mark boundaries as invalid
  result.bndry_xin = result.bndry_xout = result.bndry_yup = result.bndry_ydown = false;
#endif

  return interp_to(result, outloc);
=======
  return FDDY(v, f, outloc, method);
>>>>>>> dac34faf
}

/////////////////////////////////////////////////////////////////////////

const Field2D FDDZ(const Field2D &v, const Field2D &f) {
  return FDDZ(v, f, DIFF_DEFAULT, CELL_DEFAULT);
}

const Field2D FDDZ(const Field2D &v, const Field2D &f, CELL_LOC outloc, DIFF_METHOD method) {
  return FDDZ(v, f, method, outloc);
}

<<<<<<< HEAD
const Field2D FDDZ(const Field2D &v, const Field2D &f, DIFF_METHOD method, CELL_LOC outloc) {
  if( (method == DIFF_SPLIT) || ((method == DIFF_DEFAULT) && (fFDDZ == NULL)) ) {
    // Split into an upwind and a central differencing part
    // d/dx(v*f) = v*d/dx(f) + f*d/dx(v)
    return VDDZ(v, f) + f * DDZ(v);
  }

  upwind_func func = fFDDZ;
  if(method != DIFF_DEFAULT) {
    // Lookup function
    func = lookupUpwindFunc(FluxTable, method);
  }
  Field2D result;
  result.allocate(); // Make sure data allocated
  BoutReal **d = result.getData();

  bindex bx;
  stencil vs, fs;
  start_index(&bx);
  do {
    f.setZStencil(fs, bx);
    v.setZStencil(vs, bx);

    d[bx.jx][bx.jy] = func(vs, fs) / mesh->dz;
  }while(next_index2(&bx));

#ifdef CHECK
  // Mark boundaries as invalid
  result.bndry_xin = result.bndry_xout = false;
#endif

  return result;
=======
const Field2D FDDZ(const Field2D &UNUSED(v), const Field2D &UNUSED(f), DIFF_METHOD UNUSED(method), CELL_LOC UNUSED(outloc)) {
  return Field2D(0.0);
>>>>>>> dac34faf
}

const Field3D FDDZ(const Field3D &v, const Field3D &f) {
  return FDDZ(v, f, DIFF_DEFAULT, CELL_DEFAULT);
}

const Field3D FDDZ(const Field3D &v, const Field3D &f, CELL_LOC outloc, DIFF_METHOD method) {
  return mesh->indexFDDZ(v, f, outloc, method) / mesh->coordinates()->dz;
}

const Field3D FDDZ(const Field3D &v, const Field3D &f, DIFF_METHOD method, CELL_LOC outloc) {
<<<<<<< HEAD
  if( (method == DIFF_SPLIT) || ((method == DIFF_DEFAULT) && (fFDDZ == NULL)) ) {
    // Split into an upwind and a central differencing part
    // d/dx(v*f) = v*d/dx(f) + f*d/dx(v)
    return VDDZ(v, f, outloc) + DDZ(v, outloc) * f;
  }

  upwind_func func = fFDDZ;
  DiffLookup *table = FluxTable;

  CELL_LOC vloc = v.getLocation();
  CELL_LOC inloc = f.getLocation(); // Input location
  CELL_LOC diffloc = inloc; // Location of differential result

  if(mesh->StaggerGrids && (outloc == CELL_DEFAULT)) {
    // Take care of CELL_DEFAULT case
    outloc = diffloc; // No shift (i.e. same as no stagger case)
  }

  if(mesh->StaggerGrids && (vloc != inloc)) {
    // Staggered grids enabled, and velocity at different location to value
    if(vloc == CELL_ZLOW) {
      // V staggered w.r.t. variable
      func = sfFDDZ;
      table = FluxStagTable;
      diffloc = CELL_CENTRE;
    }else if((vloc == CELL_CENTRE) && (inloc == CELL_ZLOW)) {
      // Shifted
      func = sfFDDZ;
      table = FluxStagTable;
      diffloc = CELL_ZLOW;
    }else {
      // More complicated. Deciding what to do here isn't straightforward
      // For now, interpolate velocity to the same location as f.

      // Should be able to do something like:
      //return VDDX(interp_to(v, inloc), f, outloc, method);

      // Instead, pretend it's been shifted FIX THIS
      diffloc = vloc;
    }
  }

  if(method != DIFF_DEFAULT) {
    // Lookup function
    func = lookupUpwindFunc(table, method);
  }

  Field3D result;
  result.allocate(); // Make sure data allocated
  BoutReal ***d = result.getData();

  bindex bx;
  stencil vval, fval;

  start_index(&bx);
  do {
    v.setZStencil(vval, bx, diffloc);
    f.setZStencil(fval, bx); // Location is always the same as input

    d[bx.jx][bx.jy][bx.jz] = func(vval, fval) / mesh->dz;
  }while(next_index3(&bx));

  result.setLocation(inloc);

#ifdef CHECK
  // Mark boundaries as invalid
  result.bndry_xin = result.bndry_xout = result.bndry_yup = result.bndry_ydown = false;
#endif

  return interp_to(result, outloc);
=======
  return FDDZ(v, f, outloc, method);
>>>>>>> dac34faf
}<|MERGE_RESOLUTION|>--- conflicted
+++ resolved
@@ -53,1596 +53,6 @@
 
 #include <output.hxx>
 
-<<<<<<< HEAD
-//#undef _OPENMP
-
-#ifdef _OPENMP
-#include <omp.h>
-#endif
-
-typedef BoutReal (*deriv_func)(stencil &); // f
-typedef BoutReal (*upwind_func)(stencil &, stencil &); // v, f
-
-typedef struct {
-  BoutReal inner;
-  BoutReal outer;
-} boundary_derivs_pair;
-// More types for forward/backward differences to calculate derivatives in boundary guard cells for free boundary conditions
-typedef boundary_derivs_pair (*inner_boundary_deriv_func)(forward_stencil &); // f
-typedef boundary_derivs_pair (*outer_boundary_deriv_func)(backward_stencil &); // f
-typedef boundary_derivs_pair (*inner_boundary_upwind_func)(forward_stencil &); // v,f
-typedef boundary_derivs_pair (*outer_boundary_upwind_func)(backward_stencil &); // v,f
-
-
-/*******************************************************************************
- * Limiters
- *******************************************************************************/
-
-/// Van Leer limiter. Used in TVD code
-BoutReal VANLEER(BoutReal r) {
-  return r + fabs(r)/(1.0 + fabs(r));
-}
-
-// Superbee limiter
-BoutReal SUPERBEE(BoutReal r) {
-  return BOUTMAX(0.0, BOUTMIN(2.*r, 1.0), BOUTMIN(r, 2.));
-}
-
-/*******************************************************************************
- * Basic derivative methods.
- * All expect to have an input grid cell at the same location as the output
- * Hence convert cell centred values -> centred values, or left -> left
- *******************************************************************************/
-
-const BoutReal WENO_SMALL = 1.0e-8; // Small number for WENO schemes
-
-////////////////////// FIRST DERIVATIVES /////////////////////
-
-/// central, 2nd order
-BoutReal DDX_C2(stencil &f) {
-  return 0.5*(f.p - f.m);
-}
-
-/// forward, 2nd order
-boundary_derivs_pair DDX_F2(forward_stencil &f) {
-  boundary_derivs_pair result;
-  result.inner = -1.5*f.c+2.*f.p-0.5*f.p2;
-  result.outer = -1.5*f.m+2.*f.c-0.5*f.p;
-  return result;
-}
-
-/// backward 2nd order
-boundary_derivs_pair DDX_B2(backward_stencil &f) {
-  boundary_derivs_pair result;
-  result.inner = 0.5*f.m2-2.*f.m+1.5*f.c;
-  result.outer = 0.5*f.m-2.*f.c+1.5*f.p;
-  return result;
-}
-
-/// central, 4th order
-BoutReal DDX_C4(stencil &f) {
-  return (8.*f.p - 8.*f.m + f.mm - f.pp)/12.;
-}
-
-/// forward, 4th order
-boundary_derivs_pair DDX_F4(forward_stencil &f) {
-  boundary_derivs_pair result;
-  result.inner = -1./4.*f.m-5./6.*f.c+3./2.*f.p-1./2.*f.p2+1./12.*f.p3; // uncentred (forward-biased) derivative
-  result.outer = -25./12.*f.m+4.*f.c-3.*f.p+4./3.*f.p2-1./4.*f.p3; // forward derivative
-  return result;
-}
-
-/// backward, 4th order
-boundary_derivs_pair DDX_B4(backward_stencil &f) {
-  boundary_derivs_pair result;
-  result.inner = 1./4.*f.p+5./6.*f.c-3./2.*f.m+1./2.*f.m2-1./12.*f.m3; // uncentred (forward-biased) derivative
-  result.outer = 25./12.*f.p-4.*f.c+3.*f.m-4./3.*f.m2+1./4.*f.m3; // forward derivative
-  return result;
-}
-
-/// Central WENO method, 2nd order (reverts to 1st order near shocks)
-BoutReal DDX_CWENO2(stencil &f) {
-  BoutReal isl, isr, isc; // Smoothness indicators
-  BoutReal al, ar, ac, sa; // Un-normalised weights
-  BoutReal dl, dr, dc; // Derivatives using different stencils
-
-  dc = 0.5*(f.p - f.m);
-  dl = f.c - f.m;
-  dr = f.p - f.c;
-
-  isl = SQ(dl);
-  isr = SQ(dr);
-  isc = (13./3.)*SQ(f.p - 2.*f.c + f.m) + 0.25*SQ(f.p-f.m);
-
-  al = 0.25/SQ(WENO_SMALL + isl);
-  ar = 0.25/SQ(WENO_SMALL + isr);
-  ac = 0.5/SQ(WENO_SMALL + isc);
-  sa = al + ar + ac;
-
-  return (al*dl + ar*dr + ac*dc)/sa;
-}
-
-// Smoothing 2nd order derivative
-BoutReal DDX_S2(stencil &f) {
-
-  // 4th-order differencing
-  BoutReal result = (8.*f.p - 8.*f.m + f.mm - f.pp)/12.;
-
-  result += SIGN(f.c)*(f.pp - 4.*f.p + 6.*f.c - 4.*f.m + f.mm)/12.;
-
-  return result;
-}
-
-///////////////////// SECOND DERIVATIVES ////////////////////
-
-/// Second derivative: Central, 2nd order
-BoutReal D2DX2_C2(stencil &f) {
-  return f.p + f.m - 2.*f.c;
-}
-
-/// Second derivative: Forward, 2nd order
-boundary_derivs_pair D2DX2_F2(forward_stencil &f) {
-  boundary_derivs_pair result;
-  result.inner = 2.*f.c-5.*f.p+4.*f.p2-3.*f.p3;
-  result.outer = 2.*f.m-5.*f.c+4.*f.p-3.*f.p2;
-  return result;
-}
-
-/// Second derivative: Backward, 2nd order
-boundary_derivs_pair D2DX2_B2(backward_stencil &f) {
-  boundary_derivs_pair result;
-  result.inner = -2.*f.c+5.*f.m-4.*f.m2+3.*f.m3;
-  result.outer = -2.*f.p+5.*f.c-4.*f.m+3.*f.m2;
-  return result;
-}
-
-/// Second derivative: Central, 4th order
-BoutReal D2DX2_C4(stencil &f) {
-  return (-f.pp + 16.*f.p - 30.*f.c + 16.*f.m - f.mm)/12.;
-}
-
-/// Second derivatives: Forward, 4th order
-boundary_derivs_pair D2DX2_F4(forward_stencil &f) {
-  boundary_derivs_pair result;
-  result.inner = 5./6.*f.m-5./4.*f.c-1./3.*f.p+7./6.*f.p2-1./2.*f.p3+1./12.*f.p4; // uncentred (forward-biased) derivative
-  result.outer = 15./4.*f.m-77./6.*f.c+107./6.*f.p-13.*f.p2+61./12.*f.p3-5./6.*f.p4; // forward derivative
-  return result;
-}
-
-/// Second derivatives: Backward, 4th order
-boundary_derivs_pair D2DX2_B4(backward_stencil &f) {
-  boundary_derivs_pair result;
-  result.inner = 5./6.*f.p-5./4.*f.c-1./3.*f.m+7./6.*f.m2-1./2.*f.m3+1./12.*f.m4; // uncentred (backward-biased) derivative
-  result.outer = 15./4.*f.p-77./6.*f.c+107./6.*f.m-13.*f.m2+61./12.*f.m3-5./6.*f.m4; // backward derivative
-  return result;
-}
-
-//////////////////////// UPWIND METHODS ///////////////////////
-
-/// Upwinding: Central, 2nd order
-BoutReal VDDX_C2(stencil &v, stencil &f) {
-  return v.c*0.5*(f.p - f.m);
-}
-
-/// Upwinding: Central, 4th order
-BoutReal VDDX_C4(stencil &v, stencil &f) {
-  return v.c*(8.*f.p - 8.*f.m + f.mm - f.pp)/12.;
-}
-
-/// upwind, 1st order
-BoutReal VDDX_U1(stencil &v, stencil &f) {
-  return v.c>=0.0 ? v.c*(f.c - f.m): v.c*(f.p - f.c);
-}
-
-/// upwind, 2nd order
-BoutReal VDDX_U2(stencil &v, stencil &f) {
-  return v.c>=0.0 ? v.c*(1.5*f.c - 2.0*f.m + 0.5*f.mm): v.c*(-0.5*f.pp + 2.0*f.p - 1.5*f.c);
-}
-
-/// upwind, 4th order
-BoutReal VDDX_U4(stencil &v, stencil &f) {
-  return v.c >= 0.0 ? v.c*(4.*f.p - 12.*f.m + 2.*f.mm + 6.*f.c)/12.
-    : v.c*(-4.*f.m + 12.*f.p - 2.*f.pp - 6.*f.c)/12.;
-}
-
-/// TVD upwinding (2nd order)
-/// WARNING WARNING : THIS TVD IMPLEMENTATION DOESN'T WORK PROPERLY
-BoutReal VDDX_TVD(BoutReal vc, BoutReal vm, BoutReal vp, BoutReal fc, BoutReal fm, BoutReal fp, BoutReal fmm, BoutReal fpp) {
-  BoutReal denom, res, ri, ri1, ri_1, fluxLeft, fluxRight;
-
-  if (vc>=0.0){
-
-    /*-smoothness indicator*/
-    denom=fp-fc;
-    if (fabs(denom) < 1e-20) denom=1e-20;
-    ri=(fc-fm)/denom;
-
-    denom=fc-fm;
-    if (fabs(denom) < 1e-20) denom=1e-20;
-    ri_1=(fm-fmm)/denom;
-
-    /*;-nonlinear TVD flux*/
-    fluxRight=fc + 0.5*VANLEER(ri)*(fp-fc);
-    fluxLeft=fm + 0.5*VANLEER(ri_1)*(fc-fm);
-    res = vc*(fluxRight-fluxLeft); /*divide by dx outside*/
-
-  }
-  else{
-
-    /*;-smoothness indicator*/
-    denom=fm-fc;
-    if (fabs(denom) < 1e-20) denom=1e-20;
-    ri=(fc-fp)/denom;
-
-    denom=(fc-fp);
-    if (fabs(denom) < 1e-20) denom=1e-20;
-    ri1=(fp-fpp)/denom;
-
-    /*;-nonlinear TVD flux*/
-    fluxRight=(fp - 0.5*VANLEER(ri1)*(fp-fc));
-    fluxLeft=(fc - 0.5*VANLEER(ri)*(fc-fm));
-    res = vc*(fluxRight-fluxLeft); /*divide by dx outside*/
-  }
-  return res;
-}
-
-/// 3rd-order WENO scheme
-BoutReal VDDX_WENO3(stencil &v, stencil &f) {
-  BoutReal deriv, w, r;
-
-  if(v.c > 0.0) {
-    // Left-biased stencil
-
-    r = (WENO_SMALL + SQ(f.c - 2.0*f.m + f.mm)) / (WENO_SMALL + SQ(f.p - 2.0*f.c + f.m));
-    w = 1.0 / (1.0 + 2.0*r*r);
-
-    deriv = 0.5*(f.p - f.m) - 0.5*w*(-f.mm + 3.*f.m - 3.*f.c + f.p);
-
-  }else {
-    // Right-biased
-
-    r = (WENO_SMALL + SQ(f.pp - 2.0*f.p + f.c)) / (WENO_SMALL + SQ(f.p - 2.0*f.c + f.m));
-    w = 1.0 / (1.0 + 2.0*r*r);
-
-    deriv = 0.5*(f.p - f.m) - 0.5*w*( -f.m + 3.*f.c - 3.*f.p + f.pp );
-  }
-
-  return v.c*deriv;
-}
-
-/// 3rd-order CWENO. Uses the upwinding code and split flux
-BoutReal DDX_CWENO3(stencil &f) {
-  BoutReal a, ma = fabs(f.c);
-  // Split flux
-  a = fabs(f.m); if(a > ma) ma = a;
-  a = fabs(f.p); if(a > ma) ma = a;
-  a = fabs(f.mm); if(a > ma) ma = a;
-  a = fabs(f.pp); if(a > ma) ma = a;
-
-  stencil sp, vp, sm, vm;
-
-  vp.c = 0.5; vm.c = -0.5;
-
-  sp = f + ma;
-  sm = ma - f;
-
-  return VDDX_WENO3(vp, sp) + VDDX_WENO3(vm, sm);
-}
-
-//////////////////////// FLUX METHODS ///////////////////////
-
-BoutReal FDDX_U1(stencil &v, stencil &f) {
-  // Velocity at lower end
-  BoutReal vs = 0.5*(v.m + v.c);
-  BoutReal result = (vs >= 0.0) ? vs * f.m : vs * f.c;
-  // and at upper
-  vs = 0.5*(v.c + v.p);
-  result -= (vs >= 0.0) ? vs * f.c : vs * f.p;
-
-  return result;
-}
-
-BoutReal FDDX_C2(stencil &v, stencil &f) {
-  return 0.5*(v.p*f.p - v.m*f.m);
-}
-
-BoutReal FDDX_C4(stencil &v, stencil &f) {
-  return (8.*v.p*f.p - 8.*v.m*f.m + v.mm*f.mm - v.pp*f.pp)/12.;
-}
-
-/// Non-oscillatory, containing No free parameters and Dissipative (NND) scheme
-/// http://arxiv.org/abs/1010.4135v1
-BoutReal FDDX_NND(stencil &v, stencil &f) {
-  // f{+-} i
-  BoutReal fp = 0.5*(v.c + fabs(v.c))*f.c;
-  BoutReal fm = 0.5*(v.c - fabs(v.c))*f.c;
-
-  // f{+-} i+1
-  BoutReal fp1 = 0.5*(v.p + fabs(v.p))*f.p;
-  BoutReal fm1 = 0.5*(v.p - fabs(v.p))*f.p;
-
-  // f{+-} i+2
-  BoutReal fm2 = 0.5*(v.pp - fabs(v.pp))*f.pp;
-
-  // f{+-} i-1
-  BoutReal fp_1 = 0.5*(v.m + fabs(v.m))*f.m;
-  BoutReal fm_1 = 0.5*(v.m - fabs(v.m))*f.m;
-
-  // f{+-} i-2
-  BoutReal fp_2 = 0.5*(v.mm + fabs(v.mm))*f.mm;
-
-  // f^{LR} {i+1/2}
-  BoutReal flp = fp  + 0.5*MINMOD(fp1 - fp, fp - fp_1);
-  BoutReal frp = fm1 - 0.5*MINMOD(fm1 - fm, fm2 - fm1);
-
-  // f^{LR} {i-1/2}
-  BoutReal flm = fp_1  + 0.5*MINMOD(fp - fp_1, fp_1 - fp_2);
-  BoutReal frm = fm - 0.5*MINMOD(fm - fm_1, fm1 - fm);
-
-  // h{+-}
-  BoutReal hp = flp + frp;
-  BoutReal hm = flm + frm;
-
-  return hp - hm;
-}
-
-//////////////////////// MUSCL scheme ///////////////////////
-
-void DDX_KT_LR(const stencil &f, BoutReal &fLp, BoutReal &fRp, BoutReal &fLm, BoutReal &fRm) {
-  // Limiter functions
-  BoutReal phi   = SUPERBEE( (f.c - f.m) / (f.p - f.c) );
-  BoutReal phi_m = SUPERBEE( (f.m - f.mm) / (f.c - f.m) );
-  BoutReal phi_p = SUPERBEE( (f.p - f.c) / (f.pp - f.p) );
-
-  fLp = f.c + 0.5*phi*(f.p - f.c);
-  fRp = f.p - 0.5*phi_p*(f.pp - f.p);
-
-  fLm = f.m + 0.5*phi_m*(f.c - f.m);
-  fRm = f.c - 0.5*phi*(f.p - f.c);
-}
-
-// du/dt = d/dx(f)  with maximum local velocity Vmax
-BoutReal DDX_KT(const stencil &f, const stencil &u, const BoutReal Vmax) {
-  BoutReal uLp, uRp, uLm, uRm;
-  BoutReal fLp, fRp, fLm, fRm;
-
-  DDX_KT_LR(u, uLp, uRp, uLm, uRm);
-  DDX_KT_LR(f, fLp, fRp, fLm, fRm);
-
-  BoutReal Fm = 0.5*( fRm + fLm - Vmax*(uRm - uLm));
-  BoutReal Fp = 0.5*( fRp + fLp - Vmax*(uRp - uLp));
-
-  return Fm - Fp;
-}
-
-/*******************************************************************************
- * Staggered differencing methods
- * These expect the output grid cell to be at a different location to the input
- *
- * The stencil no longer has a value in 'C' (centre)
- * instead, points are shifted as follows:
- *
- * mm  -> -3/2 h
- * m   -> -1/2 h
- * p   -> +1/2 h
- * pp  -? +3/2 h
- *
- * NOTE: Cell widths (dx, dy, dz) are currently defined as centre->centre
- * for the methods above. This is currently not taken account of, so large
- * variations in cell size will cause issues.
- *******************************************************************************/
-
-/////////////////////// FIRST DERIVATIVES //////////////////////
-// Map Centre -> Low or Low -> Centre
-
-// Second order differencing (staggered)
-BoutReal DDX_C2_stag(stencil &f) {
-  return f.p - f.m;
-}
-
-boundary_derivs_pair DDX_F2_stag(forward_stencil &f) {
-  boundary_derivs_pair result;
-  result.inner = -2.*f.c+3*f.p-f.p2;
-  result.outer = -2.*f.m+3*f.c-f.p;
-}
-
-boundary_derivs_pair DDX_B2_stag(backward_stencil &f) {
-  boundary_derivs_pair result;
-  result.inner = 2.*f.c-3*f.m+f.m2;
-  result.outer = 2.*f.p-3*f.c+f.m;
-}
-
-BoutReal DDX_C4_stag(stencil &f) {
-  return ( 27.*(f.p - f.m) - (f.pp - f.mm) ) / 24.;
-}
-
-boundary_derivs_pair DDX_F4_stag(forward_stencil &f) {
-  boundary_derivs_pair result;
-  result.inner = -11./12.*f.m+17./24.*f.c+3./8.*f.p-5./24.*f.p2+1./24.*f.p3; // uncentred (forward-biased) derivative
-  result.outer = -31./8*f.m+229./24.*f.c-75./8.*f.p+37./8.*f.p2-11./12.*f.p3; // forward derivative
-  return result;
-}
-
-boundary_derivs_pair DDX_B4_stag(backward_stencil &f) {
-  boundary_derivs_pair result;
-  result.inner = 11./12.*f.p-17./24.*f.c-3./8.*f.m+5./24.*f.m2-1./24.*f.m3; // uncentred (backward-biased) derivative
-  result.outer = 31./8*f.p-229./24.*f.c+75./8.*f.m-37./8.*f.m2+11./12.*f.m3; // backward derivative
-  return result;
-}
-
-/////////////////////// SECOND DERIVATIVES //////////////////////
-// Map Centre -> Low or Low -> Centre
-
-boundary_derivs_pair D2DX2_F2_stag(forward_stencil &f) {
-  boundary_derivs_pair result;
-  result.inner = 5./2.*f.c-13./2.*f.p+11./2.*f.p2-3./2.*f.p3;
-  result.outer = 5./2.*f.m-13./2.*f.c+11./2.*f.p-3./2.*f.p2;
-  return result;
-}
-
-boundary_derivs_pair D2DX2_B2_stag(backward_stencil &f) {
-  boundary_derivs_pair result;
-  result.inner = 5./2.*f.c-13./2.*f.m+11./2.*f.m2-3./2.*f.m3;
-  result.outer = 5./2.*f.p-13./2.*f.c+11./2.*f.m-3./2.*f.m2;
-  return result;
-}
-
-BoutReal D2DX2_C4_stag(stencil &f) {
-  return ( f.pp + f.mm - f.p - f.m ) / 2.;
-}
-
-boundary_derivs_pair D2DX2_F4_stag(forward_stencil &f) {
-  boundary_derivs_pair result;
-  result.inner = 95./48.*f.m-269./48.*f.c+49./8.*f.p-85./24.*f.p2+59./48.*f.p3-3./16.*f.p4;
-  result.outer = 301./48.*f.m-377./16.*f.c+865./24.*f.p-683./24.*f.p2+187./16.*f.p3-95./48.*f.p4;
-  return result;
-}
-
-boundary_derivs_pair D2DX2_B4_stag(backward_stencil &f) {
-  boundary_derivs_pair result;
-  result.inner = 95./48.*f.p-269./48.*f.c+49./8.*f.m-85./24.*f.m2+59./48.*f.m3-3./16.*f.m4;
-  result.outer = 301./48.*f.p-377./16.*f.c+865./24.*f.m-683./24.*f.m2+187./16.*f.m3-95./48.*f.m4;
-  return result;
-}
-
-/////////////////////////// UPWINDING ///////////////////////////
-// Map (Low, Centre) -> Centre  or (Centre, Low) -> Low
-// Hence v contains only (mm, m, p, pp) fields whilst f has 'c' too
-//
-// v.p is v at +1/2, v.m is at -1/2
-
-BoutReal VDDX_U1_stag(stencil &v, stencil &f) {
-  // Lower cell boundary
-  BoutReal result = (v.m >= 0) ? v.m * f.m : v.m * f.c;
-
-  // Upper cell boundary
-  result -= (v.p >= 0) ? v.p * f.c : v.p * f.p;
-
-  result *= -1;
-
-  // result is now d/dx(v*f), but want v*d/dx(f) so subtract f*d/dx(v)
-  result -= f.c*(v.p - v.m);
-
-  return result;
-}
-
-BoutReal VDDX_U2_stag(stencil &v, stencil &f) {
-  BoutReal result;
-
-  if (v.p>0 && v.m>0) {
-    // Extrapolate v to centre from below, use 2nd order backward difference on f
-    result = (1.5*v.m - .5*v.mm) * (.5*f.mm - 2.*f.m + 1.5*f.c);
-  }
-  else if (v.p<0 && v.m<0) {
-    // Extrapolate v to centre from above, use 2nd order forward difference on f
-    result = (1.5*v.p - .5*v.pp) * (-1.5*f.c + 2.*f.p - .5*f.pp);
-  }
-  else {
-    // Velocity changes sign, hence is almost zero: use centred interpolation/differencing
-    result = .25 * (v.p + v.m) * (f.p - f.m);
-  }
-
-  return result;
-}
-
-BoutReal VDDX_WENO3_stag(stencil &v, stencil &f) {
-  //2nd order WENO scheme combining 1st order upwind with 2nd order central difference
-  //first get velocity at cell-center with high order interpolation to minimize error
-  BoutReal vc,deriv,w,r;
-
-  vc = (9.*(v.p + v.m) - v.mm - v.pp)/16.;
-  //Now use vc to construct regular WENO3 derivative
-
-    if(vc > 0.0) {
-    // Left-biased stencil
-
-    r = (WENO_SMALL + SQ(f.c - 2.0*f.m + f.mm)) / (WENO_SMALL + SQ(f.p - 2.0*f.c + f.m));
-    w = 1.0 / (1.0 + 2.0*r*r);
-
-    deriv = 0.5*(f.p - f.m) - 0.5*w*(-f.mm + 3.*f.m - 3.*f.c + f.p);
-
-  }else {
-    // Right-biased
-
-    r = (WENO_SMALL + SQ(f.pp - 2.0*f.p + f.c)) / (WENO_SMALL + SQ(f.p - 2.0*f.c + f.m));
-    w = 1.0 / (1.0 + 2.0*r*r);
-
-    deriv = 0.5*(f.p - f.m) - 0.5*w*( -f.m + 3.*f.c - 3.*f.p + f.pp );
-  }
-
-  return vc*deriv;
-
-}
-
-
-BoutReal VDDX_C2_stag(stencil &v, stencil &f) {
-  // Result is needed at location of f: interpolate v to f's location and take an unstaggered derivative of f
-  return 0.5*(v.p+v.m) * 0.5*(f.p - f.m);
-}
-
-BoutReal VDDX_C4_stag(stencil &v, stencil &f) {
-  // Result is needed at location of f: interpolate v to f's location and take an unstaggered derivative of f
-  return (9.*(v.m + v.p) - v.mm - v.pp)/16. * (8.*f.p - 8.*f.m + f.mm - f.pp)/12.;
-}
-
-/////////////////////////// FLUX ///////////////////////////
-// Map (Low, Centre) -> Centre  or (Centre, Low) -> Low
-// Hence v contains only (mm, m, p, pp) fields whilst f has 'c' too
-//
-// v.p is v at +1/2, v.m is at -1/2
-
-BoutReal FDDX_U1_stag(stencil &v, stencil &f) {
-  // Lower cell boundary
-  BoutReal result = (v.m >= 0) ? v.m * f.m : v.m * f.c;
-
-  // Upper cell boundary
-  result -= (v.p >= 0) ? v.p * f.c : v.p * f.p;
-
-  return result;
-}
-
-/*******************************************************************************
- * Lookup tables of functions. Map between names, codes and functions
- *******************************************************************************/
-
-/// Translate between DIFF_METHOD codes, and functions
-struct DiffLookup {
-  DIFF_METHOD method;
-  deriv_func func;     // Single-argument differencing function
-  inner_boundary_deriv_func inner_boundary_func; // Differencing function using forward derivatives
-  outer_boundary_deriv_func outer_boundary_func; // Differencing function using backward derivatives
-  upwind_func up_func; // Upwinding function
-  inner_boundary_upwind_func inner_boundary_up_func; // Upwinding function using forward derivatives
-  outer_boundary_upwind_func outer_boundary_up_func; // Upwinding function using backward derivatives
-};
-
-/// Translate between short names, long names and DIFF_METHOD codes
-struct DiffNameLookup {
-  DIFF_METHOD method;
-  const char* label; // Short name
-  const char* name;  // Long name
-};
-
-/// Differential function name/code lookup
-static DiffNameLookup DiffNameTable[] = { {DIFF_U1, "U1", "First order upwinding"},
-                                          {DIFF_U2, "U2", "Second order upwinding"},
-                                          {DIFF_C2, "C2", "Second order central"},
-                                          {DIFF_W2, "W2", "Second order WENO"},
-                                          {DIFF_W3, "W3", "Third order WENO"},
-                                          {DIFF_C4, "C4", "Fourth order central"},
-                                          {DIFF_U4, "U4", "Fourth order upwinding"},
-                      {DIFF_S2, "S2", "Smoothing 2nd order"},
-                                          {DIFF_FFT, "FFT", "FFT"},
-                      {DIFF_NND, "NND", "NND"},
-                      {DIFF_SPLIT, "SPLIT", "Split into upwind and central"},
-                                          {DIFF_DEFAULT}}; // Use to terminate the list
-
-/// First derivative lookup table
-static DiffLookup FirstDerivTable[] = { {DIFF_C2, DDX_C2,     DDX_F2, DDX_B2, NULL, NULL, NULL},
-                                        {DIFF_W2, DDX_CWENO2, DDX_F2, DDX_B2, NULL, NULL, NULL},
-                                        {DIFF_W3, DDX_CWENO3, DDX_F4, DDX_B4, NULL, NULL, NULL},
-                                        {DIFF_C4, DDX_C4,     DDX_F4, DDX_B4, NULL, NULL, NULL},
-                                        {DIFF_S2, DDX_S2,     NULL,   NULL,   NULL, NULL, NULL},
-                                        {DIFF_FFT, NULL,      NULL,   NULL,   NULL, NULL, NULL},
-                                        {DIFF_DEFAULT}};
-
-/// Second derivative lookup table
-static DiffLookup SecondDerivTable[] = { {DIFF_C2, D2DX2_C2, D2DX2_F2, D2DX2_B2, NULL, NULL, NULL},
-                                         {DIFF_C4, D2DX2_C4, D2DX2_F4, D2DX2_B4, NULL, NULL, NULL},
-                                         {DIFF_FFT, NULL,    NULL,     NULL,     NULL, NULL, NULL},
-                                         {DIFF_DEFAULT}};
-
-/// Upwinding functions lookup table
-static DiffLookup UpwindTable[] = { {DIFF_U1, NULL, NULL, NULL, VDDX_U1, NULL, NULL},
-                                        {DIFF_U2, NULL, NULL, NULL, VDDX_U2, NULL, NULL},
-                                    {DIFF_C2, NULL, NULL, NULL, VDDX_C2, NULL, NULL},
-                                    {DIFF_U4, NULL, NULL, NULL, VDDX_U4, NULL, NULL},
-                                    {DIFF_W3, NULL, NULL, NULL, VDDX_WENO3, NULL, NULL},
-                                    {DIFF_C4, NULL, NULL, NULL, VDDX_C4, NULL, NULL},
-                                    {DIFF_DEFAULT}};
-
-/// Flux functions lookup table
-static DiffLookup FluxTable[] = { {DIFF_SPLIT, NULL, NULL, NULL, NULL, NULL, NULL},
-                                  {DIFF_U1, NULL, NULL, NULL, FDDX_U1, NULL, NULL},
-                                  {DIFF_C2, NULL, NULL, NULL, FDDX_C2, NULL, NULL},
-                                  {DIFF_C4, NULL, NULL, NULL, FDDX_C4, NULL, NULL},
-                                  {DIFF_NND, NULL, NULL, NULL, FDDX_NND, NULL, NULL},
-                                  {DIFF_DEFAULT}};
-
-/// First staggered derivative lookup
-static DiffLookup FirstStagDerivTable[] = { {DIFF_C2, DDX_C2_stag, DDX_F2_stag, DDX_B2_stag, NULL, NULL, NULL},
-                                            {DIFF_C4, DDX_C4_stag, DDX_F4_stag, DDX_B4_stag, NULL, NULL, NULL},
-                                            {DIFF_DEFAULT}};
-
-/// Second staggered derivative lookup
-static DiffLookup SecondStagDerivTable[] = { {DIFF_C4, D2DX2_C4_stag, D2DX2_F4_stag, D2DX2_B4_stag, NULL, NULL, NULL},
-                                             {DIFF_DEFAULT}};
-
-/// Upwinding staggered lookup
-static DiffLookup UpwindStagTable[] = { {DIFF_U1, NULL, NULL, NULL, VDDX_U1_stag, NULL, NULL},
-                                        {DIFF_U2, NULL, NULL, NULL, VDDX_U2_stag, NULL, NULL},
-                                        {DIFF_W3, NULL, NULL, NULL, VDDX_WENO3_stag, NULL, NULL},
-                                        {DIFF_C2, NULL, NULL, NULL, VDDX_C2_stag, NULL, NULL},
-                                        {DIFF_C4, NULL, NULL, NULL, VDDX_C4_stag, NULL, NULL},
-                                        {DIFF_DEFAULT} };
-
-/// Flux staggered lookup
-static DiffLookup FluxStagTable[] = { {DIFF_SPLIT, NULL, NULL, NULL, NULL, NULL, NULL},
-                                      {DIFF_U1, NULL, NULL, NULL, FDDX_U1_stag, NULL, NULL},
-                                      {DIFF_DEFAULT}};
-
-/*******************************************************************************
- * Routines to use the above tables to map between function codes, names
- * and pointers
- *******************************************************************************/
-
-deriv_func lookupFunc(DiffLookup* table, DIFF_METHOD method) {
-  int i = 0;
-  do {
-    if(table[i].method == method)
-      return table[i].func;
-    i++;
-  }while(table[i].method != DIFF_DEFAULT);
-  // Not found in list. Return the first
-
-  return table[0].func;
-}
-
-inner_boundary_deriv_func lookupInnerBoundaryFunc(DiffLookup* table, DIFF_METHOD method) {
-  int i = 0;
-  do {
-    if(table[i].method == method)
-      return table[i].inner_boundary_func;
-    i++;
-  }while(table[i].method != DIFF_DEFAULT);
-  // Not found in list. Return the first
-
-  return table[0].inner_boundary_func;
-}
-
-outer_boundary_deriv_func lookupOuterBoundaryFunc(DiffLookup* table, DIFF_METHOD method) {
-  int i = 0;
-  do {
-    if(table[i].method == method)
-      return table[i].outer_boundary_func;
-    i++;
-  }while(table[i].method != DIFF_DEFAULT);
-  // Not found in list. Return the first
-
-  return table[0].outer_boundary_func;
-}
-
-upwind_func lookupUpwindFunc(DiffLookup* table, DIFF_METHOD method) {
-  int i = 0;
-  do {
-    if(table[i].method == method)
-      return table[i].up_func;
-    i++;
-  }while(table[i].method != DIFF_DEFAULT);
-  // Not found in list. Return the first
-
-  return table[0].up_func;
-}
-
-inner_boundary_upwind_func lookupInnerBoundaryUpwindFunc(DiffLookup* table, DIFF_METHOD method) {
-  int i = 0;
-  do {
-    if(table[i].method == method)
-      return table[i].inner_boundary_up_func;
-    i++;
-  }while(table[i].method != DIFF_DEFAULT);
-  // Not found in list. Return the first
-
-  return table[0].inner_boundary_up_func;
-}
-
-outer_boundary_upwind_func lookupOuterBoundaryUpwindFunc(DiffLookup* table, DIFF_METHOD method) {
-  int i = 0;
-  do {
-    if(table[i].method == method)
-      return table[i].outer_boundary_up_func;
-    i++;
-  }while(table[i].method != DIFF_DEFAULT);
-  // Not found in list. Return the first
-
-  return table[0].outer_boundary_up_func;
-}
-
-/// Test if a given DIFF_METHOD exists in a table
-bool isImplemented(DiffLookup* table, DIFF_METHOD method) {
-  int i = 0;
-  do {
-    if(table[i].method == method)
-      return true;
-    i++;
-  }while(table[i].method != DIFF_DEFAULT);
-
-  return false;
-}
-
-/// This function is used during initialisation only (i.e. doesn't need to be particularly fast)
-/// Returns DIFF_METHOD, rather than function so can be applied to central and upwind tables
-DIFF_METHOD lookupFunc(DiffLookup *table, const string &label) {
-  DIFF_METHOD matchtype; // code which matches just the first letter ('C', 'U' or 'W')
-
-  if(label.empty())
-    return table[0].method;
-
-  matchtype = DIFF_DEFAULT;
-  int typeind;
-
-  // Loop through the name lookup table
-  int i = 0;
-  do {
-    if((toupper(DiffNameTable[i].label[0]) == toupper(label[0])) && isImplemented(table, DiffNameTable[i].method)) {
-      matchtype = DiffNameTable[i].method;
-      typeind = i;
-
-      if(strcasecmp(label.c_str(), DiffNameTable[i].label) == 0) {// Whole match
-        return matchtype;
-      }
-    }
-    i++;
-  }while(DiffNameTable[i].method != DIFF_DEFAULT);
-
-  // No exact match, so return matchtype.
-
-  if(matchtype == DIFF_DEFAULT) {
-    // No type match either. Return the first value in the table
-    matchtype = table[0].method;
-    output << " No match for '" << label << "' -> ";
-  }else
-    output << " Type match for '" << label << "' ->";
-
-  return matchtype;
-}
-
-void printFuncName(DIFF_METHOD method) {
-  // Find this entry
-
-  int i = 0;
-  do {
-    if(DiffNameTable[i].method == method) {
-      output.write(" %s (%s)\n", DiffNameTable[i].name, DiffNameTable[i].label);
-      return;
-    }
-    i++;
-  }while(DiffNameTable[i].method != DIFF_DEFAULT);
-
-  // None
-  output.write(" == INVALID DIFFERENTIAL METHOD ==\n");
-}
-
-/*******************************************************************************
- * Default functions
- *
- *
- *******************************************************************************/
-
-// Central -> Central (or Left -> Left) functions
-deriv_func fDDX, fDDY, fDDZ;        ///< Differencing methods for each dimension
-deriv_func fD2DX2, fD2DY2, fD2DZ2;  ///< second differential operators
-upwind_func fVDDX, fVDDY, fVDDZ;    ///< Upwind functions in the three directions
-upwind_func fFDDX, fFDDY, fFDDZ;    ///< Default flux functions
-inner_boundary_deriv_func fDDX_in, fDDY_in; ///< Differencing methods in the inner boundaries
-outer_boundary_deriv_func fDDX_out, fDDY_out; ///< Differencing methods in the outer boundaries
-inner_boundary_deriv_func fD2DX2_in, fD2DY2_in; ///< Second derivative methods in the inner boundaries
-outer_boundary_deriv_func fD2DX2_out, fD2DY2_out; ///< Second derivative methods in the outer boundaries
-inner_boundary_upwind_func fVDDX_in, fVDDY_in;    ///< Upwind functions in the inner boundaries
-outer_boundary_upwind_func fVDDX_out, fVDDY_out;    ///< Upwind functions in the outer boundaries
-inner_boundary_upwind_func fFDDX_in, fFDDY_in;    ///< Default flux functions in the inner boundaries
-outer_boundary_upwind_func fFDDX_out, fFDDY_out;    ///< Default flux functions in the outer boundaries
-
-// Central -> Left (or Left -> Central) functions
-deriv_func sfDDX, sfDDY, sfDDZ;
-deriv_func sfD2DX2, sfD2DY2, sfD2DZ2;
-upwind_func sfVDDX, sfVDDY, sfVDDZ;
-upwind_func sfFDDX, sfFDDY, sfFDDZ;
-inner_boundary_deriv_func sfDDX_in, sfDDY_in;
-outer_boundary_deriv_func sfDDX_out, sfDDY_out;
-inner_boundary_deriv_func sfD2DX2_in, sfD2DY2_in;
-outer_boundary_deriv_func sfD2DX2_out, sfD2DY2_out;
-inner_boundary_upwind_func sfVDDX_in, sfVDDY_in;
-outer_boundary_upwind_func sfVDDX_out, sfVDDY_out;
-inner_boundary_upwind_func sfFDDX_in, sfFDDY_in;
-outer_boundary_upwind_func sfFDDX_out, sfFDDY_out;
-
-/*******************************************************************************
- * Initialisation
- *******************************************************************************/
-
-/// Set the derivative method, given a table and option name
-void derivs_set(Options *options, DiffLookup *table, const char* name, deriv_func &f) {
-  string label;
-  options->get(name, label, "", false);
-
-  DIFF_METHOD method = lookupFunc(table, label); // Find the function
-  printFuncName(method); // Print differential function name
-  f = lookupFunc(table, method); // Find the function pointer
-}
-
-void derivs_set(Options *options, DiffLookup *table, const char* name, upwind_func &f) {
-  string label;
-  options->get(name, label, "", false);
-
-  DIFF_METHOD method = lookupFunc(table, label); // Find the function
-  printFuncName(method); // Print differential function name
-  f = lookupUpwindFunc(table, method);
-}
-
-/// Set the derivative methods including for boundaries, given a table and option name
-void derivs_set(Options *options, DiffLookup *table, const char* name, deriv_func &f, inner_boundary_deriv_func &f_in, outer_boundary_deriv_func &f_out) {
-  string label;
-  options->get(name, label, "", false);
-
-  DIFF_METHOD method = lookupFunc(table, label); // Find the function
-  printFuncName(method); // Print differential function name
-  f = lookupFunc(table, method); // Find the function pointers
-  f_in = lookupInnerBoundaryFunc(table, method);
-  f_out = lookupOuterBoundaryFunc(table, method);
-}
-
-void derivs_set(Options *options, DiffLookup *table, const char* name, upwind_func &f, inner_boundary_upwind_func &f_in, outer_boundary_upwind_func &f_out) {
-  string label;
-  options->get(name, label, "", false);
-
-  DIFF_METHOD method = lookupFunc(table, label); // Find the function
-  printFuncName(method); // Print differential function name
-  f = lookupUpwindFunc(table, method);
-  f_in = lookupInnerBoundaryUpwindFunc(table, method);
-  f_out = lookupOuterBoundaryUpwindFunc(table, method);
-}
-
-/// Initialise derivatives from options
-void derivs_init(Options *options, bool StaggerGrids,
-                 deriv_func &fdd, deriv_func &sfdd,
-                 deriv_func &fd2d, deriv_func &sfd2d,
-                 upwind_func &fu, upwind_func &sfu,
-                 upwind_func &ff, upwind_func &sff) {
-  output.write("\tFirst       : ");
-  derivs_set(options, FirstDerivTable, "first",  fdd);
-  if(StaggerGrids) {
-    output.write("\tStag. First : ");
-    derivs_set(options, FirstStagDerivTable, "first",  sfdd);
-  }
-  output.write("\tSecond      : ");
-  derivs_set(options, SecondDerivTable, "second", fd2d);
-  if(StaggerGrids) {
-    output.write("\tStag. Second: ");
-    derivs_set(options, SecondStagDerivTable, "second", sfd2d);
-  }
-  output.write("\tUpwind      : ");
-  derivs_set(options, UpwindTable,     "upwind", fu);
-  if(StaggerGrids) {
-    output.write("\tStag. Upwind: ");
-    derivs_set(options, UpwindStagTable,     "upwind", sfu);
-  }
-  output.write("\tFlux        : ");
-  derivs_set(options, FluxTable,     "flux", ff);
-  if(StaggerGrids) {
-    output.write("\tStag. Flux  : ");
-    derivs_set(options, FluxStagTable,     "flux", sff);
-  }
-}
-
-void derivs_init(Options *options, bool StaggerGrids,
-                 deriv_func &fdd, deriv_func &sfdd,
-                 deriv_func &fd2d, deriv_func &sfd2d,
-                 upwind_func &fu, upwind_func &sfu,
-                 upwind_func &ff, upwind_func &sff,
-                 inner_boundary_deriv_func &inner_fdd, inner_boundary_deriv_func &inner_sfdd,
-                 outer_boundary_deriv_func &outer_fdd, outer_boundary_deriv_func &outer_sfdd,
-                 inner_boundary_deriv_func &inner_fd2d, inner_boundary_deriv_func &inner_sfd2d,
-                 outer_boundary_deriv_func &outer_fd2d, outer_boundary_deriv_func &outer_sfd2d,
-                 inner_boundary_upwind_func &inner_fu, inner_boundary_upwind_func &inner_sfu,
-                 outer_boundary_upwind_func &outer_fu, outer_boundary_upwind_func &outer_sfu,
-                 inner_boundary_upwind_func &inner_ff, inner_boundary_upwind_func &inner_sff,
-                 outer_boundary_upwind_func &outer_ff, outer_boundary_upwind_func &outer_sff
-                ) {
-  output.write("\tFirst       : ");
-  derivs_set(options, FirstDerivTable, "first",  fdd, inner_fdd, outer_fdd);
-  if(StaggerGrids) {
-    output.write("\tStag. First : ");
-    derivs_set(options, FirstStagDerivTable, "first",  sfdd, inner_sfdd, outer_sfdd);
-  }
-  output.write("\tSecond      : ");
-  derivs_set(options, SecondDerivTable, "second", fd2d, inner_fd2d, outer_fd2d);
-  if(StaggerGrids) {
-    output.write("\tStag. Second: ");
-    derivs_set(options, SecondStagDerivTable, "second", sfd2d, inner_sfd2d, outer_sfd2d);
-  }
-  output.write("\tUpwind      : ");
-  derivs_set(options, UpwindTable,     "upwind", fu, inner_fu, outer_fu);
-  if(StaggerGrids) {
-    output.write("\tStag. Upwind: ");
-    derivs_set(options, UpwindStagTable,     "upwind", sfu, inner_sfu, outer_sfu);
-  }
-  output.write("\tFlux        : ");
-  derivs_set(options, FluxTable,     "flux", ff, inner_ff, outer_ff);
-  if(StaggerGrids) {
-    output.write("\tStag. Flux  : ");
-    derivs_set(options, FluxStagTable,     "flux", sff, inner_sff, outer_sff);
-  }
-}
-
-/// Initialise the derivative methods. Must be called before any derivatives are used
-int derivs_init() {
-#ifdef CHECK
-  msg_stack.push("Initialising derivatives");
-#endif
-
-  /// NOTE: StaggerGrids is also in Mesh, but derivs_init needs to come before Mesh
-  bool StaggerGrids;
-
-  // Get the options
-  Options *options = Options::getRoot();
-  OPTION(options, StaggerGrids,   false);
-
-  output.write("Setting X differencing methods\n");
-  derivs_init(options->getSection("ddx"),
-              StaggerGrids,
-              fDDX, sfDDX,
-              fD2DX2, sfD2DX2,
-              fVDDX, sfVDDX,
-              fFDDX, sfFDDX,
-              fDDX_in, sfDDX_in,
-              fDDX_out, sfDDX_out,
-              fD2DX2_in, sfD2DX2_in,
-              fD2DX2_out, sfD2DX2_out,
-              fVDDX_in, sfVDDX_in,
-              fVDDX_out, sfVDDX_out,
-              fFDDX_in, sfFDDX_in,
-              fFDDX_out, sfFDDX_out
-            );
-
-  if((fDDX == NULL) || (fD2DX2 == NULL)) {
-    output.write("\t***Error: FFT cannot be used in X\n");
-    return 1;
-  }
-
-  output.write("Setting Y differencing methods\n");
-  derivs_init(options->getSection("ddy"),
-              StaggerGrids,
-              fDDY, sfDDY,
-              fD2DY2, sfD2DY2,
-              fVDDY, sfVDDY,
-              fFDDY, sfFDDY,
-              fDDY_in, sfDDY_in,
-              fDDY_out, sfDDY_out,
-              fD2DY2_in, sfD2DY2_in,
-              fD2DY2_out, sfD2DY2_out,
-              fVDDX_in, sfVDDX_in,
-              fVDDX_out, sfVDDX_out,
-              fFDDX_in, sfFDDX_in,
-              fFDDX_out, sfFDDX_out);
-
-  if((fDDY == NULL) || (fD2DY2 == NULL)) {
-    output.write("\t***Error: FFT cannot be used in Y\n");
-    return 1;
-  }
-
-  output.write("Setting Z differencing methods\n");
-  derivs_init(options->getSection("ddz"),
-              StaggerGrids,
-              fDDZ, sfDDZ,
-              fD2DZ2, sfD2DZ2,
-              fVDDZ, sfVDDZ,
-              fFDDZ, sfFDDZ);
-
-#ifdef CHECK
-  msg_stack.pop();
-#endif
-
-  return 0;
-}
-
-/*******************************************************************************
- * Apply differential operators. These are fairly brain-dead functions
- * which apply a derivative function to a field (sort of like map). Decisions
- * of what to apply are made in the DDX,DDY and DDZ functions lower down.
- *
- * loc  is the cell location of the result
- *******************************************************************************/
-
-// X derivative
-
-const Field2D applyXdiff(const Field2D &var, deriv_func func, inner_boundary_deriv_func func_in, outer_boundary_deriv_func func_out, const Field2D &dd, CELL_LOC loc = CELL_DEFAULT) {
-  Field2D result;
-  result.allocate(); // Make sure data allocated
-
-  bindex bx;
-
-  BoutReal **r = result.getData();
-
-  start_index(&bx, RGN_NOX);
-#ifdef _OPENMP
-  // Parallel version. Needs another variable for each thread
-
-  bindex bxstart = bx; // Copy to avoid race condition on first index
-  bool workToDoGlobal; // Shared loop control
-  #pragma omp parallel
-  {
-    bindex bxlocal; // Index for each thread
-    stencil s;
-    bool workToDo;  // Does this thread have work to do?
-
-    #pragma omp single
-    {
-      // First index done once
-      var.setXStencil(s, bxstart, loc);
-      r[bxstart.jx][bxstart.jy] = func(s) / dd(bxstart.jx, bxstart.jy);
-    }
-
-    do {
-      #pragma omp critical
-      {
-        // Get the next index
-        workToDo = next_index2(&bx);
-        bxlocal = bx; // Make a local copy
-        workToDoGlobal = workToDo;
-      }
-      if(workToDo) { // Here workToDo could be different to workToDoGlobal
-        var.setXStencil(s, bxlocal, loc);
-        r[bxlocal.jx][bxlocal.jy] = func(s) / dd(bxlocal.jx, bxlocal.jy);
-      }
-    }while(workToDoGlobal);
-  }
-#else
-  // Serial version
-
-  stencil s;
-  do {
-    var.setXStencil(s, bx, loc);
-    r[bx.jx][bx.jy] = func(s) / dd[bx.jx][bx.jy];
-  }while(next_index2(&bx));
-#endif // _OPENMP
-
-#ifdef CHECK
-  // Mark boundaries as invalid
-  result.bndry_xin = result.bndry_xout = result.bndry_yup = result.bndry_ydown = false;
-#endif
-
-  if (mesh->freeboundary_ydown) {
-    for (RangeIterator it=mesh->iterateBndryLowerY(); !it.isDone(); it++)
-      for (bx.jy=mesh->ystart-1; bx.jy>=0; bx.jy--) {
-        bx.jx=it.ind;
-        calc_index(&bx);
-        var.setXStencil(s, bx, loc);
-        r[bx.jx][bx.jy] = func(s) / dd(bx.jx, bx.jy);
-      }
-    #ifdef CHECK
-      result.bndry_ydown = true;
-    #endif
-  }
-  if (mesh->freeboundary_yup) {
-    for (RangeIterator it=mesh->iterateBndryUpperY(); !it.isDone(); it++)
-      for (bx.jy=mesh->yend+1; bx.jy<mesh->ngy; bx.jy++) {
-        bx.jx=it.ind;
-        calc_index(&bx);
-        var.setXStencil(s, bx, loc);
-        r[bx.jx][bx.jy] = func(s) / dd(bx.jx, bx.jy);
-      }
-    #ifdef CHECK
-      result.bndry_yup = true;
-    #endif
-  }
-  if (mesh->freeboundary_xin && mesh->firstX() && !mesh->periodicX) {
-    forward_stencil fs;
-    boundary_derivs_pair funcs_pair;
-    bx.jx=mesh->xstart-1;
-    for (bx.jy=mesh->ystart; bx.jy<=mesh->yend; bx.jy++) {
-      calc_index(&bx);
-      var.setXStencil(fs, bx, loc);
-      funcs_pair = func_in(fs);
-      r[bx.jx][bx.jy] = funcs_pair.inner / dd(bx.jx, bx.jy);
-      r[bx.jxm][bx.jy] = funcs_pair.outer / dd(bx.jxm, bx.jy);
-    }
-    #ifdef CHECK
-      result.bndry_xin = true;
-    #endif
-  }
-  if (mesh->freeboundary_xout && mesh->lastX() && !mesh->periodicX) {
-    backward_stencil bs;
-    boundary_derivs_pair funcs_pair;
-    bx.jx=mesh->xend+1;
-    for (bx.jy=mesh->ystart; bx.jy<=mesh->yend; bx.jy++) {
-      calc_index(&bx);
-      var.setXStencil(bs, bx, loc);
-      funcs_pair = func_out(bs);
-      r[bx.jx][bx.jy] = funcs_pair.inner / dd(bx.jx, bx.jy);
-      r[bx.jxp][bx.jy] = funcs_pair.outer / dd(bx.jxp, bx.jy);
-    }
-    #ifdef CHECK
-      result.bndry_xout = true;
-    #endif
-  }
-
-  return result;
-}
-
-const Field3D applyXdiff(const Field3D &var, deriv_func func, inner_boundary_deriv_func func_in, outer_boundary_deriv_func func_out, const Field2D &dd, CELL_LOC loc = CELL_DEFAULT) {
-  Field3D result;
-  result.allocate(); // Make sure data allocated
-
-  Field3D vs = var;
-  if(mesh->ShiftXderivs && (mesh->ShiftOrder == 0)) {
-    // Shift in Z using FFT
-    vs = var.shiftZ(true); // Shift into real space
-  }
-
-  bindex bx;
-  BoutReal ***r = result.getData();
-
-  start_index(&bx, RGN_NOX);
-#ifdef _OPENMP
-  bindex bxstart = bx; // Copy to avoid race condition on first index
-  bool workToDoGlobal; // Shared loop control
-  #pragma omp parallel
-  {
-    bindex bxlocal; // Index for each thread
-    stencil s;
-    bool workToDo;  // Does this thread have work to do?
-
-    #pragma omp single
-    {
-      // First index done by single thread
-      for(bxstart.jz=0;bxstart.jz<mesh->ngz-1;bxstart.jz++) {
-        vs.setXStencil(s, bxstart, loc);
-        r[bxstart.jx][bxstart.jy][bxstart.jz] = func(s) / dd(bxstart.jx, bxstart.jy);
-      }
-    }
-
-    do {
-      #pragma omp critical
-      {
-        // Get the next index
-        workToDo = next_index2(&bx); // Only in 2D
-        bxlocal = bx; // Make a local copy
-        workToDoGlobal = workToDo;
-      }
-      if(workToDo) { // Here workToDo could be different to workToDoGlobal
-        for(bxlocal.jz=0;bxlocal.jz<mesh->ngz-1;bxlocal.jz++) {
-          vs.setXStencil(s, bxlocal, loc);
-          r[bxlocal.jx][bxlocal.jy][bxlocal.jz] = func(s) / dd(bxlocal.jx, bxlocal.jy);
-        }
-      }
-    }while(workToDoGlobal);
-  }
-#else
-  stencil s;
-  do {
-    for(bx.jz=0;bx.jz<mesh->ngz-1;bx.jz++) {
-      vs.setXStencil(s, bx, loc);
-      r[bx.jx][bx.jy][bx.jz] = func(s) / dd(bx.jx, bx.jy);
-    }
-  }while(next_index2(&bx));
-#endif
-
-#ifdef CHECK
-  // Mark boundaries as invalid
-  result.bndry_xin = result.bndry_xout = result.bndry_yup = result.bndry_ydown = false;
-#endif
-
-  if (mesh->freeboundary_ydown) {
-    for (RangeIterator it=mesh->iterateBndryLowerY(); !it.isDone(); it++)
-      for (bx.jy=mesh->ystart-1; bx.jy>=0; bx.jy--)
-        for (bx.jz=0; bx.jz<mesh->ngz-1; bx.jz++) {
-          bx.jx=it.ind;
-          calc_index(&bx);
-          vs.setXStencil(s, bx, loc);
-          r[bx.jx][bx.jy][bx.jz] = func(s) / dd(bx.jx, bx.jy);
-        }
-    #ifdef CHECK
-      result.bndry_ydown = true;
-    #endif
-  }
-  if (mesh->freeboundary_yup) {
-    for (RangeIterator it=mesh->iterateBndryUpperY(); !it.isDone(); it++)
-      for (bx.jy=mesh->yend+1; bx.jy<mesh->ngy; bx.jy++)
-        for (bx.jz=0; bx.jz<mesh->ngz-1; bx.jz++) {
-          bx.jx=it.ind;
-          calc_index(&bx);
-          vs.setXStencil(s, bx, loc);
-          r[bx.jx][bx.jy][bx.jz] = func(s) / dd(bx.jx, bx.jy);
-        }
-    #ifdef CHECK
-      result.bndry_yup = true;
-    #endif
-  }
-  if (mesh->freeboundary_xin && mesh->firstX() && !mesh->periodicX) {
-    forward_stencil fs;
-    boundary_derivs_pair funcs_pair;
-    bx.jx=mesh->xstart-1;
-    for (bx.jy=mesh->ystart; bx.jy<=mesh->yend; bx.jy++)
-      for (bx.jz=0; bx.jz<mesh->ngz-1; bx.jz++) {
-        calc_index(&bx);
-        vs.setXStencil(fs, bx, loc);
-        funcs_pair = func_in(fs);
-        r[bx.jx][bx.jy][bx.jz] = funcs_pair.inner / dd(bx.jx, bx.jy);
-        r[bx.jxm][bx.jy][bx.jz] = funcs_pair.outer / dd(bx.jxm, bx.jy);
-      }
-    #ifdef CHECK
-      result.bndry_xin = true;
-    #endif
-  }
-  if (mesh->freeboundary_xout && mesh->lastX() && !mesh->periodicX) {
-    backward_stencil bs;
-    boundary_derivs_pair funcs_pair;
-    bx.jx=mesh->xend+1;
-    for (bx.jy=mesh->ystart; bx.jy<=mesh->yend; bx.jy++)
-      for (bx.jz=0; bx.jz<mesh->ngz-1; bx.jz++) {
-        calc_index(&bx);
-        vs.setXStencil(bs, bx, loc);
-        funcs_pair = func_out(bs);
-        r[bx.jx][bx.jy][bx.jz] = funcs_pair.inner / dd(bx.jx, bx.jy);
-        r[bx.jxp][bx.jy][bx.jz] = funcs_pair.outer / dd(bx.jxp, bx.jy);
-      }
-    #ifdef CHECK
-      result.bndry_xout = true;
-    #endif
-  }
-
-  if(mesh->ShiftXderivs && (mesh->ShiftOrder == 0))
-    result = result.shiftZ(false); // Shift back
-
-  return result;
-}
-
-// Y derivative
-
-const Field2D applyYdiff(const Field2D &var, deriv_func func, inner_boundary_deriv_func func_in, outer_boundary_deriv_func func_out, const Field2D &dd, CELL_LOC loc = CELL_DEFAULT) {
-  Field2D result;
-  result.allocate(); // Make sure data allocated
-  BoutReal **r = result.getData();
-
-  bindex bx;
-
-  start_index(&bx, RGN_NOBNDRY);
-  /*
-#ifdef _OPENMP
-  bindex bxstart = bx; // Copy to avoid race condition on first index
-  bool workToDoGlobal; // Shared loop control
-  #pragma omp parallel
-  {
-    bindex bxlocal; // Index for each thread
-    stencil s;
-    bool workToDo;  // Does this thread have work to do?
-
-    #pragma omp single
-    {
-      // First index done once
-      var.setYStencil(s, bxstart, loc);
-      r[bxstart.jx][bxstart.jy] = func(s) / dd[bxstart.jx][bxstart.jy];
-    }
-
-    do {
-      #pragma omp critical
-      {
-        // Get the next index
-        workToDo = next_index2(&bx);
-        bxlocal = bx; // Make a local copy
-        workToDoGlobal = workToDo;
-      }
-      if(workToDo) { // Here workToDo could be different to workToDoGlobal
-        var.setYStencil(s, bxlocal, loc);
-        r[bxlocal.jx][bxlocal.jy] = func(s) / dd[bxlocal.jx][bxlocal.jy];
-      }
-    }while(workToDoGlobal);
-  }
-  #else */
-  stencil s;
-  do{
-    var.setYStencil(s, bx, loc);
-    r[bx.jx][bx.jy] = func(s) / dd(bx.jx, bx.jy);
-  }while(next_index2(&bx));
-  //#endif
-
-#ifdef CHECK
-  // Mark boundaries as invalid
-  result.bndry_yup = result.bndry_ydown = false;
-#endif
-
-  if (mesh->freeboundary_xin && mesh->firstX() && !mesh->periodicX) {
-    for (bx.jx=mesh->xstart-1; bx.jx>=0; bx.jx--)
-      for (bx.jy=mesh->ystart; bx.jy<=mesh->ystart; bx.jy++) {
-        calc_index(&bx);
-        var.setYStencil(s, bx, loc);
-        r[bx.jx][bx.jy] = func(s) / dd(bx.jx, bx.jy);
-      }
-    #ifdef CHECK
-      result.bndry_xin = true;
-    #endif
-  }
-  if (mesh->freeboundary_xout && mesh->lastX() && !mesh->periodicX) {
-    for (bx.jx=mesh->xend+1; bx.jx<mesh->ngx; bx.jx++)
-      for (bx.jy=mesh->ystart; bx.jy<=mesh->ystart; bx.jy++) {
-        calc_index(&bx);
-        var.setYStencil(s, bx, loc);
-        r[bx.jx][bx.jy] = func(s) / dd(bx.jx, bx.jy);
-      }
-    #ifdef CHECK
-      result.bndry_xout = true;
-    #endif
-  }
-  if (mesh->freeboundary_ydown) {
-    forward_stencil fs;
-    boundary_derivs_pair funcs_pair;
-    bx.jy=mesh->ystart-1;
-    for (RangeIterator it=mesh->iterateBndryLowerY(); !it.isDone(); it++) {
-      bx.jx = it.ind;
-      calc_index(&bx);
-      var.setYStencil(fs, bx, loc);
-      funcs_pair = func_in(fs);
-      r[bx.jx][bx.jy] = funcs_pair.inner / dd(bx.jx, bx.jy);
-      r[bx.jx][bx.jym] = funcs_pair.outer / dd(bx.jx, bx.jym);
-    }
-    #ifdef CHECK
-      result.bndry_ydown = true;
-    #endif
-  }
-  if (mesh->freeboundary_yup) {
-    backward_stencil bs;
-    boundary_derivs_pair funcs_pair;
-    bx.jy=mesh->yend+1;
-    for (RangeIterator it=mesh->iterateBndryUpperY(); !it.isDone(); it++) {
-      bx.jx = it.ind;
-      calc_index(&bx);
-      var.setYStencil(bs, bx, loc);
-      funcs_pair = func_out(bs);
-      r[bx.jx][bx.jy] = funcs_pair.inner / dd(bx.jx, bx.jy);
-      r[bx.jx][bx.jyp] = funcs_pair.outer / dd(bx.jx, bx.jyp);
-    }
-    #ifdef CHECK
-      result.bndry_yup = true;
-    #endif
-  }
-
-  return result;
-}
-
-const Field3D applyYdiff(const Field3D &var, deriv_func func, inner_boundary_deriv_func func_in, outer_boundary_deriv_func func_out, const Field2D &dd, CELL_LOC loc = CELL_DEFAULT) {
-  Field3D result;
-  result.allocate(); // Make sure data allocated
-  BoutReal ***r = result.getData();
-
-  bindex bx;
-
-  start_index(&bx, RGN_NOBNDRY);
-
-  /*
-#ifdef _OPENMP
-  // Parallel version
-  bindex bxstart = bx; // Copy to avoid race condition on first index
-  bool workToDoGlobal; // Shared loop control
-  #pragma omp parallel
-  {
-    bindex bxlocal; // Index for each thread
-    stencil s;
-    bool workToDo;  // Does this thread have work to do?
-
-    #pragma omp single
-    {
-      // First index done by single thread
-      for(bxstart.jz=0;bxstart.jz<mesh->ngz-1;bxstart.jz++) {
-        var.setYStencil(s, bxstart, loc);
-        r[bxstart.jx][bxstart.jy][bxstart.jz] = func(s) / dd[bxstart.jx][bxstart.jy];
-      }
-    }
-
-    do {
-      #pragma omp critical
-      {
-        // Get the next index
-        workToDo = next_index2(&bx); // Only in 2D
-        bxlocal = bx; // Make a local copy
-        workToDoGlobal = workToDo;
-      }
-      if(workToDo) { // Here workToDo could be different to workToDoGlobal
-        for(bxlocal.jz=0;bxlocal.jz<mesh->ngz-1;bxlocal.jz++) {
-          var.setYStencil(s, bxlocal, loc);
-          r[bxlocal.jx][bxlocal.jy][bxlocal.jz] = func(s) / dd[bxlocal.jx][bxlocal.jy];
-        }
-      }
-    }while(workToDoGlobal);
-  }
-#else
-  */
-  stencil s;
-  do {
-    //output.write("apply %d %d\n", bx.jx, bx.jy);
-    for(bx.jz=0;bx.jz<mesh->ngz-1;bx.jz++) {
-      var.setYStencil(s, bx, loc);
-      r[bx.jx][bx.jy][bx.jz] = func(s) / dd(bx.jx, bx.jy);
-    }
-  }while(next_index2(&bx));
-  //#endif
-
-#ifdef CHECK
-  // Mark boundaries as invalid
-  result.bndry_xin = result.bndry_xout = result.bndry_yup = result.bndry_ydown = false;
-#endif
-
-  if (mesh->freeboundary_xin && mesh->firstX() && !mesh->periodicX) {
-    for (bx.jx=mesh->xstart-1; bx.jx>=0; bx.jx--)
-      for (bx.jy=mesh->ystart; bx.jy<=mesh->ystart; bx.jy++)
-        for (bx.jz=0; bx.jz<mesh->ngz-1; bx.jz++) {
-          calc_index(&bx);
-          var.setYStencil(s, bx, loc);
-          r[bx.jx][bx.jy][bx.jz] = func(s) / dd(bx.jx, bx.jy);
-        }
-    #ifdef CHECK
-      result.bndry_xin = true;
-    #endif
-  }
-  if (mesh->freeboundary_xout && mesh->lastX() && !mesh->periodicX) {
-    for (bx.jx=mesh->xend+1; bx.jx<mesh->ngx; bx.jx++)
-      for (bx.jy=mesh->ystart; bx.jy<=mesh->ystart; bx.jy++)
-        for (bx.jz=0; bx.jz<mesh->ngz-1; bx.jz++) {
-          calc_index(&bx);
-          var.setYStencil(s, bx, loc);
-          r[bx.jx][bx.jy][bx.jz] = func(s) / dd(bx.jx, bx.jy);
-        }
-    #ifdef CHECK
-      result.bndry_xout = true;
-    #endif
-  }
-  if (mesh->freeboundary_ydown) {
-    forward_stencil fs;
-    boundary_derivs_pair funcs_pair;
-    bx.jy=mesh->ystart-1;
-    for (RangeIterator it=mesh->iterateBndryLowerY(); !it.isDone(); it++)
-      for (bx.jz=0; bx.jz<mesh->ngz-1; bx.jz++) {
-        bx.jx = it.ind;
-        calc_index(&bx);
-        var.setYStencil(fs, bx, loc);
-        funcs_pair = func_in(fs);
-        r[bx.jx][bx.jy][bx.jz] = funcs_pair.inner / dd(bx.jx, bx.jy);
-        r[bx.jx][bx.jym][bx.jz] = funcs_pair.outer / dd(bx.jx, bx.jym);
-      }
-    #ifdef CHECK
-      result.bndry_ydown = true;
-    #endif
-  }
-  if (mesh->freeboundary_yup) {
-    backward_stencil bs;
-    boundary_derivs_pair funcs_pair;
-    bx.jy=mesh->yend+1;
-    for (RangeIterator it=mesh->iterateBndryUpperY(); !it.isDone(); it++)
-      for (bx.jz=0; bx.jz<mesh->ngz-1; bx.jz++) {
-        bx.jx = it.ind;
-        calc_index(&bx);
-        var.setYStencil(bs, bx, loc);
-        funcs_pair = func_out(bs);
-        r[bx.jx][bx.jy][bx.jz] = funcs_pair.inner / dd(bx.jx, bx.jy);
-        r[bx.jx][bx.jyp][bx.jz] = funcs_pair.outer / dd(bx.jx, bx.jyp);
-      }
-    #ifdef CHECK
-      result.bndry_yup = true;
-    #endif
-  }
-
-  return result;
-}
-
-// Z derivative
-
-const Field3D applyZdiff(const Field3D &var, deriv_func func, BoutReal dd, CELL_LOC loc = CELL_DEFAULT) {
-  Field3D result;
-  result.allocate(); // Make sure data allocated
-  BoutReal ***r = result.getData();
-
-#ifdef _OPENMP
-  // Parallel version
-
-  int ny = mesh->yend-mesh->ystart+1;
-  int ncz = mesh->ngz-1;
-  #pragma omp parallel for
-  for(int j=0;j<mesh->ngx*ny*ncz;j++) {
-    int jz = j % (mesh->ngz-1);
-    int rem = j / (mesh->ngz-1);
-    int jy = (rem % ny) + mesh->ystart;
-    int jx = rem / ny;
-
-    bindex bx;
-    bx.jx=jx; bx.jy=jy; bx.jz=jz;
-    bx.jzp  = (bx.jz+1)%ncz;
-    bx.jzm  = (bx.jz+ncz-1)%ncz;
-    bx.jz2p = (bx.jzp+1)%ncz;
-    bx.jz2m = (bx.jzm+ncz-1)%ncz;
-    stencil s;
-    var.setZStencil(s, bx, loc);
-    r[jx][jy][jz] = func(s) / dd;
-  }
-#else
-  bindex bx;
-
-  start_index(&bx, RGN_NOZ);
-  stencil s;
-  do {
-    var.setZStencil(s, bx, loc);
-    r[bx.jx][bx.jy][bx.jz] = func(s) / dd;
-  }while(next_index3(&bx));
-#endif
-
-  if (mesh->freeboundary_xin && mesh->firstX() && !mesh->periodicX) {
-    for (bx.jx=mesh->xstart-1; bx.jx>=0; bx.jx--)
-      for (bx.jy=mesh->ystart; bx.jy<=mesh->ystart; bx.jy++)
-        for (bx.jz=0; bx.jz<mesh->ngz-1; bx.jz++) {
-          calc_index(&bx);
-          var.setZStencil(s, bx, loc);
-          r[bx.jx][bx.jy][bx.jz] = func(s) / dd;
-        }
-    #ifdef CHECK
-      result.bndry_xin = true;
-    #endif
-  }
-
-  if (mesh->freeboundary_xout && mesh->lastX() && !mesh->periodicX) {
-    for (bx.jx=mesh->xend+1; bx.jx<mesh->ngx; bx.jx++)
-      for (bx.jy=mesh->ystart; bx.jy<=mesh->ystart; bx.jy++)
-        for (bx.jz=0; bx.jz<mesh->ngz-1; bx.jz++) {
-          calc_index(&bx);
-          var.setZStencil(s, bx, loc);
-          r[bx.jx][bx.jy][bx.jz] = func(s) / dd;
-        }
-    #ifdef CHECK
-      result.bndry_xout = true;
-    #endif
-  }
-
-  if (mesh->freeboundary_ydown) {
-    for (RangeIterator it=mesh->iterateBndryLowerY(); !it.isDone(); it++)
-      for (bx.jy=mesh->ystart-1; bx.jy>=0; bx.jy--)
-        for (bx.jz=0; bx.jz<mesh->ngz-1; bx.jz++) {
-          bx.jx = it.ind;
-          calc_index(&bx);
-          var.setZStencil(s, bx, loc);
-          r[bx.jx][bx.jy][bx.jz] = func(s) / dd;
-        }
-    #ifdef CHECK
-      result.bndry_ydown = true;
-    #endif
-  }
-
-  if (mesh->freeboundary_yup) {
-    for (RangeIterator it=mesh->iterateBndryUpperY(); !it.isDone(); it++)
-      for (bx.jy=mesh->yend; bx.jy<mesh->ngy; bx.jy++)
-        for (bx.jz=0; bx.jz<mesh->ngz-1; bx.jz++) {
-          bx.jx = it.ind;
-          calc_index(&bx);
-          var.setZStencil(s, bx, loc);
-          r[bx.jx][bx.jy][bx.jz] = func(s) / dd;
-        }
-    #ifdef CHECK
-      result.bndry_yup = true;
-    #endif
-  }
-
-  return result;
-}
-
-=======
->>>>>>> dac34faf
 /*******************************************************************************
  * First central derivatives
  *******************************************************************************/
@@ -1650,73 +60,9 @@
 ////////////// X DERIVATIVE /////////////////
 
 const Field3D DDX(const Field3D &f, CELL_LOC outloc, DIFF_METHOD method) {
-<<<<<<< HEAD
-  deriv_func func = fDDX; // Set to default function
-  inner_boundary_deriv_func func_in = fDDX_in;
-  outer_boundary_deriv_func func_out = fDDX_out;
-  DiffLookup *table = FirstDerivTable;
-
-  CELL_LOC inloc = f.getLocation(); // Input location
-  CELL_LOC diffloc = inloc; // Location of differential result
-
-  Field3D result;
-
-  if(mesh->StaggerGrids && (outloc == CELL_DEFAULT)) {
-    // Take care of CELL_DEFAULT case
-    outloc = diffloc; // No shift (i.e. same as no stagger case)
-  }
-
-  if(mesh->StaggerGrids && (outloc != inloc)) {
-    // Shifting to a new location
-
-    if(((inloc == CELL_CENTRE) && (outloc == CELL_XLOW)) ||
-       ((inloc == CELL_XLOW) && (outloc == CELL_CENTRE))) {
-      // Shifting in X. Centre -> Xlow, or Xlow -> Centre
-
-      func = sfDDX; // Set default
-      func_in = sfDDX_in;
-      func_out = sfDDX_out;
-      table = FirstStagDerivTable; // Set table for others
-      diffloc = (inloc == CELL_CENTRE) ? CELL_XLOW : CELL_CENTRE;
-
-    }else {
-      // A more complicated shift. Get a result at cell centre, then shift.
-      if(inloc == CELL_XLOW) {
-        // Shifting
-
-        func = sfDDX; // Set default
-        func_in = sfDDX_in;
-        func_out = sfDDX_out;
-        table = FirstStagDerivTable; // Set table for others
-        diffloc = CELL_CENTRE;
-
-      }else if(inloc != CELL_CENTRE) {
-        // Interpolate then (centre -> centre) then interpolate
-        return DDX(interp_to(f, CELL_CENTRE), outloc, method);
-      }
-    }
-  }
-
-  if(method != DIFF_DEFAULT) {
-    // Lookup function
-    func = lookupFunc(table, method);
-    func_in = lookupInnerBoundaryFunc(table, method);
-    func_out = lookupOuterBoundaryFunc(table, method);
-    if(func == NULL)
-      bout_error("Cannot use FFT for X derivatives");
-  }
-
-  result = applyXdiff(f, func, func_in, func_out, mesh->dx, diffloc);
-  result.setLocation(diffloc); // Set the result location
-
-  result = interp_to(result, outloc); // Interpolate if necessary
-
-  if(mesh->ShiftXderivs && mesh->IncIntShear) {
-=======
   Field3D result =  mesh->indexDDX(f,outloc, method) / mesh->coordinates()->dx;
   
   if(mesh->IncIntShear) {
->>>>>>> dac34faf
     // Using BOUT-06 style shifting
     result += mesh->coordinates()->IntShiftTorsion * DDZ(f, outloc);
   }
@@ -1739,74 +85,7 @@
 ////////////// Y DERIVATIVE /////////////////
 
 const Field3D DDY(const Field3D &f, CELL_LOC outloc, DIFF_METHOD method) {
-<<<<<<< HEAD
-  deriv_func func = fDDY; // Set to default function
-  inner_boundary_deriv_func func_in = fDDY_in;
-  outer_boundary_deriv_func func_out = fDDY_out;
-  DiffLookup *table = FirstDerivTable;
-
-  CELL_LOC inloc = f.getLocation(); // Input location
-  CELL_LOC diffloc = inloc; // Location of differential result
-
-  Field3D result;
-
-  if(mesh->StaggerGrids && (outloc == CELL_DEFAULT)) {
-    // Take care of CELL_DEFAULT case
-    outloc = diffloc; // No shift (i.e. same as no stagger case)
-  }
-
-  if(mesh->StaggerGrids && (outloc != inloc)) {
-    // Shifting to a new location
-
-    //output.write("\nSHIFTING %s -> %s\n", strLocation(inloc), strLocation(outloc));
-
-    if(((inloc == CELL_CENTRE) && (outloc == CELL_YLOW)) ||
-      ((inloc == CELL_YLOW) && (outloc == CELL_CENTRE))) {
-      // Shifting in Y. Centre -> Ylow, or Ylow -> Centre
-
-      //output.write("SHIFT");
-
-      func = sfDDY; // Set default
-      func_in = sfDDY_in;
-      func_out = sfDDY_out;
-      table = FirstStagDerivTable; // Set table for others
-      diffloc = (inloc == CELL_CENTRE) ? CELL_YLOW : CELL_CENTRE;
-
-    }else {
-      // A more complicated shift. Get a result at cell centre, then shift.
-      if(inloc == CELL_YLOW) {
-        // Shifting
-
-        func = sfDDY; // Set default
-        func_in = sfDDY_in;
-        func_out = sfDDY_out;
-        table = FirstStagDerivTable; // Set table for others
-        diffloc = CELL_CENTRE;
-
-      }else if(inloc != CELL_CENTRE) {
-        // Interpolate to centre then call DDY again
-        return DDY(interp_to(f, CELL_CENTRE), outloc, method);
-      }
-    }
-  }
-
-  if(method != DIFF_DEFAULT) {
-    // Lookup function
-    func = lookupFunc(table, method);
-    func_in = lookupInnerBoundaryFunc(table, method);
-    func_out = lookupOuterBoundaryFunc(table, method);
-    if(func == NULL)
-      bout_error("Cannot use FFT for Y derivatives");
-  }
-
-  result = applyYdiff(f, func, func_in, func_out, mesh->dy, diffloc);
-  //output.write("SETTING LOC %s -> %s\n", strLocation(diffloc), strLocation(outloc));
-  result.setLocation(diffloc); // Set the result location
-
-  return interp_to(result, outloc); // Interpolate if necessary
-=======
   return mesh->indexDDY(f,outloc, method) / mesh->coordinates()->dy;
->>>>>>> dac34faf
 }
 
 const Field3D DDY(const Field3D &f, DIFF_METHOD method, CELL_LOC outloc) {
@@ -1825,12 +104,7 @@
 const Field3D DDY_MUSCL(const Field3D &F, const Field3D &u, const Field2D &Vmax) {
   Field3D result;
   result.allocate(); // Make sure data allocated
-<<<<<<< HEAD
-  BoutReal ***r = result.getData();
-
-=======
-  
->>>>>>> dac34faf
+  
   bindex bx;
   start_index(&bx, RGN_NOBNDRY);
 
@@ -1839,13 +113,8 @@
     for(bx.jz=0;bx.jz<mesh->LocalNz;bx.jz++) {
       F.setYStencil(fs, bx);
       u.setYStencil(us, bx);
-<<<<<<< HEAD
-
-      r[bx.jx][bx.jy][bx.jz] = DDX_KT(fs, us, Vmax[bx.jx][bx.jy]) / mesh->dy(bx.jx, bx.jy);
-=======
       
       result(bx.jx,bx.jy,bx.jz) = DDX_KT(fs, us, Vmax(bx.jx,bx.jy)) / mesh->dy(bx.jx, bx.jy);
->>>>>>> dac34faf
     }
   }while(next_index2(&bx));
 
@@ -1856,165 +125,7 @@
 ////////////// Z DERIVATIVE /////////////////
 
 const Field3D DDZ(const Field3D &f, CELL_LOC outloc, DIFF_METHOD method, bool inc_xbndry) {
-<<<<<<< HEAD
-  deriv_func func = fDDZ; // Set to default function
-  DiffLookup *table = FirstDerivTable;
-
-  CELL_LOC inloc = f.getLocation(); // Input location
-  CELL_LOC diffloc = inloc; // Location of differential result
-
-  Field3D result;
-
-  if(mesh->StaggerGrids && (outloc == CELL_DEFAULT)) {
-    // Take care of CELL_DEFAULT case
-    outloc = diffloc; // No shift (i.e. same as no stagger case)
-  }
-
-  if(mesh->StaggerGrids && (outloc != inloc)) {
-    // Shifting to a new location
-
-    if(((inloc == CELL_CENTRE) && (outloc == CELL_ZLOW)) ||
-       ((inloc == CELL_ZLOW) && (outloc == CELL_CENTRE))) {
-      // Shifting in Z. Centre -> Zlow, or Zlow -> Centre
-
-      func = sfDDZ; // Set default
-      table = FirstStagDerivTable; // Set table for others
-      diffloc = (inloc == CELL_CENTRE) ? CELL_ZLOW : CELL_CENTRE;
-
-    }else {
-      // A more complicated shift. Get a result at cell centre, then shift.
-      if(inloc == CELL_ZLOW) {
-        // Shifting
-
-        func = sfDDZ; // Set default
-        table = FirstStagDerivTable; // Set table for others
-        diffloc = CELL_CENTRE;
-
-      }else if(inloc != CELL_CENTRE) {
-        // Interpolate then (centre -> centre) then interpolate
-        return DDZ(interp_to(f, CELL_CENTRE), outloc, method);
-      }
-    }
-  }
-
-  if(method != DIFF_DEFAULT) {
-    // Lookup function
-    func = lookupFunc(table, method);
-  }
-
-  if(func == NULL) {
-    // Use FFT
-
-    BoutReal shift = 0.; // Shifting result in Z?
-    if(mesh->StaggerGrids) {
-      if((inloc == CELL_CENTRE) && (diffloc == CELL_ZLOW)) {
-        // Shifting down - multiply by exp(-0.5*i*k*dz)
-        shift = -1.;
-      }else if((inloc == CELL_ZLOW) && (diffloc == CELL_CENTRE)) {
-        // Shifting up
-        shift = 1.;
-      }
-    }
-
-    result.allocate(); // Make sure data allocated
-
-    int ncz = mesh->ngz-1;
-
-#ifndef _OPENMP
-    static dcomplex *cv = (dcomplex*) NULL;
-#else
-    static dcomplex *globalcv;
-    static int nthreads = 0;
-#endif
-
-    #pragma omp parallel
-    {
-#ifndef _OPENMP
-      // Serial, so can have a single static array
-      if(cv == (dcomplex*) NULL)
-        cv = new dcomplex[ncz/2 + 1];
-#else
-      // Parallel, so allocate a separate array for each thread
-
-      int th_id = omp_get_thread_num(); // thread ID
-      int n_th = omp_get_num_threads();
-      if(th_id == 0) {
-        if(nthreads < n_th) {
-          // Allocate memory in thread zero
-          if(nthreads > 0)
-            delete[] globalcv;
-          globalcv = new dcomplex[n_th*(ncz/2 + 1)];
-          nthreads = n_th;
-        }
-      }
-      // Wait for memory to be allocated
-      #pragma omp barrier
-
-      dcomplex *cv = globalcv + th_id*(ncz/2 + 1); // Separate array for each thread
-#endif
-      int xs = mesh->xstart;
-      int xe = mesh->xend;
-      int ys = mesh->ystart;
-      int ye = mesh->yend;
-      if(inc_xbndry) { // Include x boundary region (for mixed XZ derivatives)
-        xs = 0;
-        xe = mesh->ngx-1;
-      }
-      if (mesh->freeboundary_xin && mesh->firstX() && !mesh->periodicX)
-        xs = 0;
-      if (mesh->freeboundary_xout && mesh->lastX() && !mesh->periodicX)
-        xe = mesh->ngx-1;
-      if (mesh->freeboundary_ydown)
-        ys = 0;
-      if (mesh->freeboundary_yup)
-        ye = mesh->ngy-1;
-      #pragma omp for
-      for(int jx=xs;jx<=xe;jx++) {
-        for(int jy=ys;jy<=ye;jy++) {
-          rfft(f[jx][jy], ncz, cv); // Forward FFT
-
-          for(int jz=0;jz<=ncz/2;jz++) {
-            BoutReal kwave=jz*2.0*PI/mesh->zlength(); // wave number is 1/[rad]
-
-            BoutReal flt;
-            if (jz>0.4*ncz) flt=1e-10; else flt=1.0;
-            cv[jz] *= dcomplex(0.0, kwave) * flt;
-            if(mesh->StaggerGrids)
-              cv[jz] *= exp(Im * (shift * kwave * mesh->dz));
-          }
-
-          irfft(cv, ncz, result[jx][jy]); // Reverse FFT
-
-          result[jx][jy][ncz] = result[jx][jy][0];
-        }
-      }
-    }
-    // End of parallel section
-
-#ifdef CHECK
-    // Mark boundaries as invalid
-    if (mesh->freeboundary_xin) result.bndry_xin = true;
-    else result.bndry_xin = false;
-    if (mesh->freeboundary_xout) result.bndry_xout = true;
-    else result.bndry_xout = false;
-    if (mesh->freeboundary_yup) result.bndry_yup = true;
-    else result.bndry_yup = false;
-    if (mesh->freeboundary_ydown) result.bndry_ydown = true;
-    else result.bndry_ydown = false;
-#endif
-
-  }
-  else {
-    // All other (non-FFT) functions
-    result = applyZdiff(f, func, mesh->dz);
-  }
-
-  result.setLocation(diffloc);
-
-  return interp_to(result, outloc);
-=======
   return mesh->indexDDZ(f,outloc, method, inc_xbndry) / mesh->coordinates()->dz;
->>>>>>> dac34faf
 }
 
 const Field3D DDZ(const Field3D &f, DIFF_METHOD method, CELL_LOC outloc, bool inc_xbndry) {
@@ -2068,90 +179,12 @@
 ////////////// X DERIVATIVE /////////////////
 
 const Field3D D2DX2(const Field3D &f, CELL_LOC outloc, DIFF_METHOD method) {
-<<<<<<< HEAD
-  deriv_func func = fD2DX2; // Set to default function
-  inner_boundary_deriv_func func_in = fD2DX2_in;
-  outer_boundary_deriv_func func_out = fD2DX2_out;
-  DiffLookup *table = SecondDerivTable;
-
-  CELL_LOC inloc = f.getLocation(); // Input location
-  CELL_LOC diffloc = inloc; // Location of differential result
-
-  Field3D result;
-
-  if(mesh->StaggerGrids && (outloc == CELL_DEFAULT)) {
-    // Take care of CELL_DEFAULT case
-    outloc = diffloc; // No shift (i.e. same as no stagger case)
-  }
-
-  if(mesh->StaggerGrids && (outloc != inloc)) {
-    // Shifting to a new location
-
-    if(((inloc == CELL_CENTRE) && (outloc == CELL_XLOW)) ||
-       ((inloc == CELL_XLOW) && (outloc == CELL_CENTRE))) {
-      // Shifting in X. Centre -> Xlow, or Xlow -> Centre
-
-      func = sfD2DX2; // Set default
-      func_in = sfD2DX2_in;
-      func_out = sfD2DX2_out;
-      table = SecondStagDerivTable; // Set table for others
-      diffloc = (inloc == CELL_CENTRE) ? CELL_XLOW : CELL_CENTRE;
-
-    }else {
-      // A more complicated shift. Get a result at cell centre, then shift.
-      if(inloc == CELL_XLOW) {
-        // Shifting
-
-        func = sfD2DX2; // Set default
-        func_in = sfD2DX2_in;
-        func_out = sfD2DX2_out;
-        table = SecondStagDerivTable; // Set table for others
-        diffloc = CELL_CENTRE;
-
-      }else if(inloc != CELL_CENTRE) {
-        // Interpolate then (centre -> centre) then interpolate
-        return D2DX2(interp_to(f, CELL_CENTRE), outloc, method);
-      }
-    }
-  }
-
-  if(method != DIFF_DEFAULT) {
-    // Lookup function
-    func = lookupFunc(table, method);
-    func_in = lookupInnerBoundaryFunc(table, method);
-    func_out = lookupOuterBoundaryFunc(table, method);
-    if(func == NULL)
-      bout_error("Cannot use FFT for X derivatives");
-  }
-
-  Field2D dd = mesh->dx*mesh->dx;
-  result = applyXdiff(f, func, func_in, func_out, dd);
-  result.setLocation(diffloc);
-
-  if(mesh->non_uniform) {
-    // Correction for non-uniform mesh
-    result += mesh->d1_dx*applyXdiff(f, fDDX, fDDX_in, fDDX_out, mesh->dx);
-  }
-
-  result = interp_to(result, outloc);
-
-  if(mesh->ShiftXderivs && mesh->IncIntShear) {
-    mesh->IncIntShear = false; // So DDX doesn't try to include I again
-    // Add I^2 d^2/dz^2 term
-    result += mesh->IntShiftTorsion^2 * D2DZ2(f, outloc);
-    // Mixed derivative
-    result += 2.*mesh->IntShiftTorsion * D2DXDZ(f);
-    // DDZ term
-    result += DDX(mesh->IntShiftTorsion) * DDZ(f, outloc);
-    mesh->IncIntShear = true;
-=======
   
   Field3D result = mesh->indexD2DX2(f, outloc, method) / SQ(mesh->coordinates()->dx);
   
   if(mesh->coordinates()->non_uniform) {
     // Correction for non-uniform mesh
     result += mesh->coordinates()->d1_dx * mesh->indexDDX(f, outloc, DIFF_DEFAULT)/mesh->coordinates()->dx;
->>>>>>> dac34faf
   }
 
   return result;
@@ -2162,96 +195,21 @@
 }
 
 const Field2D D2DX2(const Field2D &f) {
-<<<<<<< HEAD
-  Field2D result;
-
-  Field2D dd = mesh->dx*mesh->dx;
-  result = applyXdiff(f, fD2DX2, fD2DX2_in, fD2DX2_out, dd);
-
-  if(mesh->non_uniform) {
-=======
   Field2D result = mesh->indexD2DX2(f) / SQ(mesh->coordinates()->dx);
   
   if(mesh->coordinates()->non_uniform) {
->>>>>>> dac34faf
     // Correction for non-uniform mesh
     result += mesh->coordinates()->d1_dx * mesh->indexDDX(f) / mesh->coordinates()->dx;
   }
-<<<<<<< HEAD
-
-  return(result);
-=======
-  
-  return result;
->>>>>>> dac34faf
+  
+  return result;
 }
 
 ////////////// Y DERIVATIVE /////////////////
 
 const Field3D D2DY2(const Field3D &f, CELL_LOC outloc, DIFF_METHOD method) {
-<<<<<<< HEAD
-  deriv_func func = fD2DY2; // Set to default function
-  inner_boundary_deriv_func func_in = fD2DY2_in;
-  outer_boundary_deriv_func func_out = fD2DY2_out;
-  DiffLookup *table = SecondDerivTable;
-
-  CELL_LOC inloc = f.getLocation(); // Input location
-  CELL_LOC diffloc = inloc; // Location of differential result
-
-  Field3D result;
-
-  if(mesh->StaggerGrids && (outloc == CELL_DEFAULT)) {
-    // Take care of CELL_DEFAULT case
-    outloc = diffloc; // No shift (i.e. same as no stagger case)
-  }
-
-  if(mesh->StaggerGrids && (outloc != inloc)) {
-    // Shifting to a new location
-
-    if(((inloc == CELL_CENTRE) && (outloc == CELL_YLOW)) ||
-       ((inloc == CELL_YLOW) && (outloc == CELL_CENTRE))) {
-      // Shifting in Y. Centre -> Ylow, or Ylow -> Centre
-
-      func = sfD2DY2; // Set default
-      func_in = sfD2DY2_in;
-      func_out = sfD2DY2_out;
-      table = SecondStagDerivTable; // Set table for others
-      diffloc = (inloc == CELL_CENTRE) ? CELL_YLOW : CELL_CENTRE;
-
-    }else {
-      // A more complicated shift. Get a result at cell centre, then shift.
-      if(inloc == CELL_YLOW) {
-        // Shifting
-
-        func = sfD2DY2; // Set default
-        func_in = sfD2DY2_in;
-        func_out = sfD2DY2_out;
-        table = SecondStagDerivTable; // Set table for others
-        diffloc = CELL_CENTRE;
-
-      }else if(inloc != CELL_CENTRE) {
-        // Interpolate then (centre -> centre) then interpolate
-        return D2DY2(interp_to(f, CELL_CENTRE), outloc, method);
-      }
-    }
-  }
-
-  if(method != DIFF_DEFAULT) {
-    // Lookup function
-    func = lookupFunc(table, method);
-    func_in = lookupInnerBoundaryFunc(table, method);
-    func_out = lookupOuterBoundaryFunc(table, method);
-    if(func == NULL)
-      bout_error("Cannot use FFT for Y derivatives");
-  }
-
-  Field2D dd = mesh->dy*mesh->dy;
-  result = applyYdiff(f, func, func_in, func_out, dd);
-  result.setLocation(diffloc);
-=======
   
   Field3D result = mesh->indexD2DY2(f, outloc, method) / SQ(mesh->coordinates()->dy);
->>>>>>> dac34faf
 
   if(mesh->coordinates()->non_uniform) {
     // Correction for non-uniform mesh
@@ -2277,186 +235,20 @@
 
 ////////////// Z DERIVATIVE /////////////////
 
-<<<<<<< HEAD
 const Field3D D2DZ2(const Field3D &f, CELL_LOC outloc, DIFF_METHOD method, bool inc_xbndry) {
-  deriv_func func = fD2DZ2; // Set to default function
-  DiffLookup *table = SecondDerivTable;
-
-  CELL_LOC inloc = f.getLocation(); // Input location
-  CELL_LOC diffloc = inloc; // Location of differential result
-
-  Field3D result;
-
-  if(mesh->StaggerGrids && (outloc == CELL_DEFAULT)) {
-    // Take care of CELL_DEFAULT case
-    outloc = diffloc; // No shift (i.e. same as no stagger case)
-  }
-
-  if(mesh->StaggerGrids && (outloc != inloc)) {
-    // Shifting to a new location
-
-    if(((inloc == CELL_CENTRE) && (outloc == CELL_ZLOW)) ||
-       ((inloc == CELL_ZLOW) && (outloc == CELL_CENTRE))) {
-      // Shifting in Z. Centre -> Zlow, or Zlow -> Centre
-
-      func = sfD2DZ2; // Set default
-      table = SecondStagDerivTable; // Set table for others
-      diffloc = (inloc == CELL_CENTRE) ? CELL_ZLOW : CELL_CENTRE;
-
-    }else {
-      // A more complicated shift. Get a result at cell centre, then shift.
-      if(inloc == CELL_ZLOW) {
-        // Shifting
-
-        func = sfD2DZ2; // Set default
-        table = SecondStagDerivTable; // Set table for others
-        diffloc = CELL_CENTRE;
-
-      }else if(inloc != CELL_CENTRE) {
-        // Interpolate then (centre -> centre) then interpolate
-        return D2DZ2(interp_to(f, CELL_CENTRE), outloc, method);
-      }
-    }
-  }
-
-  if(method != DIFF_DEFAULT) {
-    // Lookup function
-    func = lookupFunc(table, method);
-  }
-
-  if(func == NULL) {
-    // Use FFT
-
-    BoutReal shift = 0.; // Shifting result in Z?
-    if(mesh->StaggerGrids) {
-      if((inloc == CELL_CENTRE) && (diffloc == CELL_ZLOW)) {
-        // Shifting down - multiply by exp(-0.5*i*k*dz)
-        shift = -1.;
-      }else if((inloc == CELL_ZLOW) && (diffloc == CELL_CENTRE)) {
-        // Shifting up
-        shift = 1.;
-      }
-    }
-
-    result.allocate(); // Make sure data allocated
-
-    int ncz = mesh->ngz-1;
-
-#ifndef _OPENMP
-    static dcomplex *cv = (dcomplex*) NULL;
-#else
-    static dcomplex *globalcv;
-    static int nthreads = 0;
-#endif
-
-    #pragma omp parallel
-    {
-#ifndef _OPENMP
-      // Serial, so can have a single static array
-      if(cv == (dcomplex*) NULL)
-        cv = new dcomplex[ncz/2 + 1];
-#else
-      // Parallel, so allocate a separate array for each thread
-
-      int th_id = omp_get_thread_num(); // thread ID
-      int n_th = omp_get_num_threads();
-      if(th_id == 0) {
-        if(nthreads < n_th) {
-          // Allocate memory in thread zero
-          if(nthreads > 0)
-            delete[] globalcv;
-          globalcv = new dcomplex[n_th*(ncz/2 + 1)];
-          nthreads = n_th;
-        }
-      }
-      // Wait for memory to be allocated
-      #pragma omp barrier
-
-      dcomplex *cv = globalcv + th_id*(ncz/2 + 1); // Separate array for each thread
-#endif
-      int xs = mesh->xstart;
-      int xe = mesh->xend;
-      int ys = mesh->ystart;
-      int ye = mesh->yend;
-      if(inc_xbndry) { // Include x boundary region (for mixed XZ derivatives)
-        xs = 0;
-        xe = mesh->ngx-1;
-      }
-      if (mesh->freeboundary_xin && mesh->firstX() && !mesh->periodicX)
-        xs = 0;
-      if (mesh->freeboundary_xout && mesh->lastX() && !mesh->periodicX)
-        xe = mesh->ngx-1;
-      if (mesh->freeboundary_ydown)
-        ys = 0;
-      if (mesh->freeboundary_yup)
-        ye = mesh->ngy-1;
-      #pragma omp for
-      for(int jx=xs;jx<=xe;jx++) {
-        for(int jy=ys;jy<=ye;jy++) {
-          rfft(f[jx][jy], ncz, cv); // Forward FFT
-
-          for(int jz=0;jz<=ncz/2;jz++) {
-            BoutReal kwave=jz*2.0*PI/mesh->zlength(); // wave number is 1/[rad]
-
-            BoutReal flt;
-            if (jz>0.4*ncz) flt=1e-10; else flt=1.0;
-            cv[jz] *= -SQ(kwave) * flt;
-            if(mesh->StaggerGrids)
-              cv[jz] *= exp(Im * (shift * kwave * mesh->dz));
-          }
-
-          irfft(cv, ncz, result[jx][jy]); // Reverse FFT
-
-          result[jx][jy][ncz] = result[jx][jy][0];
-        }
-      }
-    }
-    // End of parallel section
-
-#ifdef CHECK
-    // Mark boundaries as invalid
-    if (mesh->freeboundary_xin) result.bndry_xin = true;
-    else result.bndry_xin = false;
-    if (mesh->freeboundary_xout) result.bndry_xout = true;
-    else result.bndry_xout = false;
-    if (mesh->freeboundary_yup) result.bndry_yup = true;
-    else result.bndry_yup = false;
-    if (mesh->freeboundary_ydown) result.bndry_ydown = true;
-    else result.bndry_ydown = false;
-#endif
-
-  }
-  else {
-    // All other (non-FFT) functions
-    result = applyZdiff(f, func, SQ(mesh->dz));
-  }
-
-  result.setLocation(diffloc);
-
-  return interp_to(result, outloc);
-=======
-const Field3D D2DZ2(const Field3D &f, CELL_LOC outloc, DIFF_METHOD method) {
-  return mesh->indexD2DZ2(f, outloc, method) / SQ(mesh->coordinates()->dz);
->>>>>>> dac34faf
+  return mesh->indexD2DZ2(f, outloc, method, inc_xbndry) / SQ(mesh->coordinates()->dz);
 }
 
 const Field3D D2DZ2(const Field3D &f, DIFF_METHOD method, CELL_LOC outloc, bool inc_xbndry) {
   return D2DZ2(f, outloc, method, inc_xbndry);
 }
 
-<<<<<<< HEAD
 const Field3D D2DZ2(const Field3D &f, bool inc_xbndry) {
   return D2DZ2(f, CELL_DEFAULT, DIFF_DEFAULT, inc_xbndry);
 }
 
-const Field2D D2DZ2(const Field2D &f) {
-  Field2D result;
-  result = 0.0;
-  return result;
-=======
 const Field2D D2DZ2(const Field2D &UNUSED(f)) {
   return Field2D(0.0);
->>>>>>> dac34faf
 }
 
 /*******************************************************************************
@@ -2464,40 +256,6 @@
  *******************************************************************************/
 
 const Field3D D4DX4(const Field3D &f) {
-<<<<<<< HEAD
-  CELL_LOC loc = f.getLocation() ;
-  Field3D result = applyXdiff(f, D4DX4_C2, D4D4_F2, D4D4_B2, SQ(SQ(mesh->dx)));
-  result.setLocation(loc) ;
-  return result ;
-}
-
-const Field2D D4DX4(const Field2D &f) {
-  CELL_LOC loc = f.getLocation() ;
-  Field2D result = applyXdiff(f, D4DX4_C2, D4D4_F2, D4D4_B2, SQ(SQ(mesh->dx)));
-  result.setLocation(loc) ;
-  return result ;
-}
-
-const Field3D D4DY4(const Field3D &f) {
-  CELL_LOC loc = f.getLocation() ;
-  Field3D result =  applyYdiff(f, D4DX4_C2, D4D4_F2, D4D4_B2, SQ(SQ(mesh->dy)));
-  result.setLocation(loc) ;
-  return result ;
-}
-
-const Field2D D4DY4(const Field2D &f) {
-  CELL_LOC loc = f.getLocation() ;
-  Field2D result = applyYdiff(f, D4DX4_C2, D4D4_F2, D4D4_B2, SQ(SQ(mesh->dy)));
-  result.setLocation(loc) ;
-  return result ;
-}
-
-const Field3D D4DZ4(const Field3D &f) {
-  CELL_LOC loc = f.getLocation() ;
-  Field3D result =  applyZdiff(f, D4DX4_C2, SQ(SQ(mesh->dz)));
-  result.setLocation(loc) ;
-  return result ;
-=======
   return mesh->indexD4DX4(f) / SQ(SQ(mesh->coordinates()->dx));
 }
 
@@ -2515,7 +273,6 @@
 
 const Field3D D4DZ4(const Field3D &f) {
   return mesh->indexD4DZ4(f) / SQ(SQ(mesh->coordinates()->dz));
->>>>>>> dac34faf
 }
 
 const Field2D D4DZ4(const Field2D &f) {
@@ -2537,16 +294,9 @@
  * ** Applies Neumann boundary in Y, communicates
  */
 const Field2D D2DXDY(const Field2D &f) {
-<<<<<<< HEAD
-  Field2D dfdx = DDX(f);
-  mesh->communicate(dfdx);
-  dfdx.applyBoundary("neumann");
-  return DDY(dfdx);
-=======
   Field2D dfdy = DDY(f);
   mesh->communicate(dfdy);
   return DDX(dfdy);
->>>>>>> dac34faf
 }
 
 /*!
@@ -2557,16 +307,9 @@
  * ** Applies Neumann boundary in Y, communicates
  */
 const Field3D D2DXDY(const Field3D &f) {
-<<<<<<< HEAD
-  Field3D dfdx = DDX(f);
-  mesh->communicate(dfdx);
-  dfdx.applyBoundary("neumann");
-  return DDY(dfdx);
-=======
   Field3D dfdy = DDY(f);
   mesh->communicate(dfdy);
   return DDX(dfdy);
->>>>>>> dac34faf
 }
 
 const Field2D D2DXDZ(const Field2D &UNUSED(f)) {
@@ -2592,15 +335,6 @@
   Field3D result;
   result.allocate();
   for(int i=mesh->xstart;i<=mesh->xend;i++)
-<<<<<<< HEAD
-    for(int j=mesh->ystart;j<=mesh->yend;j++)
-      for(int k=0;k<mesh->ngz-1;k++) {
-        int kp = (k+1) % (mesh->ngz-1);
-        int km = (k-1+mesh->ngz-1) % (mesh->ngz-1);
-        result(i,j,k) = 0.25*( +(f(i,j+1,kp) - f(i,j-1,kp))/(mesh->dy(i,j+1))
-                               -(f(i,j+1,km) - f(i,j-1,km))/(mesh->dy(i,j-1)) )
-          / mesh->dz;
-=======
     for(int j=mesh->ystart;j<=mesh->yend;j++) 
       for(int k=0;k<mesh->LocalNz;k++) {
         int kp = (k+1) % (mesh->LocalNz);
@@ -2608,7 +342,6 @@
         result(i,j,k) = 0.25*( +(f(i,j+1,kp) - f(i,j-1,kp))/(mesh->coordinates()->dy(i,j+1))
                                -(f(i,j+1,km) - f(i,j-1,km))/(mesh->coordinates()->dy(i,j-1)) )
           / mesh->coordinates()->dz;
->>>>>>> dac34faf
       }
   return result;
 }
@@ -2623,35 +356,6 @@
 
 /// Special case where both arguments are 2D. Output location ignored for now
 const Field2D VDDX(const Field2D &v, const Field2D &f, CELL_LOC outloc, DIFF_METHOD method) {
-<<<<<<< HEAD
-  upwind_func func = fVDDX;
-
-  if(method != DIFF_DEFAULT) {
-    // Lookup function
-    func = lookupUpwindFunc(UpwindTable, method);
-  }
-
-  Field2D result;
-  result.allocate(); // Make sure data allocated
-  BoutReal **d = result.getData();
-
-  bindex bx;
-  stencil vs, fs;
-  start_index(&bx);
-  do {
-    f.setXStencil(fs, bx);
-    v.setXStencil(vs, bx);
-
-    d[bx.jx][bx.jy] = func(vs, fs) / mesh->dx(bx.jx, bx.jy);
-  }while(next_index2(&bx));
-
-#ifdef CHECK
-  // Mark boundaries as invalid
-  result.bndry_xin = result.bndry_xout = false;
-#endif
-=======
->>>>>>> dac34faf
-
   return mesh->indexVDDX(v, f, outloc, method) / mesh->coordinates()->dx;
 }
 
@@ -2661,133 +365,7 @@
 
 /// General version for 2 or 3-D objects
 const Field3D VDDX(const Field &v, const Field &f, CELL_LOC outloc, DIFF_METHOD method) {
-<<<<<<< HEAD
-  upwind_func func = fVDDX;
-  DiffLookup *table = UpwindTable;
-
-  CELL_LOC vloc = v.getLocation();
-  CELL_LOC inloc = f.getLocation(); // Input location
-  CELL_LOC diffloc = inloc; // Location of differential result
-
-  if(mesh->StaggerGrids && (outloc == CELL_DEFAULT)) {
-    // Take care of CELL_DEFAULT case
-    outloc = diffloc; // No shift (i.e. same as no stagger case)
-  }
-
-  if(mesh->StaggerGrids && (vloc != inloc)) {
-    // Staggered grids enabled, and velocity at different location to value
-    if(vloc == CELL_XLOW) {
-      // V staggered w.r.t. variable
-      func = sfVDDX;
-      table = UpwindStagTable;
-      diffloc = CELL_CENTRE;
-    }else if((vloc == CELL_CENTRE) && (inloc == CELL_XLOW)) {
-      // Shifted
-      func = sfVDDX;
-      table = UpwindStagTable;
-      diffloc = CELL_XLOW;
-    }else {
-      // More complicated. Deciding what to do here isn't straightforward
-      // For now, interpolate velocity to the same location as f.
-
-      // Should be able to do something like:
-      //return VDDX(interp_to(v, inloc), f, outloc, method);
-
-      // Instead, pretend it's been shifted FIX THIS
-      diffloc = vloc;
-    }
-  }
-
-  if(method != DIFF_DEFAULT) {
-    // Lookup function
-    func = lookupUpwindFunc(table, method);
-  }
-
-  /// Clone inputs (for shifting)
-  Field *vp = v.clone();
-  Field *fp = f.clone();
-
-  if(mesh->ShiftXderivs && (mesh->ShiftOrder == 0)) {
-    // Shift in Z using FFT if needed
-    vp->shiftToReal(true);
-    fp->shiftToReal(true);
-  }
-
-  Field3D result;
-  result.allocate(); // Make sure data allocated
-  BoutReal ***d = result.getData();
-
-  bindex bx;
-
-  start_index(&bx);
-#ifdef _OPENMP
-  // Parallel version
-
-  bindex bxstart = bx; // Copy to avoid race condition on first index
-  bool workToDoGlobal; // Shared loop control
-  #pragma omp parallel
-  {
-    bindex bxlocal; // Index for each thread
-    stencil vval, fval;
-    bool workToDo;  // Does this thread have work to do?
-    #pragma omp single
-    {
-      // First index done by a single thread
-      for(bxstart.jz=0;bxstart.jz<mesh->ngz-1;bxstart.jz++) {
-        vp->setXStencil(vval, bxstart, diffloc);
-        fp->setXStencil(fval, bxstart); // Location is always the same as input
-
-        d[bxstart.jx][bxstart.jy][bxstart.jz] = func(vval, fval) / mesh->dx(bxstart.jx, bxstart.jy);
-      }
-    }
-
-    do {
-      #pragma omp critical
-      {
-        // Get the next index
-        workToDo = next_index2(&bx);
-        bxlocal = bx; // Make a local copy
-        workToDoGlobal = workToDo;
-      }
-      if(workToDo) { // Here workToDo could be different to workToDoGlobal
-        for(bxlocal.jz=0;bxlocal.jz<mesh->ngz-1;bxlocal.jz++) {
-          vp->setXStencil(vval, bxlocal, diffloc);
-          fp->setXStencil(fval, bxlocal); // Location is always the same as input
-
-          d[bxlocal.jx][bxlocal.jy][bxlocal.jz] = func(vval, fval) / mesh->dx(bxlocal.jx, bxlocal.jy);
-        }
-      }
-    }while(workToDoGlobal);
-  }
-#else
-  // Serial version
-  stencil vval, fval;
-  do {
-    vp->setXStencil(vval, bx, diffloc);
-    fp->setXStencil(fval, bx); // Location is always the same as input
-
-    d[bx.jx][bx.jy][bx.jz] = func(vval, fval) / mesh->dx(bx.jx, bx.jy);
-  }while(next_index3(&bx));
-#endif
-
-  if(mesh->ShiftXderivs && (mesh->ShiftOrder == 0))
-    result = result.shiftZ(false); // Shift back
-
-  result.setLocation(inloc);
-
-#ifdef CHECK
-  // Mark boundaries as invalid
-  result.bndry_xin = result.bndry_xout = result.bndry_yup = result.bndry_ydown = false;
-#endif
-
-  // Delete clones
-  delete vp;
-  delete fp;
-
-  return interp_to(result, outloc);
-=======
   return mesh->indexVDDX(v, f, outloc, method) / mesh->coordinates()->dx;
->>>>>>> dac34faf
 }
 
 const Field3D VDDX(const Field &v, const Field &f, DIFF_METHOD method, CELL_LOC outloc) {
@@ -2798,73 +376,7 @@
 
 // special case where both are 2D
 const Field2D VDDY(const Field2D &v, const Field2D &f, CELL_LOC outloc, DIFF_METHOD method) {
-<<<<<<< HEAD
-  upwind_func func = fVDDY;
-  DiffLookup *table = UpwindTable;
-
-  CELL_LOC vloc = v.getLocation();
-  CELL_LOC inloc = f.getLocation(); // Input location
-  CELL_LOC diffloc = inloc; // Location of differential result
-
-  if(mesh->StaggerGrids && (outloc == CELL_DEFAULT)) {
-    // Take care of CELL_DEFAULT case
-    outloc = diffloc; // No shift (i.e. same as no stagger case)
-  }
-
-  if(mesh->StaggerGrids && (vloc != inloc)) {
-    // Staggered grids enabled, and velocity at different location to value
-    if(vloc == CELL_YLOW) {
-      // V staggered w.r.t. variable
-      func = sfVDDY;
-      table = UpwindStagTable;
-      diffloc = CELL_CENTRE;
-    }else if((vloc == CELL_CENTRE) && (inloc == CELL_YLOW)) {
-      // Shifted
-      func = sfVDDY;
-      table = UpwindStagTable;
-      diffloc = CELL_YLOW;
-    }else {
-      // More complicated. Deciding what to do here isn't straightforward
-      // For now, interpolate velocity to the same location as f.
-
-      // Should be able to do something like:
-      //return VDDY(interp_to(v, inloc), f, outloc, method);
-
-      // Instead, pretend it's been shifted FIX THIS
-      diffloc = vloc;
-    }
-  }
-
-  if(method != DIFF_DEFAULT) {
-    // Lookup function
-    func = lookupUpwindFunc(table, method);
-  }
-
-  bindex bx;
-  stencil fval, vval;
-
-  Field2D result;
-  result.allocate(); // Make sure data allocated
-  BoutReal **d = result.getData();
-
-  start_index(&bx);
-  do {
-    f.setYStencil(fval, bx);
-    v.setYStencil(vval, bx, diffloc);
-    d[bx.jx][bx.jy] = func(vval,fval)/mesh->dy(bx.jx, bx.jy);
-  }while(next_index2(&bx));
-
-  result.setLocation(inloc);
-
-#ifdef CHECK
-  // Mark boundaries as invalid
-  result.bndry_xin = result.bndry_xout = result.bndry_yup = result.bndry_ydown = false;
-#endif
-
-  return interp_to(result, outloc);
-=======
   return mesh->indexVDDY(v, f, outloc, method) / mesh->coordinates()->dy;
->>>>>>> dac34faf
 }
 
 const Field2D VDDY(const Field2D &v, const Field2D &f, DIFF_METHOD method) {
@@ -2873,117 +385,7 @@
 
 // general case
 const Field3D VDDY(const Field &v, const Field &f, CELL_LOC outloc, DIFF_METHOD method) {
-<<<<<<< HEAD
-  upwind_func func = fVDDY;
-  DiffLookup *table = UpwindTable;
-
-  CELL_LOC vloc = v.getLocation();
-  CELL_LOC inloc = f.getLocation(); // Input location
-  CELL_LOC diffloc = inloc; // Location of differential result
-
-  if(mesh->StaggerGrids && (outloc == CELL_DEFAULT)) {
-    // Take care of CELL_DEFAULT case
-    outloc = diffloc; // No shift (i.e. same as no stagger case)
-  }
-
-  if(mesh->StaggerGrids && (vloc != inloc)) {
-    // Staggered grids enabled, and velocity at different location to value
-    if(vloc == CELL_YLOW) {
-      // V staggered w.r.t. variable
-      func = sfVDDY;
-      table = UpwindStagTable;
-      diffloc = CELL_CENTRE;
-    }else if((vloc == CELL_CENTRE) && (inloc == CELL_YLOW)) {
-      // Shifted
-      func = sfVDDY;
-      table = UpwindStagTable;
-      diffloc = CELL_YLOW;
-    }else {
-      // More complicated. Deciding what to do here isn't straightforward
-      // For now, interpolate velocity to the same location as f.
-
-      // Should be able to do something like:
-      //return VDDY(interp_to(v, inloc), f, outloc, method);
-
-      // Instead, pretend it's been shifted FIX THIS
-      diffloc = vloc;
-    }
-  }
-
-  if(method != DIFF_DEFAULT) {
-    // Lookup function
-    func = lookupUpwindFunc(table, method);
-  }
-
-  bindex bx;
-
-  Field3D result;
-  result.allocate(); // Make sure data allocated
-  BoutReal ***d = result.getData();
-
-  start_index(&bx);
-#ifdef _OPENMP
-  // Parallel version
-
-  bindex bxstart = bx; // Copy to avoid race condition on first index
-  bool workToDoGlobal; // Shared loop control
-
-  #pragma omp parallel
-  {
-    bindex bxlocal; // Index for each thread
-    stencil vval, fval;
-    bool workToDo;  // Does this thread have work to do?
-    #pragma omp single
-    {
-      // First index done by a single thread
-      for(bxstart.jz=0;bxstart.jz<mesh->ngz-1;bxstart.jz++) {
-        v.setYStencil(vval, bxstart, diffloc);
-        f.setYStencil(fval, bxstart);
-
-        d[bxstart.jx][bxstart.jy][bxstart.jz] = func(vval, fval)/mesh->dy(bxstart.jx, bxstart.jy);
-      }
-    }
-
-    do {
-      #pragma omp critical
-      {
-        // Get the next index
-        workToDo = next_index2(&bx);
-        bxlocal = bx; // Make a local copy
-        workToDoGlobal = workToDo;
-      }
-      if(workToDo) { // Here workToDo could be different to workToDoGlobal
-        for(bxlocal.jz=0;bxlocal.jz<mesh->ngz-1;bxlocal.jz++) {
-          v.setYStencil(vval, bxlocal, diffloc);
-          f.setYStencil(fval, bxlocal);
-
-          d[bxlocal.jx][bxlocal.jy][bxlocal.jz] = func(vval, fval)/mesh->dy(bxlocal.jx, bxlocal.jy);
-        }
-      }
-    }while(workToDoGlobal);
-  }
-#else
-  // Serial version
-  stencil vval, fval;
-  do {
-    v.setYStencil(vval, bx, diffloc);
-    f.setYStencil(fval, bx);
-
-    d[bx.jx][bx.jy][bx.jz] = func(vval, fval)/mesh->dy(bx.jx, bx.jy);
-  }while(next_index3(&bx));
-#endif
-
-  result.setLocation(inloc);
-
-#ifdef CHECK
-  // Mark boundaries as invalid
-  result.bndry_xin = result.bndry_xout = result.bndry_yup = result.bndry_ydown = false;
-#endif
-
-  return interp_to(result, outloc);
-=======
   return mesh->indexVDDY(v, f, outloc, method) / mesh->coordinates()->dy;
->>>>>>> dac34faf
 }
 
 const Field3D VDDY(const Field &v, const Field &f, DIFF_METHOD method, CELL_LOC outloc) {
@@ -3004,117 +406,7 @@
 
 // general case
 const Field3D VDDZ(const Field &v, const Field &f, CELL_LOC outloc, DIFF_METHOD method) {
-<<<<<<< HEAD
-  upwind_func func = fVDDZ;
-  DiffLookup *table = UpwindTable;
-
-  CELL_LOC vloc = v.getLocation();
-  CELL_LOC inloc = f.getLocation(); // Input location
-  CELL_LOC diffloc = inloc; // Location of differential result
-
-  if(mesh->StaggerGrids && (outloc == CELL_DEFAULT)) {
-    // Take care of CELL_DEFAULT case
-    outloc = diffloc; // No shift (i.e. same as no stagger case)
-  }
-
-  if(mesh->StaggerGrids && (vloc != inloc)) {
-    // Staggered grids enabled, and velocity at different location to value
-    if(vloc == CELL_ZLOW) {
-      // V staggered w.r.t. variable
-      func = sfVDDZ;
-      table = UpwindStagTable;
-      diffloc = CELL_CENTRE;
-    }else if((vloc == CELL_CENTRE) && (inloc == CELL_ZLOW)) {
-      // Shifted
-      func = sfVDDZ;
-      table = UpwindStagTable;
-      diffloc = CELL_ZLOW;
-    }else {
-      // More complicated. Deciding what to do here isn't straightforward
-      // For now, interpolate velocity to the same location as f.
-
-      // Should be able to do something like:
-      //return VDDY(interp_to(v, inloc), f, outloc, method);
-
-      // Instead, pretend it's been shifted FIX THIS
-      diffloc = vloc;
-    }
-  }
-
-  if(method != DIFF_DEFAULT) {
-    // Lookup function
-    func = lookupUpwindFunc(table, method);
-  }
-
-  bindex bx;
-
-
-  Field3D result;
-  result.allocate(); // Make sure data allocated
-  BoutReal ***d = result.getData();
-
-  start_index(&bx);
-#ifdef _OPENMP
-  // Parallel version
-
-  bindex bxstart = bx; // Copy to avoid race condition on first index
-  bool workToDoGlobal; // Shared loop control
-
-  #pragma omp parallel
-  {
-    bindex bxlocal; // Index for each thread
-    stencil vval, fval;
-    bool workToDo;  // Does this thread have work to do?
-    #pragma omp single
-    {
-      // First index done by a single thread
-      for(bxstart.jz=0;bxstart.jz<mesh->ngz-1;bxstart.jz++) {
-        v.setZStencil(vval, bxstart, diffloc);
-        f.setZStencil(fval, bxstart);
-
-        d[bxstart.jx][bxstart.jy][bxstart.jz] = func(vval, fval)/mesh->dz;
-      }
-    }
-
-    do {
-      #pragma omp critical
-      {
-        // Get the next index
-        workToDo = next_index2(&bx);
-        bxlocal = bx; // Make a local copy
-        workToDoGlobal = workToDo;
-      }
-      if(workToDo) { // Here workToDo could be different to workToDoGlobal
-        for(bxlocal.jz=0;bxlocal.jz<mesh->ngz-1;bxlocal.jz++) {
-          v.setZStencil(vval, bxlocal, diffloc);
-          f.setZStencil(fval, bxlocal);
-
-          d[bxlocal.jx][bxlocal.jy][bxlocal.jz] = func(vval, fval)/mesh->dz;
-        }
-      }
-    }while(workToDoGlobal);
-  }
-#else
-  stencil vval, fval;
-  do {
-    v.setZStencil(vval, bx, diffloc);
-    f.setZStencil(fval, bx);
-
-    d[bx.jx][bx.jy][bx.jz] = func(vval, fval)/mesh->dz;
-  }while(next_index3(&bx));
-#endif
-
-  result.setLocation(inloc);
-
-#ifdef CHECK
-  // Mark boundaries as invalid
-  result.bndry_xin = result.bndry_xout = result.bndry_yup = result.bndry_ydown = false;
-#endif
-
-  return interp_to(result, outloc);
-=======
   return mesh->indexVDDZ(v, f, outloc, method) / mesh->coordinates()->dz;
->>>>>>> dac34faf
 }
 
 const Field3D VDDZ(const Field &v, const Field &f, DIFF_METHOD method, CELL_LOC outloc) {
@@ -3134,41 +426,7 @@
 }
 
 const Field2D FDDX(const Field2D &v, const Field2D &f, DIFF_METHOD method, CELL_LOC outloc) {
-<<<<<<< HEAD
-  if( (method == DIFF_SPLIT) || ((method == DIFF_DEFAULT) && (fFDDX == NULL)) ) {
-    // Split into an upwind and a central differencing part
-    // d/dx(v*f) = v*d/dx(f) + f*d/dx(v)
-    return VDDX(v, f) + f * DDX(v);
-  }
-
-  upwind_func func = fFDDX;
-  if(method != DIFF_DEFAULT) {
-    // Lookup function
-    func = lookupUpwindFunc(FluxTable, method);
-  }
-  Field2D result;
-  result.allocate(); // Make sure data allocated
-  BoutReal **d = result.getData();
-
-  bindex bx;
-  stencil vs, fs;
-  start_index(&bx);
-  do {
-    f.setXStencil(fs, bx);
-    v.setXStencil(vs, bx);
-
-    d[bx.jx][bx.jy] = func(vs, fs) / mesh->dx(bx.jx, bx.jy);
-  }while(next_index2(&bx));
-
-#ifdef CHECK
-  // Mark boundaries as invalid
-  result.bndry_xin = result.bndry_xout = false;
-#endif
-
-  return result;
-=======
   return FDDX(v, f, outloc, method);
->>>>>>> dac34faf
 }
 
 const Field3D FDDX(const Field3D &v, const Field3D &f) {
@@ -3180,97 +438,7 @@
 }
 
 const Field3D FDDX(const Field3D &v, const Field3D &f, DIFF_METHOD method, CELL_LOC outloc) {
-<<<<<<< HEAD
-  if( (method == DIFF_SPLIT) || ((method == DIFF_DEFAULT) && (fFDDX == NULL)) ) {
-    // Split into an upwind and a central differencing part
-    // d/dx(v*f) = v*d/dx(f) + f*d/dx(v)
-    return VDDX(v, f, outloc) + DDX(v, outloc) * f;
-  }
-
-  upwind_func func = fFDDX;
-  DiffLookup *table = FluxTable;
-
-  CELL_LOC vloc = v.getLocation();
-  CELL_LOC inloc = f.getLocation(); // Input location
-  CELL_LOC diffloc = inloc; // Location of differential result
-
-  if(mesh->StaggerGrids && (outloc == CELL_DEFAULT)) {
-    // Take care of CELL_DEFAULT case
-    outloc = diffloc; // No shift (i.e. same as no stagger case)
-  }
-
-  if(mesh->StaggerGrids && (vloc != inloc)) {
-    // Staggered grids enabled, and velocity at different location to value
-    if(vloc == CELL_XLOW) {
-      // V staggered w.r.t. variable
-      func = sfFDDX;
-      table = FluxStagTable;
-      diffloc = CELL_CENTRE;
-    }else if((vloc == CELL_CENTRE) && (inloc == CELL_XLOW)) {
-      // Shifted
-      func = sfFDDX;
-      table = FluxStagTable;
-      diffloc = CELL_XLOW;
-    }else {
-      // More complicated. Deciding what to do here isn't straightforward
-      // For now, interpolate velocity to the same location as f.
-
-      // Should be able to do something like:
-      //return VDDX(interp_to(v, inloc), f, outloc, method);
-
-      // Instead, pretend it's been shifted FIX THIS
-      diffloc = vloc;
-    }
-  }
-
-  if(method != DIFF_DEFAULT) {
-    // Lookup function
-    func = lookupUpwindFunc(table, method);
-  }
-
-  /// Clone inputs (for shifting)
-  Field3D *vp = v.clone();
-  Field3D *fp = f.clone();
-
-  if(mesh->ShiftXderivs && (mesh->ShiftOrder == 0)) {
-    // Shift in Z using FFT if needed
-    vp->shiftToReal(true);
-    fp->shiftToReal(true);
-  }
-
-  Field3D result;
-  result.allocate(); // Make sure data allocated
-  BoutReal ***d = result.getData();
-
-  bindex bx;
-  stencil vval, fval;
-
-  start_index(&bx);
-  do {
-    vp->setXStencil(vval, bx, diffloc);
-    fp->setXStencil(fval, bx); // Location is always the same as input
-
-    d[bx.jx][bx.jy][bx.jz] = func(vval, fval) / mesh->dx[bx.jx][bx.jy];
-  }while(next_index3(&bx));
-
-  if(mesh->ShiftXderivs && (mesh->ShiftOrder == 0))
-    result = result.shiftZ(false); // Shift back
-
-  result.setLocation(inloc);
-
-#ifdef CHECK
-  // Mark boundaries as invalid
-  result.bndry_xin = result.bndry_xout = result.bndry_yup = result.bndry_ydown = false;
-#endif
-
-  // Delete clones
-  delete vp;
-  delete fp;
-
-  return interp_to(result, outloc);
-=======
   return FDDX(v, f, outloc, method);
->>>>>>> dac34faf
 }
 
 /////////////////////////////////////////////////////////////////////////
@@ -3284,41 +452,7 @@
 }
 
 const Field2D FDDY(const Field2D &v, const Field2D &f, DIFF_METHOD method, CELL_LOC outloc) {
-<<<<<<< HEAD
-  if( (method == DIFF_SPLIT) || ((method == DIFF_DEFAULT) && (fFDDY == NULL)) ) {
-    // Split into an upwind and a central differencing part
-    // d/dx(v*f) = v*d/dx(f) + f*d/dx(v)
-    return VDDY(v, f) + f * DDY(v);
-  }
-
-  upwind_func func = fFDDY;
-  if(method != DIFF_DEFAULT) {
-    // Lookup function
-    func = lookupUpwindFunc(FluxTable, method);
-  }
-  Field2D result;
-  result.allocate(); // Make sure data allocated
-  BoutReal **d = result.getData();
-
-  bindex bx;
-  stencil vs, fs;
-  start_index(&bx);
-  do {
-    f.setYStencil(fs, bx);
-    v.setYStencil(vs, bx);
-
-    d[bx.jx][bx.jy] = func(vs, fs) / mesh->dy(bx.jx, bx.jy);
-  }while(next_index2(&bx));
-
-#ifdef CHECK
-  // Mark boundaries as invalid
-  result.bndry_xin = result.bndry_xout = false;
-#endif
-
-  return result;
-=======
   return FDDY(v, f, outloc, method);
->>>>>>> dac34faf
 }
 
 const Field3D FDDY(const Field3D &v, const Field3D &f) {
@@ -3330,87 +464,7 @@
 }
 
 const Field3D FDDY(const Field3D &v, const Field3D &f, DIFF_METHOD method, CELL_LOC outloc) {
-<<<<<<< HEAD
-  //output.write("fddy: %d %d %d : %u %u \n", v.getLocation(), f.getLocation(), method, fFDDY, sfFDDY);
-
-  if( (method == DIFF_SPLIT) || ((method == DIFF_DEFAULT) && (fFDDY == NULL)) ) {
-    // Split into an upwind and a central differencing part
-    // d/dx(v*f) = v*d/dx(f) + f*d/dx(v)
-    return VDDY(v, f, outloc) + DDY(v, outloc) * f;
-  }
-  upwind_func func = fFDDY;
-  DiffLookup *table = FluxTable;
-
-  CELL_LOC vloc = v.getLocation();
-  CELL_LOC inloc = f.getLocation(); // Input location
-  CELL_LOC diffloc = inloc; // Location of differential result
-
-  if(mesh->StaggerGrids && (outloc == CELL_DEFAULT)) {
-    // Take care of CELL_DEFAULT case
-    outloc = diffloc; // No shift (i.e. same as no stagger case)
-  }
-
-  if(mesh->StaggerGrids && (vloc != inloc)) {
-    // Staggered grids enabled, and velocity at different location to value
-    if(vloc == CELL_YLOW) {
-      // V staggered w.r.t. variable
-      func = sfFDDY;
-      table = FluxStagTable;
-      diffloc = CELL_CENTRE;
-    }else if((vloc == CELL_CENTRE) && (inloc == CELL_YLOW)) {
-      // Shifted
-      func = sfFDDY;
-      table = FluxStagTable;
-      diffloc = CELL_YLOW;
-    }else {
-      // More complicated. Deciding what to do here isn't straightforward
-      // For now, interpolate velocity to the same location as f.
-
-      // Should be able to do something like:
-      //return VDDX(interp_to(v, inloc), f, outloc, method);
-
-      // Instead, pretend it's been shifted FIX THIS
-      diffloc = vloc;
-    }
-  }
-
-  if(method != DIFF_DEFAULT) {
-    // Lookup function
-    func = lookupUpwindFunc(table, method);
-  }
-
-  if(func == NULL) {
-    // To catch when no function
-    return VDDY(v, f, outloc) + DDY(v, outloc) * f;
-  }
-
-  Field3D result;
-  result.allocate(); // Make sure data allocated
-  BoutReal ***d = result.getData();
-
-  bindex bx;
-  stencil vval, fval;
-
-  start_index(&bx);
-  do {
-    v.setYStencil(vval, bx, diffloc);
-    f.setYStencil(fval, bx); // Location is always the same as input
-
-    d[bx.jx][bx.jy][bx.jz] = func(vval, fval) / mesh->dy(bx.jx, bx.jy);
-
-  }while(next_index3(&bx));
-
-  result.setLocation(inloc);
-
-#ifdef CHECK
-  // Mark boundaries as invalid
-  result.bndry_xin = result.bndry_xout = result.bndry_yup = result.bndry_ydown = false;
-#endif
-
-  return interp_to(result, outloc);
-=======
   return FDDY(v, f, outloc, method);
->>>>>>> dac34faf
 }
 
 /////////////////////////////////////////////////////////////////////////
@@ -3423,43 +477,8 @@
   return FDDZ(v, f, method, outloc);
 }
 
-<<<<<<< HEAD
-const Field2D FDDZ(const Field2D &v, const Field2D &f, DIFF_METHOD method, CELL_LOC outloc) {
-  if( (method == DIFF_SPLIT) || ((method == DIFF_DEFAULT) && (fFDDZ == NULL)) ) {
-    // Split into an upwind and a central differencing part
-    // d/dx(v*f) = v*d/dx(f) + f*d/dx(v)
-    return VDDZ(v, f) + f * DDZ(v);
-  }
-
-  upwind_func func = fFDDZ;
-  if(method != DIFF_DEFAULT) {
-    // Lookup function
-    func = lookupUpwindFunc(FluxTable, method);
-  }
-  Field2D result;
-  result.allocate(); // Make sure data allocated
-  BoutReal **d = result.getData();
-
-  bindex bx;
-  stencil vs, fs;
-  start_index(&bx);
-  do {
-    f.setZStencil(fs, bx);
-    v.setZStencil(vs, bx);
-
-    d[bx.jx][bx.jy] = func(vs, fs) / mesh->dz;
-  }while(next_index2(&bx));
-
-#ifdef CHECK
-  // Mark boundaries as invalid
-  result.bndry_xin = result.bndry_xout = false;
-#endif
-
-  return result;
-=======
 const Field2D FDDZ(const Field2D &UNUSED(v), const Field2D &UNUSED(f), DIFF_METHOD UNUSED(method), CELL_LOC UNUSED(outloc)) {
   return Field2D(0.0);
->>>>>>> dac34faf
 }
 
 const Field3D FDDZ(const Field3D &v, const Field3D &f) {
@@ -3471,78 +490,5 @@
 }
 
 const Field3D FDDZ(const Field3D &v, const Field3D &f, DIFF_METHOD method, CELL_LOC outloc) {
-<<<<<<< HEAD
-  if( (method == DIFF_SPLIT) || ((method == DIFF_DEFAULT) && (fFDDZ == NULL)) ) {
-    // Split into an upwind and a central differencing part
-    // d/dx(v*f) = v*d/dx(f) + f*d/dx(v)
-    return VDDZ(v, f, outloc) + DDZ(v, outloc) * f;
-  }
-
-  upwind_func func = fFDDZ;
-  DiffLookup *table = FluxTable;
-
-  CELL_LOC vloc = v.getLocation();
-  CELL_LOC inloc = f.getLocation(); // Input location
-  CELL_LOC diffloc = inloc; // Location of differential result
-
-  if(mesh->StaggerGrids && (outloc == CELL_DEFAULT)) {
-    // Take care of CELL_DEFAULT case
-    outloc = diffloc; // No shift (i.e. same as no stagger case)
-  }
-
-  if(mesh->StaggerGrids && (vloc != inloc)) {
-    // Staggered grids enabled, and velocity at different location to value
-    if(vloc == CELL_ZLOW) {
-      // V staggered w.r.t. variable
-      func = sfFDDZ;
-      table = FluxStagTable;
-      diffloc = CELL_CENTRE;
-    }else if((vloc == CELL_CENTRE) && (inloc == CELL_ZLOW)) {
-      // Shifted
-      func = sfFDDZ;
-      table = FluxStagTable;
-      diffloc = CELL_ZLOW;
-    }else {
-      // More complicated. Deciding what to do here isn't straightforward
-      // For now, interpolate velocity to the same location as f.
-
-      // Should be able to do something like:
-      //return VDDX(interp_to(v, inloc), f, outloc, method);
-
-      // Instead, pretend it's been shifted FIX THIS
-      diffloc = vloc;
-    }
-  }
-
-  if(method != DIFF_DEFAULT) {
-    // Lookup function
-    func = lookupUpwindFunc(table, method);
-  }
-
-  Field3D result;
-  result.allocate(); // Make sure data allocated
-  BoutReal ***d = result.getData();
-
-  bindex bx;
-  stencil vval, fval;
-
-  start_index(&bx);
-  do {
-    v.setZStencil(vval, bx, diffloc);
-    f.setZStencil(fval, bx); // Location is always the same as input
-
-    d[bx.jx][bx.jy][bx.jz] = func(vval, fval) / mesh->dz;
-  }while(next_index3(&bx));
-
-  result.setLocation(inloc);
-
-#ifdef CHECK
-  // Mark boundaries as invalid
-  result.bndry_xin = result.bndry_xout = result.bndry_yup = result.bndry_ydown = false;
-#endif
-
-  return interp_to(result, outloc);
-=======
   return FDDZ(v, f, outloc, method);
->>>>>>> dac34faf
 }