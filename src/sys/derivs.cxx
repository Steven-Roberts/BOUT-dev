--- conflicted
+++ resolved
@@ -297,13 +297,8 @@
  *
  * ** Communicates and applies boundary in X.
  */
-<<<<<<< HEAD
 const Field2D D2DXDY(const Field2D &f, CELL_LOC outloc, const std::string &method,
-    const std::string& region) {
-  Field2D dfdy = DDY(f, outloc, method, "RGN_NOY");
-=======
-const Field2D D2DXDY(const Field2D& f, CELL_LOC outloc, const std::string& method,
-    REGION region, const std::string& dfdy_boundary_condition) {
+    const std::string& region, const std::string dfdy_boundary_condition) {
 
   // If staggering in x, take y-derivative at f's location.
   const auto y_location =
@@ -312,7 +307,6 @@
   Field2D dfdy = DDY(f, y_location, method, region);
 
   // Set x-guard cells and x-boundary cells before calculating DDX
->>>>>>> 4872e24f
   f.getMesh()->communicate(dfdy);
   dfdy.applyBoundary(dfdy_boundary_condition);
 
@@ -326,13 +320,8 @@
  *
  * ** Communicates and applies boundary in X.
  */
-<<<<<<< HEAD
 const Field3D D2DXDY(const Field3D &f, CELL_LOC outloc, const std::string &method,
-    const std::string& region) {
-  Field3D dfdy = DDY(f, outloc, method, "RGN_NOY");
-=======
-const Field3D D2DXDY(const Field3D& f, CELL_LOC outloc, const std::string& method,
-    REGION region, const std::string& dfdy_boundary_condition) {
+    const std::string& region, const std::string dfdy_boundary_condition) {
 
   // If staggering in x, take y-derivative at f's location.
   const auto y_location =
@@ -341,7 +330,6 @@
   Field3D dfdy = DDY(f, y_location, method, region);
 
   // Set x-guard cells and x-boundary cells before calculating DDX
->>>>>>> 4872e24f
   f.getMesh()->communicate(dfdy);
   dfdy.applyBoundary(dfdy_boundary_condition);
 
@@ -357,30 +345,12 @@
 }
 
 /// X-Z mixed derivative
-<<<<<<< HEAD
 const Field3D D2DXDZ(const Field3D &f, CELL_LOC outloc, const std::string &method,
     const std::string& region) {
-  // Take derivative in Z, including in X boundaries. Then take derivative in X
-  // Maybe should average results of DDX(DDZ) and DDZ(DDX)?
-  ASSERT1(outloc == CELL_DEFAULT || outloc == f.getLocation());
-  // region specifies what the combined derivative should return
-  // Therefore we need to add the X boundary to the inner derivative
-  // RGN_NOY and RGN_NOZ include the X boundary, therefore we need to
-  // throw - or add communication code.
-  std::string region_inner;
-  if (region == "RGN_NOBNDRY") {
-    region_inner = "RGN_NOY";
-  } else if (region == "RGN_NOX") {
-    region_inner = "RGN_ALL";
-  } else {
-    throw BoutException("Unhandled region case in D2DXDZ");
-  }
-=======
-const Field3D D2DXDZ(const Field3D &f, CELL_LOC outloc, const std::string &method, REGION region) {
+
   // If staggering in z, take x-derivative at f's location.
   const auto x_location =
     (outloc == CELL_ZLOW or f.getLocation() == CELL_ZLOW) ? CELL_DEFAULT : outloc;
->>>>>>> 4872e24f
 
   return DDZ(DDX(f, x_location, method, region), outloc, method, region);
 }
@@ -393,17 +363,11 @@
   return zeroFrom(f).setLocation(outloc);
 }
 
-<<<<<<< HEAD
 const Field3D D2DYDZ(const Field3D& f, CELL_LOC outloc, MAYBE_UNUSED(const std::string&
-      method), const std::string& UNUSED(region)) {
-  Coordinates *coords = f.getCoordinates(outloc);
-=======
-const Field3D D2DYDZ(const Field3D& f, CELL_LOC outloc, const std::string& method,
-                     REGION region) {
+      method), const std::string& region) {
   // If staggering in z, take y-derivative at f's location.
   const auto y_location =
     (outloc == CELL_ZLOW or f.getLocation() == CELL_ZLOW) ? CELL_DEFAULT : outloc;
->>>>>>> 4872e24f
 
   return DDZ(DDY(f, y_location, method, region), outloc, method, region);
 }
