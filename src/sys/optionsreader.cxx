#include <optionsreader.hxx>
#include <boutexception.hxx>
#include <msg_stack.hxx>
#include <bout/assert.hxx>
#include <utils.hxx>

// Interface for option file parsers
#include "options/optionparser.hxx"

// Individual parsers
#include "options/options_ini.hxx"

#include <output.hxx>

OptionsReader *OptionsReader::instance = nullptr;

OptionsReader* OptionsReader::getInstance() {
  if (instance == nullptr)
    instance = new OptionsReader(); // Create the singleton object

  return instance;
}

void OptionsReader::read(Options *options, const std::string& filename) {
  TRACE("OptionsReader::read");
  if (filename.empty()) {
    throw BoutException("OptionsReader::read passed empty filename\n");
  }

  output_info << "Reading options file " << filename << "\n";

  // Need to decide what file format to use
<<<<<<< HEAD
  OptionParser *parser = new OptionINI();

  try {
    parser->read(options, filename);
  } catch (const BoutException&) {
    delete[] filename;
    delete parser;
    throw;
  }

  delete[] filename;
  delete parser;
=======
  OptionINI{}.read(options, filename);
>>>>>>> 37a332bd
}

void OptionsReader::write(Options *options, const std::string& filename) {
  TRACE("OptionsReader::write");
  if (filename.empty()) {
    throw BoutException("OptionsReader::write passed empty filename\n");
  }

  output_info.write(_("Writing options to file {:s}\n"), filename);

  // Need to decide what file format to use
<<<<<<< HEAD
  OptionParser *parser = new OptionINI();

  try {
    parser->write(options, filename);
  } catch (const BoutException&) {
    delete[] filename;
    delete parser;
    throw;
  }

  delete[] filename;
  delete parser;
=======
  OptionINI{}.write(options, filename);
>>>>>>> 37a332bd
}

void OptionsReader::parseCommandLine(Options* options, int argc, char** argv) {
  // A key/value pair, separated by a '=' or a switch
  // and sections separated with an '_' but don't start with a '-'

  std::string buffer;

  // Go through command-line arguments
  for (int i = 1; i < argc; i++) {

    // Reset the section
    options = Options::getRoot();

    buffer = argv[i];
    if (buffer.length() == 0) {
      continue;
    }
    // Test if name starts with a '-', and remove if found
    if (buffer[0] == '-') {
      buffer = buffer.substr(1); // Remove the first character (-)
      if (buffer.length() == 0) {
        throw BoutException(_("Invalid command line option '-' found - maybe check whitespace?"));
      }
    }
    // Test to see if the user put spaces around the '=' sign
    if (i < argc - 1) {
      if (buffer[buffer.length() - 1] == '=') {
        // Space after '=' sign

        i++;
        buffer.append(argv[i]);
      } else if (argv[i + 1][0] == '=') {
        // Space before '=' sign

        i++;
        buffer.append(argv[i]);

        if ((argv[i][1] == 0) && (i < argc - 1)) {
          // End of string, so space after '=' sign too
          i++;
          buffer.append(argv[i]);
        }
      }
    }

    size_t startpos = buffer.find_first_of('=');

    if (startpos == std::string::npos) {
      // Just set a flag to true
      // e.g. "restart" or "append" on command line

      options->set(buffer, true, "Command line");
    } else {
      size_t endpos = buffer.find_last_of('=');

      if (startpos != endpos) {
        throw BoutException(_("\tMultiple '=' in command-line argument '{:s}'\n"),
                            buffer);
      }

      std::string key = trim(buffer.substr(0, startpos));
      std::string value = trim(buffer.substr(startpos+1));
      
      size_t scorepos;
      while((scorepos = key.find_first_of(':')) != std::string::npos) {
	// sub-section
	std::string section = key.substr(0,scorepos);
	key = trim(key.substr(scorepos+1));
	options = options->getSection(section);
      }

      if (key.empty() || value.empty()) {
        throw BoutException(_("\tEmpty key or value in command line '{:s}'\n"), buffer);
      }

      options->set(key, value, _("Command line"));
    }
  }
}<|MERGE_RESOLUTION|>--- conflicted
+++ resolved
@@ -29,23 +29,7 @@
 
   output_info << "Reading options file " << filename << "\n";
 
-  // Need to decide what file format to use
-<<<<<<< HEAD
-  OptionParser *parser = new OptionINI();
-
-  try {
-    parser->read(options, filename);
-  } catch (const BoutException&) {
-    delete[] filename;
-    delete parser;
-    throw;
-  }
-
-  delete[] filename;
-  delete parser;
-=======
   OptionINI{}.read(options, filename);
->>>>>>> 37a332bd
 }
 
 void OptionsReader::write(Options *options, const std::string& filename) {
@@ -56,23 +40,7 @@
 
   output_info.write(_("Writing options to file {:s}\n"), filename);
 
-  // Need to decide what file format to use
-<<<<<<< HEAD
-  OptionParser *parser = new OptionINI();
-
-  try {
-    parser->write(options, filename);
-  } catch (const BoutException&) {
-    delete[] filename;
-    delete parser;
-    throw;
-  }
-
-  delete[] filename;
-  delete parser;
-=======
   OptionINI{}.write(options, filename);
->>>>>>> 37a332bd
 }
 
 void OptionsReader::parseCommandLine(Options* options, int argc, char** argv) {
