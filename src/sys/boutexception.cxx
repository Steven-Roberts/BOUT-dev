--- conflicted
+++ resolved
@@ -18,10 +18,7 @@
 }
 
 BoutException::~BoutException() throw() {
-<<<<<<< HEAD
   delete[] buffer;
-=======
->>>>>>> 94bff9b4
 }
 
 void BoutException::Backtrace() {
