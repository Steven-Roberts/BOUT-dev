/**************************************************************************
 *
 * Main BOUT++ functions
 * Adapted from the BOUT code by B.Dudson, University of York, Oct 2007
 *
 **************************************************************************
 * Copyright 2010 B.D.Dudson, S.Farley, M.V.Umansky, X.Q.Xu
 *
 * Contact Ben Dudson, bd512@york.ac.uk
 * 
 * This file is part of BOUT++.
 *
 * BOUT++ is free software: you can redistribute it and/or modify
 * it under the terms of the GNU Lesser General Public License as published by
 * the Free Software Foundation, either version 3 of the License, or
 * (at your option) any later version.
 *
 * BOUT++ is distributed in the hope that it will be useful,
 * but WITHOUT ANY WARRANTY; without even the implied warranty of
 * MERCHANTABILITY or FITNESS FOR A PARTICULAR PURPOSE.  See the
 * GNU Lesser General Public License for more details.
 *
 * You should have received a copy of the GNU Lesser General Public License
 * along with BOUT++.  If not, see <http://www.gnu.org/licenses/>.
 *
 **************************************************************************/

const char DEFAULT_DIR[] = "data";
const char DEFAULT_OPT[] = "BOUT.inp";
const char DEFAULT_SET[] = "BOUT.settings";
const char DEFAULT_LOG[] = "BOUT.log";

// Value passed at compile time
// Used for MD5SUM, BOUT_LOCALE_PATH, and REVISION
#define BUILDFLAG1_(x) #x
#define BUILDFLAG(x) BUILDFLAG1_(x)

#define GLOBALORIGIN

#define INDIRECT1_BOUTMAIN(a) #a
#define INDIRECT0_BOUTMAIN(...) INDIRECT1_BOUTMAIN(#__VA_ARGS__)
#define STRINGIFY(a) INDIRECT0_BOUTMAIN(a)

#include "mpi.h"

#include <boutcomm.hxx>
#include <datafile.hxx>
#include <bout/solver.hxx>
#include <boutexception.hxx>
#include <optionsreader.hxx>
#include <msg_stack.hxx>

#define BOUT_NO_USING_NAMESPACE_BOUTGLOBALS
#include <bout.hxx>
#undef BOUT_NO_USING_NAMESPACE_BOUTGLOBALS

#include <bout/sys/timer.hxx>

#include <boundary_factory.hxx>

#include <invert_laplace.hxx>

#include <bout/slepclib.hxx>
#include <bout/petsclib.hxx>

#include <ctime>

#include <strings.h>
#include <string>
#include <vector>
using std::string;
#include <sys/types.h>
#include <sys/stat.h>
#include <unistd.h>

#ifdef _OPENMP
#include <omp.h>
#endif

#include <csignal>
void bout_signal_handler(int sig);  // Handles signals
#ifdef BOUT_FPE
#include <fenv.h>
#endif


#include <output.hxx>

BoutReal simtime;
RunMetrics run_data;
int iteration;
bool user_requested_exit=false;

const string time_to_hms(BoutReal t);   // Converts to h:mm:ss.s format
char get_spin();                    // Produces a spinning bar

/*!
  Initialise BOUT++

  Inputs
  ------

  The command-line arguments argc and argv are passed by
  reference, and pointers to these will be stored in various
  places in BOUT++.

  Outputs
  -------

  Any non-zero return value should halt the simulation. If the return value is
  less than zero, the exit status from BOUT++ is 0, otherwise it is the return
  value of BoutInitialise.

 */
int BoutInitialise(int &argc, char **&argv) {

  string dump_ext; ///< Extensions for restart and dump files

  std::string data_dir{DEFAULT_DIR}; ///< Directory for data input/output
  std::string opt_file{DEFAULT_OPT}; ///< Filename for the options file
  std::string set_file{DEFAULT_SET}; ///< Filename for the options file
  std::string log_file{DEFAULT_LOG}; ///< File name for the log file

#ifdef SIGHANDLE
  /// Set a signal handler for segmentation faults
  signal(SIGSEGV, bout_signal_handler);
#endif
#ifdef BOUT_FPE
  signal(SIGFPE,  bout_signal_handler);
  feenableexcept(FE_DIVBYZERO | FE_INVALID | FE_OVERFLOW);
#endif

  /// Trap SIGUSR1 to allow a clean exit after next write
  signal(SIGUSR1, bout_signal_handler);

#if BOUT_HAS_GETTEXT
  // Setting the i18n environment
  //
  // For libraries:
  // https://www.gnu.org/software/gettext/manual/html_node/Libraries.html
  //
  try {
    // Note: Would like to use std::locale::global
    //    std::locale::global(std::locale(""));
    // but the Numeric aspect causes problems parsing input strings
    //
    // Note: Since BOUT++ is a library, it shouldn't really call setlocale;
    //       that should be part of main().
    std::setlocale(LC_ALL, "");
    std::setlocale(LC_NUMERIC, "C");
    
    bindtextdomain (GETTEXT_PACKAGE, BUILDFLAG(BOUT_LOCALE_PATH));
    
    fprintf(stderr, "LOCALE_PATH = '%s'\n", BUILDFLAG(BOUT_LOCALE_PATH));
  } catch (const std::runtime_error &e) {
    fprintf(stderr, "WARNING: Could not set locale. Try a different LANG setting\n");
  }
#endif // BOUT_HAS_GETTEXT
  
  int verbosity=4;
  /// Check command-line arguments
  /// NB: "restart" and "append" are now caught by options
  /// Check for help flag separately
  for (int i=1;i<argc;i++) {
    if (string(argv[i]) == "-h" ||
    	string(argv[i]) == "--help") {
      // Print help message -- note this will be displayed once per processor as we've not started MPI yet.
      fprintf(stdout, _("Usage: %s [-d <data directory>] [-f <options filename>] [restart [append]] [VAR=VALUE]\n"), argv[0]);
      fprintf(stdout,
              _("\n"
                "  -d <data directory>\tLook in <data directory> for input/output files\n"
                "  -f <options filename>\tUse OPTIONS given in <options filename>\n"
                "  -o <settings filename>\tSave used OPTIONS given to <options filename>\n"
                "  -l, --log <log filename>\tPrint log to <log filename>\n"
                "  -v, --verbose\t\tIncrease verbosity\n"
                "  -q, --quiet\t\tDecrease verbosity\n"));
#ifdef LOGCOLOR
      fprintf(stdout,
              _("  -c, --color\t\tColor output using bout-log-color\n"));
#endif
      fprintf(stdout,
              _("  -h, --help\t\tThis message\n"
                "  restart [append]\tRestart the simulation. If append is specified, "
                "append to the existing output files, otherwise overwrite them\n"
                "  VAR=VALUE\t\tSpecify a VALUE for input parameter VAR\n"
                "\nFor all possible input parameters, see the user manual and/or the "
                "physics model source (e.g. %s.cxx)\n"),
              argv[0]);

      std::exit(EXIT_SUCCESS);
    }
  }

  bool color_output = false; // Will be set true if -c is in the options
  std::vector<std::string> original_argv;
  original_argv.reserve(argc);

  for (int i = 0; i < argc; i++) {
    original_argv.emplace_back(argv[i]);
  }

  for (int i=1;i<argc;i++) {
    if (string(argv[i]) == "-d") {
      // Set data directory
      if (i+1 >= argc) {
        fprintf(stderr, _("Usage is %s -d <data directory>\n"), argv[0]);
        return 1;
      }

      data_dir = argv[++i];

      argv[i - 1][0] = 0;
      argv[i][0] = 0;

    } else if (string(argv[i]) == "-f") {
      // Set options file
      if (i+1 >= argc) {
        fprintf(stderr, _("Usage is %s -f <options filename>\n"), argv[0]);
        return 1;
      }

      opt_file = argv[++i];

      argv[i - 1][0] = 0;
      argv[i][0] = 0;
      
    } else if (string(argv[i]) == "-o") {
      // Set options file
      if (i+1 >= argc) {
        fprintf(stderr, _("Usage is %s -o <settings filename>\n"), argv[0]);
        return 1;
      }

      set_file = argv[++i];

      argv[i - 1][0] = 0;
      argv[i][0] = 0;

    } else if ((string(argv[i]) == "-l") || (string(argv[i]) == "--log")) {
      if (i + 1 >= argc) {
        fprintf(stderr, _("Usage is %s -l <log filename>\n"), argv[0]);
        return 1;
      }

      log_file = argv[++i];

      argv[i - 1][0] = 0;
      argv[i][0] = 0;

    } else if ( (string(argv[i]) == "-v") ||
                (string(argv[i]) == "--verbose") ){
      verbosity++;

      argv[i][0] = 0;
      
    } else if ( (string(argv[i]) == "-q") ||
                (string(argv[i]) == "--quiet")) {
      verbosity--;

      argv[i][0] = 0;
      
    } else if ( (string(argv[i]) == "-c") ||
                (string(argv[i]) == "--color") ) {
      // Add color to the output by piping through bout-log-color
      // This is done after checking all command-line inputs
      // in case -c is set multiple times
      color_output = true;

      argv[i][0] = 0;
    }
  }
  
  if (std::string(set_file) == std::string(opt_file)){
    throw BoutException(_("Input and output file for settings must be different.\nProvide -o <settings file> to avoid this issue.\n"));
  }

  // Check that data_dir exists. We do not check whether we can write, as it is
  // sufficient that the files we need are writeable ...
  struct stat test;
  if (stat(data_dir.c_str(), &test) == 0) {
    if (!S_ISDIR(test.st_mode)) {
      throw BoutException(_("DataDir \"%s\" is not a directory\n"), data_dir.c_str());
    }
  } else {
    throw BoutException(_("DataDir \"%s\" does not exist or is not accessible\n"),
                        data_dir.c_str());
  }

  // Set the command-line arguments
  SlepcLib::setArgs(argc, argv); // SLEPc initialisation
  PetscLib::setArgs(argc, argv); // PETSc initialisation
  Solver::setArgs(argc, argv);   // Solver initialisation
  BoutComm::setArgs(argc, argv); // MPI initialisation

  int NPES = BoutComm::size();
  int MYPE = BoutComm::rank();
  
#ifdef LOGCOLOR
  if (color_output && (MYPE == 0)) {
    // Color stdout by piping through bout-log-color script
    // Only done on processor 0, since this is the only processor which writes to stdout
    // This uses popen, fileno and dup2 functions, which are POSIX
    bool success = false;

    // Run bout-log-color through the shell. This should share stdout with BOUT++,
    // and read stdin from the pipe
    FILE *outpipe = popen("bout-log-color", "w");

    if (outpipe != nullptr) {
      // Valid pipe
      // Get the integer file descriptor
      int fno = fileno(outpipe);
      if (fno != -1) {
        // Valid file descriptor

        // Note: We can get to here if bout-log-color failed to run
        // This seems to cause code to fail later
        
        // Replace stdout with the pipe.
        int status = dup2(fno, STDOUT_FILENO);
        if (status != -1) {
          success = true;
        }
      }
    }
    if (!success) {
      // Failed . Probably not important enough to stop the simulation
      fprintf(stderr, _("Could not run bout-log-color. Make sure it is in your PATH\n"));
    }
  }
#endif // LOGCOLOR
  
  /// Set up the output, accessing underlying Output object
  {
    Output &output = *Output::getInstance();
    if (MYPE == 0) output.enable(); // Enable writing to stdout
    else output.disable(); // No writing to stdout

    /// Open an output file to echo everything to
    /// On processor 0 anything written to output will go to stdout and the file
    if (output.open("%s/%s.%d", data_dir.c_str(), log_file.c_str(), MYPE)) {
      return 1;
    }
  }

  output_error.enable(verbosity > 0);
  output_warn.enable(verbosity > 1);
  output_progress.enable(verbosity > 2);
  output_info.enable(verbosity > 3);
  output_verbose.enable(verbosity > 4);
  output_debug.enable(verbosity > 5); // Only actually enabled if also compiled with DEBUG

  // The backward-compatible output object same as output_progress
  output.enable(verbosity>2);

  // Save the PID of this process to file, so it can be shut down by user signal
  {
    std::string filename;
    std::stringstream(filename) << data_dir << "/.BOUT.pid." << MYPE;
    std::ofstream pid_file;
    pid_file.open(filename, std::ios::out);
    if (pid_file.is_open()) {
      pid_file << getpid() << "\n";
      pid_file.close();
    }
  }
  
  /// Print intro
  output_progress.write(_("BOUT++ version %s\n"), BOUT_VERSION_STRING);
#ifdef REVISION
  output_progress.write(_("Revision: %s\n"), BUILDFLAG(REVISION));
#endif
#ifdef MD5SUM
  output_progress.write("MD5 checksum: %s\n", BUILDFLAG(MD5SUM));
#endif
  output_progress.write(_("Code compiled on %s at %s\n\n"), __DATE__, __TIME__);
  output_info.write("B.Dudson (University of York), M.Umansky (LLNL) 2007\n");
  output_info.write("Based on BOUT by Xueqiao Xu, 1999\n\n");

  output_info.write(_("Processor number: %d of %d\n\n"), MYPE, NPES);

  output_info.write("pid: %d\n\n",getpid());

  /// Print compile-time options

  output_info.write(_("Compile-time options:\n"));

#if CHECK > 0
  output_info.write(_("\tChecking enabled, level %d\n"), CHECK);
#else
  output_info.write(_("\tChecking disabled\n"));
#endif

#ifdef SIGHANDLE
  output_info.write(_("\tSignal handling enabled\n"));
#else
  output_info.write(_("\tSignal handling disabled\n"));
#endif

#ifdef NCDF
  output_info.write(_("\tnetCDF support enabled\n"));
#else
#ifdef NCDF4
  output_info.write(_("\tnetCDF4 support enabled\n"));
#else
  output_info.write(_("\tnetCDF support disabled\n"));
#endif
#endif

#ifdef PNCDF
  output_info.write(_("\tParallel NetCDF support enabled\n"));
#else
  output_info.write(_("\tParallel NetCDF support disabled\n"));
#endif

#ifdef _OPENMP
  output_info.write(_("\tOpenMP parallelisation enabled, using %d threads\n"),omp_get_max_threads());
#else
  output_info.write(_("\tOpenMP parallelisation disabled\n"));
#endif

#ifdef METRIC3D
  output_info.write("\tRUNNING IN 3D-METRIC MODE\n");
#endif

#ifdef BOUT_FPE
  output_info.write("\tFloatingPointExceptions enabled\n");
#endif

  //The stringify is needed here as BOUT_FLAGS_STRING may already contain quoted strings
  //which could cause problems (e.g. terminate strings).
  output_info.write(_("\tCompiled with flags : %s\n"),STRINGIFY(BOUT_FLAGS_STRING));
  
  // Print command line options
  output_info.write(_("\tCommand line options for this run : "));
  for (auto& arg : original_argv) {
    output_info << arg << " ";
  }
  output_info.write("\n");

  /// Get the options tree
  Options *options = Options::getRoot();

  try {
    /// Load settings file
    OptionsReader *reader = OptionsReader::getInstance();
    reader->read(options, "%s/%s", data_dir.c_str(), opt_file.c_str());

    // Get options override from command-line
    reader->parseCommandLine(options, argc, argv);

    // Override options set from short option from the command-line
    Options::root()["datadir"].force(data_dir);
    Options::root()["optionfile"].force(opt_file);
    Options::root()["settingsfile"].force(set_file);

    // Put some run information in the options.
    // This is mainly so it can be easily read in post-processing
    auto &runinfo = Options::root()["run"];
      
    // Note: have to force value, since may already be set if a previously
    // output BOUT.settings file was used as input
    runinfo["version"].force(BOUT_VERSION_STRING, "");
    runinfo["revision"].force(BUILDFLAG(REVISION), "");
    
    time_t start_time = time(nullptr);
    runinfo["started"].force(ctime(&start_time), "");
    
    // Save settings
    if (BoutComm::rank() == 0) {
      reader->write(options, "%s/%s", data_dir.c_str(), set_file.c_str());
    }
  } catch (BoutException &e) {
    output << _("Error encountered during initialisation\n");
    output << e.what() << endl;
    return 1;
  }

  try {
    /////////////////////////////////////////////
    
    bout::globals::mesh = Mesh::create();  ///< Create the mesh
    bout::globals::mesh->load();           ///< Load from sources. Required for Field initialisation
    bout::globals::mesh->setParallelTransform(); ///< Set the parallel transform from options
    /////////////////////////////////////////////
    /// Get some settings

    // Check if restarting
    bool append;
    OPTION(options, append, false);

    /// Get file extensions
    options->get("dump_format", dump_ext, "nc");
    
    ////////////////////////////////////////////

    // Set up the "dump" data output file
    output << "Setting up output (dump) file\n";

    bout::globals::dump = Datafile(options->getSection("output"), bout::globals::mesh);
    
    /// Open a file for the output
    if(append) {
      bout::globals::dump.opena("%s/BOUT.dmp.%s", data_dir.c_str(), dump_ext.c_str());
    }else {
      bout::globals::dump.openw("%s/BOUT.dmp.%s", data_dir.c_str(), dump_ext.c_str());
    }

    /// Add book-keeping variables to the output files
<<<<<<< HEAD
    dump.add(const_cast<BoutReal&>(BOUT_VERSION), "BOUT_VERSION", false);
    dump.add(simtime, "t_array", true); // Appends the time of dumps into an array
    run_data.outputVars(dump);          // Add wall clock time etc to dump file
    dump.add(iteration, "iteration", false);
=======
    bout::globals::dump.add(const_cast<BoutReal&>(BOUT_VERSION), "BOUT_VERSION", false);
    bout::globals::dump.add(simtime, "t_array", true); // Appends the time of dumps into an array
    bout::globals::dump.add(iteration, "iteration", false);
>>>>>>> f6014d26

    ////////////////////////////////////////////

    bout::globals::mesh->outputVars(bout::globals::dump); ///< Save mesh configuration into output file
    
  }catch(BoutException &e) {
    output_error.write(_("Error encountered during initialisation: %s\n"), e.what());
    throw;
  }
  
  return 0;
}

int bout_run(Solver *solver, rhsfunc physics_run) {
  
  /// Set the RHS function
  solver->setRHS(physics_run);
  
  /// Add the monitor function
  Monitor * bout_monitor = new BoutMonitor();
  solver->addMonitor(bout_monitor, Solver::BACK);

  /// Run the simulation
  return solver->solve();
}

int BoutFinalise() {

  // Output the settings, showing which options were used
  // This overwrites the file written during initialisation
  try {
    if (BoutComm::rank() == 0) {
      string data_dir;
      Options::getRoot()->get("datadir", data_dir, "data");

      // Set the end time in the settings file
      time_t end_time = time(nullptr);
      Options::root()["run"]["finished"].force(ctime(&end_time), "");
      
      OptionsReader *reader = OptionsReader::getInstance();
      std::string settingsfile;
      OPTION(Options::getRoot(), settingsfile, "");
      reader->write(Options::getRoot(), "%s/%s", data_dir.c_str(), settingsfile.c_str());
    }
  } catch (BoutException &e) {
    output_error << _("Error whilst writing settings") << endl;
    output_error << e.what() << endl;
  }

  // Delete the mesh
  delete bout::globals::mesh;

  // Close the output file
  bout::globals::dump.close();

  // Make sure all processes have finished writing before exit
  MPI_Barrier(BoutComm::get());

  // Laplacian inversion
  Laplacian::cleanup();

  // Delete field memory
  Array<BoutReal>::cleanup();
  Array<dcomplex>::cleanup();
  Array<fcmplx>::cleanup();
  Array<int>::cleanup();
  Array<unsigned long>::cleanup();
  
  // Cleanup boundary factory
  BoundaryFactory::cleanup();
  
  // Cleanup timer
  Timer::cleanup();

  // Options tree
  Options::cleanup();
  OptionsReader::cleanup();

  // Debugging message stack
  msg_stack.clear();

  // Call SlepcFinalize if not already called
  SlepcLib::cleanup();

  // Call PetscFinalize if not already called
  PetscLib::cleanup();

  // MPI communicator, including MPI_Finalize()
  BoutComm::cleanup();
  
  return 0;
}

/*!*************************************************************************
 * SOLUTION MONITOR FUNCTION
 *
 * Called each timestep by the solver
 **************************************************************************/

int BoutMonitor::call(Solver *solver, BoutReal t, int iter, int NOUT) {
  TRACE("BoutMonitor::call(%e, %d, %d)", t, iter, NOUT);

  // Data used for timing
  static bool first_time = true;
  static BoutReal wall_limit, mpi_start_time; // Keep track of remaining wall time
  
  static bool stopCheck;       // Check for file, exit if exists?
  static std::string stopCheckName; // File checked, whose existence triggers a stop
  
  // Set the global variables. This is done because they need to be
  // written to the output file before the first step (initial condition)
  simtime = t;
  iteration = iter;

<<<<<<< HEAD
=======
  /// Write dump file
  bout::globals::dump.write();

>>>>>>> f6014d26
  /// Collect timing information
  run_data.wtime        = Timer::resetTime("run");
  run_data.ncalls       = solver->resetRHSCounter();
  run_data.ncalls_e	= solver->resetRHSCounter_e();
  run_data.ncalls_i	= solver->resetRHSCounter_i();

  bool output_split     = solver->splitOperator();
  run_data.wtime_rhs    = Timer::resetTime("rhs");
  run_data.wtime_invert = Timer::resetTime("invert");
  run_data.wtime_comms  = Timer::resetTime("comms");  // Time spent communicating (part of RHS)
  run_data.wtime_io     = Timer::resetTime("io");      // Time spend on I/O

  run_data.calculateDerivedMetrics();

  output_progress.print("\r"); // Only goes to screen

  if (first_time) {
    /// First time the monitor has been called

    /// Get some options
    Options *options = Options::getRoot();
    OPTION(options, wall_limit, -1.0); // Wall time limit. By default, no limit
    wall_limit *= 60.0 * 60.0;         // Convert from hours to seconds

    OPTION(options, stopCheck, false);
    if (stopCheck) {
      // Get name of file whose existence triggers a stop
      OPTION(options, stopCheckName, "BOUT.stop");
      // Now add data directory to start of name to ensure we look in a run specific location
      std::string data_dir;
      Options::getRoot()->get("datadir", data_dir, string(DEFAULT_DIR));
      stopCheckName = data_dir + "/" + stopCheckName;
    }

    /// Record the starting time
    mpi_start_time = MPI_Wtime() - run_data.wtime;

    first_time = false;

    /// Print the column header for timing info
    if (!output_split) {
      output_progress.write(_("Sim Time  |  RHS evals  | Wall Time |  Calc    Inv   Comm "
                              "   I/O   SOLVER\n\n"));
    } else {
      output_progress.write(_("Sim Time  |  RHS_e evals  | RHS_I evals  | Wall Time |  "
                              "Calc    Inv   Comm    I/O   SOLVER\n\n"));
    }
  }

  run_data.writeProgress(simtime, output_split);

  // This bit only to screen, not log file

  run_data.t_elapsed = MPI_Wtime() - mpi_start_time;

  output_progress.print("%c  Step %d of %d. Elapsed %s", get_spin(), iteration+1, NOUT, (time_to_hms(run_data.t_elapsed)).c_str());
  output_progress.print(" ETA %s", (time_to_hms(run_data.wtime * static_cast<BoutReal>(NOUT - iteration - 1))).c_str());

  /// Write dump file
  dump.write();

  if (wall_limit > 0.0) {
    // Check if enough time left

    BoutReal t_remain = mpi_start_time + wall_limit - MPI_Wtime();
<<<<<<< HEAD
    if (t_remain < run_data.wtime) {
=======
    if (t_remain < wtime*2) {
>>>>>>> f6014d26
      // Less than 1 time-step left
      output_warn.write(_("Only %e seconds (%.2f steps) left. Quitting\n"), t_remain,t_remain/wtime);
      user_requested_exit=true;
    } else {
      output_progress.print(" Wall %s", (time_to_hms(t_remain)).c_str());
    }
  }

  // Check if the user has created the stop file and if so trigger an exit
  if (stopCheck) {
    std::ifstream f(stopCheckName);
    if (f.good()) {
      output << "\n" << "File " << stopCheckName
             << " exists -- triggering exit." << endl;
      user_requested_exit=true;
    }
  }

  return 0;
}

/**************************************************************************
 * Global error handling
 **************************************************************************/

/// Signal handler - handles all signals
void bout_signal_handler(int sig) {
  /// Set signal handler back to default to prevent possible infinite loop
  signal(SIGSEGV, SIG_DFL);
  // print number of process to stderr, so the user knows which log to check
  int world_rank;
  MPI_Comm_rank(MPI_COMM_WORLD, &world_rank);
  fprintf(stderr,"\nSighandler called on process %d with sig %d\n"
          ,world_rank,sig);

  switch (sig){
  case SIGSEGV:
    throw BoutException("\n****** SEGMENTATION FAULT CAUGHT ******\n\n");
    break;
  case SIGFPE:
    throw BoutException("\n****** Floating Point Exception "
                        "(FPE) caught ******\n\n");
    break;
  case SIGINT:
    throw BoutException("\n****** SigInt caught ******\n\n");
    break;
  case SIGKILL:
    throw BoutException("\n****** SigKill caught ******\n\n");
    break;
  case SIGUSR1:
    user_requested_exit=true;
    break;
  default:
    throw BoutException("\n****** Signal %d  caught ******\n\n",sig);
    break;
  }
}

/**************************************************************************
 * Utilities
 **************************************************************************/

/// Write a time in h:mm:ss.s format
const string time_to_hms(BoutReal t) {
  int h, m;

  h = static_cast<int>(t / 3600);
  t -= 3600. * static_cast<BoutReal>(h);
  m = static_cast<int>(t / 60);
  t -= 60 * static_cast<BoutReal>(m);

  char buffer[256];
  sprintf(buffer, "%d:%02d:%04.1f", h, m, t);

  return string(buffer);
}

/// Produce a spinning bar character
char get_spin() {
  static int i = 0;
  char c = '|'; // Doesn't need to be assigned; squash warning

  switch(i) {
  case 0: 
    c = '|'; break;
  case 1:
    c = '/'; break;
  case 2:
    c = '-'; break;
  case 3:
    c = '\\'; break;
  }
  i = (i+1) % 4;
  return c;
}

/**************************************************************************
 * Functions for writing run information
 **************************************************************************/

/*!
 * Adds variables to the output file, for post-processing
 */
void RunMetrics::outputVars(Datafile &file) {

  file.add(t_elapsed, "wall_time", true);
  file.add(wtime, "wtime", true);
  file.add(ncalls, "ncalls", true);
  file.add(ncalls_e, "ncalls_e", true);
  file.add(ncalls_i, "ncalls_i", true);
  file.add(wtime_rhs, "wtime_rhs", true);
  file.add(wtime_invert, "wtime_invert", true);
  file.add(wtime_comms, "wtime_comms", true);
  file.add(wtime_io, "wtime_io", true);
  file.add(wtime_per_rhs, "wtime_per_rhs", true);
  file.add(wtime_per_rhs_e, "wtime_per_rhs_e", true);
  file.add(wtime_per_rhs_i, "wtime_per_rhs_i", true);
}

void RunMetrics::calculateDerivedMetrics() {

  wtime_per_rhs = wtime / ncalls;
  wtime_per_rhs_e = wtime / ncalls_e;
  wtime_per_rhs_i = wtime / ncalls_i;
}

void RunMetrics::writeProgress(BoutReal simtime, bool output_split) {

  if (!output_split) {
    output_progress.write("%.3e      %5d       %.2e   %5.1f  %5.1f  %5.1f  %5.1f  %5.1f\n",
               simtime, ncalls, wtime,
               100.0*(wtime_rhs - wtime_comms - wtime_invert)/wtime,
               100.*wtime_invert/wtime,  // Inversions
               100.0*wtime_comms/wtime,  // Communications
               100.* wtime_io / wtime,      // I/O
               100.*(wtime - wtime_io - wtime_rhs)/wtime); // Everything else

  } else {
    output_progress.write("%.3e      %5d            %5d       %.2e   %5.1f  %5.1f  %5.1f  %5.1f  %5.1f\n",
               simtime, ncalls_e, ncalls_i, wtime,
               100.0*(wtime_rhs - wtime_comms - wtime_invert)/wtime,
               100.*wtime_invert/wtime,  // Inversions
               100.0*wtime_comms/wtime,  // Communications
               100.* wtime_io / wtime,      // I/O
               100.*(wtime - wtime_io - wtime_rhs)/wtime); // Everything else
  }
}<|MERGE_RESOLUTION|>--- conflicted
+++ resolved
@@ -507,16 +507,10 @@
     }
 
     /// Add book-keeping variables to the output files
-<<<<<<< HEAD
-    dump.add(const_cast<BoutReal&>(BOUT_VERSION), "BOUT_VERSION", false);
-    dump.add(simtime, "t_array", true); // Appends the time of dumps into an array
-    run_data.outputVars(dump);          // Add wall clock time etc to dump file
-    dump.add(iteration, "iteration", false);
-=======
     bout::globals::dump.add(const_cast<BoutReal&>(BOUT_VERSION), "BOUT_VERSION", false);
     bout::globals::dump.add(simtime, "t_array", true); // Appends the time of dumps into an array
+    //run_data.outputVars(dump);          // Add wall clock time etc to dump file
     bout::globals::dump.add(iteration, "iteration", false);
->>>>>>> f6014d26
 
     ////////////////////////////////////////////
 
@@ -631,12 +625,9 @@
   simtime = t;
   iteration = iter;
 
-<<<<<<< HEAD
-=======
   /// Write dump file
   bout::globals::dump.write();
 
->>>>>>> f6014d26
   /// Collect timing information
   run_data.wtime        = Timer::resetTime("run");
   run_data.ncalls       = solver->resetRHSCounter();
@@ -696,19 +687,15 @@
   output_progress.print(" ETA %s", (time_to_hms(run_data.wtime * static_cast<BoutReal>(NOUT - iteration - 1))).c_str());
 
   /// Write dump file
-  dump.write();
+  bout::globals::dump.write();
 
   if (wall_limit > 0.0) {
     // Check if enough time left
 
     BoutReal t_remain = mpi_start_time + wall_limit - MPI_Wtime();
-<<<<<<< HEAD
-    if (t_remain < run_data.wtime) {
-=======
-    if (t_remain < wtime*2) {
->>>>>>> f6014d26
+    if (t_remain < run_data.wtime*2) {
       // Less than 1 time-step left
-      output_warn.write(_("Only %e seconds (%.2f steps) left. Quitting\n"), t_remain,t_remain/wtime);
+      output_warn.write(_("Only %e seconds (%.2f steps) left. Quitting\n"), t_remain,t_remain/run_data.wtime);
       user_requested_exit=true;
     } else {
       output_progress.print(" Wall %s", (time_to_hms(t_remain)).c_str());
