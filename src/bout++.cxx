--- conflicted
+++ resolved
@@ -610,7 +610,6 @@
   options["run"]["finished"].force(ctime(&end_time), "Output");
 }
 
-<<<<<<< HEAD
 void addBuildFlagsToOptions(Options& options) {
   output_progress << "Setting up output (experimental output) file\n";
 
@@ -632,63 +631,6 @@
   options["use_sigfpe"] = bout::build::use_sigfpe;
   options["use_signal"] = bout::build::use_signal;
   options["use_track"] = bout::build::use_track;
-=======
-Datafile setupDumpFile(Options& options, Mesh& mesh, const std::string& data_dir) {
-  // Check if restarting
-  const bool append = options["append"]
-                        .doc("Add output data to existing (dump) files?")
-                        .withDefault(false);
-
-  // Get file extensions
-  constexpr auto default_dump_format = bout::build::has_netcdf ? "nc" : "h5";
-  const auto dump_ext = options["dump_format"]
-                            .doc("File extension for output files")
-                            .withDefault(default_dump_format);
-  output_progress << "Setting up output (dump) file\n";
-
-  auto dump_file = Datafile(&(options["output"]), &mesh);
-
-  if (append) {
-    dump_file.opena("{}/BOUT.dmp.{}", data_dir, dump_ext);
-  } else {
-    dump_file.openw("{}/BOUT.dmp.{}", data_dir, dump_ext);
-  }
-
-  // Add book-keeping variables to the output files
-  dump_file.add(const_cast<BoutReal&>(bout::version::as_double), "BOUT_VERSION", false);
-  // Appends the time of dumps into an array
-  dump_file.add(simtime, "t_array", true);
-  dump_file.add(iteration, "iteration", false);
-
-  // Save mesh configuration into output file
-  mesh.outputVars(dump_file);
-
-  // Add compile-time options
-  dump_file.addOnce(const_cast<bool&>(bout::build::has_fftw), "has_fftw");
-  dump_file.addOnce(const_cast<bool&>(bout::build::has_gettext), "has_gettext");
-  dump_file.addOnce(const_cast<bool&>(bout::build::has_lapack), "has_lapack");
-  dump_file.addOnce(const_cast<bool&>(bout::build::has_netcdf), "has_netcdf");
-  dump_file.addOnce(const_cast<bool&>(bout::build::has_legacy_netcdf),
-                    "has_legacy_netcdf");
-  dump_file.addOnce(const_cast<bool&>(bout::build::has_petsc), "has_petsc");
-  dump_file.addOnce(const_cast<bool&>(bout::build::has_pretty_function),
-                    "has_pretty_function");
-  dump_file.addOnce(const_cast<bool&>(bout::build::has_pvode), "has_pvode");
-  dump_file.addOnce(const_cast<bool&>(bout::build::has_scorep), "has_scorep");
-  dump_file.addOnce(const_cast<bool&>(bout::build::has_slepc), "has_slepc");
-  dump_file.addOnce(const_cast<bool&>(bout::build::has_sundials), "has_sundials");
-  dump_file.addOnce(const_cast<bool&>(bout::build::use_backtrace), "use_backtrace");
-  dump_file.addOnce(const_cast<bool&>(bout::build::use_color), "use_color");
-  dump_file.addOnce(const_cast<bool&>(bout::build::use_openmp), "use_openmp");
-  dump_file.addOnce(const_cast<bool&>(bout::build::use_output_debug), "use_output_debug");
-  dump_file.addOnce(const_cast<bool&>(bout::build::use_sigfpe), "use_sigfpe");
-  dump_file.addOnce(const_cast<bool&>(bout::build::use_signal), "use_signal");
-  dump_file.addOnce(const_cast<bool&>(bout::build::use_track), "use_track");
-  dump_file.addOnce(const_cast<bool&>(bout::build::use_metric_3d), "use_metric_3d");
-  dump_file.addOnce(const_cast<bool&>(bout::build::use_msgstack), "use_msgstack");
-
-  return dump_file;
->>>>>>> 4fcf070f
 }
 
 void writeSettingsFile(Options& options, const std::string& data_dir,
