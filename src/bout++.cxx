--- conflicted
+++ resolved
@@ -158,8 +158,6 @@
     bout::globals::mesh = Mesh::create();
     // Load from sources. Required for Field initialisation
     bout::globals::mesh->load();
-    // Set the parallel transform from options
-    bout::globals::mesh->setParallelTransform();
 
     bout::globals::dump =
         setupDumpFile(Options::root(), *bout::globals::mesh, args.data_dir);
@@ -469,35 +467,6 @@
   return false;
 }
 
-<<<<<<< HEAD
-  try {
-    /////////////////////////////////////////////
-    
-    bout::globals::mesh = Mesh::create();  ///< Create the mesh
-    bout::globals::mesh->load();           ///< Load from sources. Required for Field initialisation
-    /////////////////////////////////////////////
-    /// Get some settings
-
-    // Check if restarting
-    bool append;
-    OPTION(options, append, false);
-
-    /// Get file extensions
-    options->get("dump_format", dump_ext, "nc");
-    
-    ////////////////////////////////////////////
-
-    // Set up the "dump" data output file
-    output << "Setting up output (dump) file\n";
-
-    bout::globals::dump = Datafile(options->getSection("output"), bout::globals::mesh);
-    
-    /// Open a file for the output
-    if(append) {
-      bout::globals::dump.opena("%s/BOUT.dmp.%s", data_dir.c_str(), dump_ext.c_str());
-    }else {
-      bout::globals::dump.openw("%s/BOUT.dmp.%s", data_dir.c_str(), dump_ext.c_str());
-=======
 void setupOutput(const std::string& data_dir, const std::string& log_file, int verbosity,
                  int MYPE) {
   {
@@ -512,7 +481,6 @@
     if (output.open("%s/%s.%d", data_dir.c_str(), log_file.c_str(), MYPE)) {
       throw BoutException(_("Could not open %s/%s.%d for writing"), data_dir.c_str(),
                           log_file.c_str(), MYPE);
->>>>>>> 687919a6
     }
   }
 
