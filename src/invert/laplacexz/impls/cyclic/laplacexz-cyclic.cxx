--- conflicted
+++ resolved
@@ -8,14 +8,10 @@
 
 #include <output.hxx>
 
-<<<<<<< HEAD
-LaplaceXZcyclic::LaplaceXZcyclic(Mesh *m, Options *options, const CELL_LOC loc) : LaplaceXZ(m, options, loc), mesh(m) {
+LaplaceXZcyclic::LaplaceXZcyclic(Mesh *m, Options *options, const CELL_LOC loc) : LaplaceXZ(m, options, loc) {
 #ifdef COORDINATES_USE_3D
   throw BoutException("LaplaceXZ cyclic solver does not support 3D metric yet.");
 #endif
-=======
-LaplaceXZcyclic::LaplaceXZcyclic(Mesh *m, Options *options, const CELL_LOC loc) : LaplaceXZ(m, options, loc) {
->>>>>>> f7c6bccd
 
   // Number of Z Fourier modes, including DC
   nmode = (m->LocalNz) / 2 + 1;
