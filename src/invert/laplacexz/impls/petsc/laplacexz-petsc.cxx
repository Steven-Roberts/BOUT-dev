/*
 * LaplaceXZ implementation using PETSc
 *
 * Ben Dudson, October 2015
 *
 * Based on:
 * PETSc example of reusing preconditioner matrix (in Fortran):
 * http://www.mcs.anl.gov/petsc/petsc-current/src/ksp/ksp/examples/tutorials/ex6f.F.html
 */

#include "bout/build_config.hxx"

#include "laplacexz-petsc.hxx"

#if BOUT_HAS_PETSC // Requires PETSc

#include <bout/assert.hxx>
#include <bout/sys/timer.hxx>

#include <msg_stack.hxx>
#include <output.hxx>

LaplaceXZpetsc::LaplaceXZpetsc(Mesh *m, Options *opt, const CELL_LOC loc)
  : LaplaceXZ(m, opt, loc),
    lib(opt==nullptr ? &(Options::root()["laplacexz"]) : opt),
    coefs_set(false) {

  /* Constructor: LaplaceXZpetsc
   * Purpose:     - Setting inversion solver options
   *              - Setting the solver method
   *              - Setting the preconditioner
   *              - Allocating memory to the matrix A (not expanded in memory)
   *              - Allocating memory to the vectors x and b in Ax=b
   */
  /* A note about the boundary condition:
   * ====================================
   * NOTE: All boundaries are currently implemented half between grid points
   *
   * We set the inner boundary first in the x-array in Ax=b, and the outer
   * boundary last in the x-array (z is periodic)
   *
   * The problem at the inner boundaries will be set by
   *
   * A_{0,j}x_{0,j} + A_{1,j}x_{1,j} = b_{0,j}
   *
   * Where the indices denote the indicies in the physical grid, and NOT in
   * the matrix. I.e. the first index refers to the x-index in the grid, and
   * the second index refers to the z-index in the grid.
   * The problem at the outer boundaries will be set by
   *
   * A_{xend,j}x_{xend,j} + A_{xend+1,j}x_{xend+1,j} = b_{xend_1,j}
   *
   * Determining the boundary conditions:
   * ====================================
   * Using x_BC at the value at the boundary, and k as the x index
   *
   * 2nd order dirichlet:
   * --------------------
   * 0.5*x_{k,j} + 0.5*x_{k+1,j} = x_BC
   * x_BC will be calculated from the grid points of the input "in" (given to
   * LaplaceXZpetsc::solve) so
   * 0.5*x_{k,j} + 0.5*x_{k+1,j} = 0.5*in_{k,j} + 0.5*in_{k+1,j}
   * which we will write as
   *
   * x_{k,j} + x_{k+1,j} = in_{k,j} + in_{k+1,j}
   *
   * 2nd order neumann:
   * --------------------
   * -(1/dx)*(x_{k,j}) + (1/dx)*x_{k+1,j} = x_BC
   * x_BC will be calculated from the grid points of the input "in" (given to
   * LaplaceXZpetsc::solve) so
   *   -(1/dx)*(x_{k,j}) + (1/dx)*x_{k+1,j}
   * = -(1/dx)*(in_{k,j}) + (1/dx)*in_{k+1,j}
   * which we will write as
   *
   * x_{0,j} - x_{1,j} = in_{0,j} - in_{1,j}
   * - x_{end-1,j} + x_{end,j} = - in_{end-1,j} + in_{end,j}
   *
   * Notice the change of sign for the inner boundary, which ensures that the
   * boundary part of main diagonal in the matrix A remains positive
   *
   * Specification through ghost point:
   * ----------------------------------
   * If options are set to use the ghost points of the input, we simply use
   * x_{k,j} = in_{k,j}
   *
   * Defualt behaviour:
   * =================-
   * If the boundary flags are not:
   * - xin & xout will be set to 2nd order dirichlet as described above
   *
   * Current implementations:
   * ========================
   * INVERT_AC_GRAD - As "2nd order neumann", but with 0 at the RHS
   * INVERT_SET     - As "Specifiaction through ghost points", where "in" is
   *                  given by x0
   * INVERT_RHS     - As "Specifiaction through ghost points", where "in" is
   *                  given by b
   */

  TRACE("LaplaceXZpetsc::LaplaceXZpetsc");

  if (opt == nullptr) {
    // If no options supplied, use default
    opt = &(Options::root())["laplacexz"];
  }

  // Getting the boundary flags
  OPTION(opt, inner_boundary_flags, 0);
  OPTION(opt, outer_boundary_flags, 0);
#if CHECK > 0
  // Checking flags are set to something which is not implemented
  // This is done binary (which is possible as each flag is a power of 2)
  if (inner_boundary_flags & ~implemented_boundary_flags) {
    throw BoutException("Attempted to set LaplaceXZ inversion boundary flag that is not "
                        "implemented in petsc_laplace.cxx");
  }
  if (outer_boundary_flags & ~implemented_boundary_flags) {
    throw BoutException("Attempted to set LaplaceXZ inversion boundary flag that is not "
                        "implemented in petsc_laplace.cxx");
  }
  if (localmesh->periodicX) {
    throw BoutException("LaplacePetsc does not work with periodicity in the x direction "
                        "(localmesh->PeriodicX == true). Change boundary conditions or "
                        "use serial-tri or cyclic solver instead");
  }
#endif

  reuse_limit = (*opt)["reuse_limit"]
                    .doc("How many solves can the preconditioner be reused?")
                    .withDefault(100);
  reuse_count = reuse_limit + 1; // So re-calculates first time

  // Convergence Parameters. Solution is considered converged if |r_k| < max( rtol * |b| , atol )
  // where r_k = b - Ax_k. The solution is considered diverged if |r_k| > dtol * |b|.

  const BoutReal rtol = (*opt)["rtol"].doc("Relative tolerance").withDefault(1e-5);
  const BoutReal atol = (*opt)["atol"]
          .doc("Absolute tolerance. The solution is considered converged if |Ax-b| "
               "< max( rtol * |b| , atol )")
          .withDefault(1e-10);
  const BoutReal dtol = (*opt)["dtol"]
                      .doc("The solution is considered diverged if |Ax-b| > dtol * |b|")
                      .withDefault(1e3);
  const int maxits = (*opt)["maxits"].doc("Maximum iterations").withDefault(100000);

  // Get KSP Solver Type
  const std::string ksptype = (*opt)["ksptype"].doc("KSP solver type").withDefault("gmres");

  // Get PC type
  const std::string pctype = (*opt)["pctype"].doc("Preconditioner type").withDefault("none");

  const std::string factor_package = (*opt)["factor_package"]
          .doc("Package to use in preconditioner. Passed to PCFactorSetMatSolver")
          .withDefault("petsc");

  // Get MPI communicator
  MPI_Comm comm = localmesh->getXcomm();

  // Local size
  int localN = (localmesh->xend - localmesh->xstart + 1) * (localmesh->LocalNz);
  if (localmesh->firstX()) {
    localN += localmesh->LocalNz;
  }
  if (localmesh->lastX()) {
    localN += localmesh->LocalNz;
  }

  // Create Vectors
  VecCreate( comm, &xs );
  VecSetSizes( xs, localN, PETSC_DETERMINE );
  VecSetFromOptions( xs );
  VecDuplicate( xs , &bs );

  for (int y = localmesh->ystart; y <= localmesh->yend; y++) {
    YSlice data;

    data.yindex = y;

    // Set size of Matrix on each processor to localN x localN
    MatCreate( comm, &data.MatA );
    MatSetSizes( data.MatA, localN, localN, PETSC_DETERMINE, PETSC_DETERMINE );
    MatSetFromOptions(data.MatA);

    //////////////////////////////////////////////////
    // Pre-allocate space for matrix elements

    PetscInt *d_nnz, *o_nnz;
    PetscMalloc( (localN)*sizeof(PetscInt), &d_nnz );
    PetscMalloc( (localN)*sizeof(PetscInt), &o_nnz );

    for (int i=0;i<localN;i++) {
      // Non-zero elements on this processor
      d_nnz[i] = 9;
      // Non-zero elements on neighboring processor
      o_nnz[i] = 3;
    }

    // X boundaries
    if (localmesh->firstX()) {
      for (int z = 0; z < localmesh->LocalNz; z++) {
        d_nnz[z] = 2;
      }
    } else {
      // One point on another processor
      for (int z = 0; z < localmesh->LocalNz; z++) {
        d_nnz[z] -= 1;
        o_nnz[z] += 1;
      }
    }

    if (localmesh->lastX()) {
      for (int z = 0; z < localmesh->LocalNz; z++) {
        int ind = localN - (localmesh->LocalNz) + z;
        d_nnz[ind] = 2;
      }
    } else {
      // One point on another processor
      for (int z = 0; z < localmesh->LocalNz; z++) {
        int ind = localN - (localmesh->LocalNz) + z;
        d_nnz[ind] -= 1;
        o_nnz[ind] += 1;
      }
    }

    MatMPIAIJSetPreallocation( data.MatA, 0, d_nnz, 0, o_nnz );
    MatSetUp(data.MatA);
    PetscFree( d_nnz );
    PetscFree( o_nnz );

    //////////////////////////////////////////////////
    // Declare KSP Context
    KSPCreate(comm, &data.ksp);

    // Set KSP type
    KSPSetType( data.ksp, ksptype.c_str() );
    // Set KSP tolerances
    KSPSetTolerances( data.ksp, rtol, atol, dtol, maxits );

    // Set KSP preconditioner
    PC pc;
    KSPGetPC(data.ksp,&pc);
    PCSetType(pc, pctype.c_str());
#if PETSC_VERSION_GE(3,9,0)
    PCFactorSetMatSolverType(pc,factor_package.c_str());
#else
    PCFactorSetMatSolverPackage(pc,factor_package.c_str());
#endif

    lib.setOptionsFromInputFile(data.ksp);

    /// Add to slice vector
    slice.push_back(data);
  }

}

LaplaceXZpetsc::~LaplaceXZpetsc() {

  TRACE("LaplaceXZpetsc::~LaplaceXZpetsc");

  PetscBool petsc_is_finalised;
  PetscFinalized(&petsc_is_finalised);

  for (auto &it : slice) {
    MatDestroy(&it.MatA);
<<<<<<< HEAD
    if(coefs_set) {
=======
    if (coefs_set) {
>>>>>>> b719d447
      MatDestroy(&it.MatP);
    }

    if (!petsc_is_finalised) {
      // PetscFinalize may already have destroyed this object
      KSPDestroy(&it.ksp);
    }
  }

  VecDestroy(&bs);
  VecDestroy(&xs);
}

void LaplaceXZpetsc::setCoefs(const Field3D &Ain, const Field3D &Bin) {
  /* Function: LaplaceXZpetsc::setCoefs
   * Purpose:  - Set the matrix coefficients in the matrix MatA (member data)
   *             in Ax=b
   *             NOTE: Do not confuse the matrix A with the input coefficient A
   *                   referring to A in div(A grad_perp(B)) + Bf = b
   *
   * Input
   * Ain       - The A coefficient in div(A grad_perp(B)) + Bf = b
   * Bin       - The B coefficient in div(A grad_perp(B)) + Bf = b
   */

  TRACE("LaplaceXZpetsc::setCoefs");

  ASSERT1(Ain.getMesh() == localmesh);
  ASSERT1(Bin.getMesh() == localmesh);
  ASSERT1(Ain.getLocation() == location);
  ASSERT1(Bin.getLocation() == location);

  #if CHECK > 0
    // Checking flags are set to something which is not implemented
    // This is done binary (which is possible as each flag is a power of 2)
    if ( inner_boundary_flags & ~implemented_boundary_flags ) {
      throw BoutException("Attempted to set LaplaceXZ inversion boundary flag that is not implemented in petsc_laplace.cxx");
    }
    if ( outer_boundary_flags & ~implemented_boundary_flags ) {
      throw BoutException("Attempted to set LaplaceXZ inversion boundary flag that is not implemented in petsc_laplace.cxx");
    }
  #endif
  Timer timer("invert");
  // Set coefficients

  Field3D A = Ain;
  Field3D B = Bin;

  // Each Y slice is handled as a separate set of matrices and KSP context
  for (auto &it : slice) {
    // Get Y index
    int y = it.yindex;

    int Istart, Iend;
    MatGetOwnershipRange(it.MatA, &Istart, &Iend);

    ////////////////////////////////////////////////
    // Inner X boundary (see note about BC in LaplaceXZ constructor)
    int row = Istart;
    if(localmesh->firstX()) {
      if (inner_boundary_flags & INVERT_AC_GRAD){
        // Neumann 0
        /* NOTE: Sign of the elements are opposite of what one might expect,
         *       see note about BC in LaplaceXZ constructor for more details
         */
        for(int z=0; z < localmesh->LocalNz; z++) {
          PetscScalar val = 1.0;
          MatSetValues(it.MatA, 1, &row, 1, &row, &val, INSERT_VALUES);

          int col = row + (localmesh->LocalNz); // +1 in X
          val = -1.0;
          MatSetValues(it.MatA, 1, &row, 1, &col, &val, INSERT_VALUES);

          row++;
        }
      }
      else if(inner_boundary_flags & INVERT_SET){
        // Setting BC from x0
        for(int z=0; z < localmesh->LocalNz; z++) {
          PetscScalar val = 1.0;
          MatSetValues(it.MatA, 1, &row, 1, &row, &val, INSERT_VALUES);

          int col = row + (localmesh->LocalNz); // +1 in X
          val = 0.0;
          MatSetValues(it.MatA, 1, &row, 1, &col, &val, INSERT_VALUES);

          row++;
        }
      }
      else if(inner_boundary_flags & INVERT_RHS){
        // Setting BC from b
        for(int z=0; z < localmesh->LocalNz; z++) {
          PetscScalar val = 1.0;
          MatSetValues(it.MatA, 1, &row, 1, &row, &val, INSERT_VALUES);

          int col = row + (localmesh->LocalNz); // +1 in X
          val = 0.0;
          MatSetValues(it.MatA, 1, &row, 1, &col, &val, INSERT_VALUES);

          row++;
        }
      }
      else{
        // Default: Dirichlet on inner x boundary
        /* NOTE: Sign of the elements are opposite of what one might expect,
         *       see note about BC in LaplaceXZ constructor for more details
         */
        for(int z=0; z < localmesh->LocalNz; z++) {
          PetscScalar val = 0.5;
          MatSetValues(it.MatA, 1, &row, 1, &row, &val, INSERT_VALUES);

          int col = row + (localmesh->LocalNz); // +1 in X
          MatSetValues(it.MatA, 1, &row, 1, &col, &val, INSERT_VALUES);

          row++;
        }
      }
    }

    ////////////////////////////////////////////////
    // Set matrix elements
    //
    // (1/J) d/dx ( A * J * g11 d/dx ) + (1/J) d/dz ( A * J * g33 d/dz ) + B
    Coordinates *coords = localmesh->getCoordinates(location);

    for(int x=localmesh->xstart; x <= localmesh->xend; x++) {
      for(int z=0; z < localmesh->LocalNz; z++) {
        // stencil entries
        PetscScalar c, xm, xp, zm, zp;
        // Diagonal entries
        PetscScalar xpzp{0.0}, xpzm{0.0}, xmzp{0.0}, xmzm{0.0};

        // XX component
        {
          // Metrics on x+1/2 boundary
          const BoutReal J = 0.5 * (coords->J(x, y, z) + coords->J(x + 1, y, z));
          const BoutReal g11 = 0.5 * (coords->g11(x, y, z) + coords->g11(x + 1, y, z));
          const BoutReal dx = 0.5 * (coords->dx(x, y, z) + coords->dx(x + 1, y, z));
          const BoutReal Acoef = 0.5 * (A(x, y, z) + A(x + 1, y, z));

          const BoutReal val =
              Acoef * J * g11 / (coords->J(x, y, z) * dx * coords->dx(x, y, z));
          xp = val;
          c = -val;
        }

        {
          // Metrics on x-1/2 boundary
          const BoutReal J = 0.5 * (coords->J(x, y, z) + coords->J(x - 1, y, z));
          const BoutReal g11 = 0.5 * (coords->g11(x, y, z) + coords->g11(x - 1, y, z));
          const BoutReal dx = 0.5 * (coords->dx(x, y, z) + coords->dx(x - 1, y, z));
          const BoutReal Acoef = 0.5 * (A(x, y, z) + A(x - 1, y, z));

          const BoutReal val =
              Acoef * J * g11 / (coords->J(x, y, z) * dx * coords->dx(x, y, z));
          xm = val;
          c -= val;
        }

        // ZZ component
        // Wrap around z-1 and z+1 indices
        const int zminus = (z - 1 + (localmesh->LocalNz)) % (localmesh->LocalNz);
        const int zplus = (z + 1) % (localmesh->LocalNz);

        {
          const BoutReal J = 0.5 * (coords->J(x, y, z) + coords->J(x, y, zplus));
          const BoutReal g33 = 0.5 * (coords->g33(x, y, z) + coords->g33(x, y, zplus));
          const BoutReal dz = 0.5 * (coords->dz(x, y, z) + coords->dz(x, y, zplus));
          // Metrics on z+1/2 boundary
          const BoutReal Acoef = 0.5 * (A(x, y, z) + A(x, y, zplus));

          const BoutReal val = Acoef * J * g33 / (coords->J(x, y, z) * dz * dz);
          zp = val;
          c -= val;
        }
        {
          // Metrics on z-1/2 boundary
          const BoutReal J = 0.5 * (coords->J(x, y, z) + coords->J(x, y, zminus));
          const BoutReal g33 = 0.5 * (coords->g33(x, y, z) + coords->g33(x, y, zminus));
          const BoutReal Acoef = 0.5 * (A(x, y, z) + A(x, y, zminus));
          const BoutReal dz = 0.5 * (coords->dz(x, y, z) + coords->dz(x, y, zminus));

          const BoutReal val = Acoef * J * g33 / (coords->J(x, y, z) * dz * dz);
          zm = val;
          c -= val;
        }

        // XZ components
        // (1/J) d/dx ( A * J * g13 d/dz )
        {
          //
          // x+1/2
          //
          //     --o------x--
          //       |      |        z
          //       |   c  -> flux  ^
          //       |      |        |
          //     --o------x--       -> x
          //
          //   Taking derivative in z (between corners marked x)
          //   so metrics at (x+1/2,z)

          // Metrics
          const BoutReal J = 0.5 * (coords->J(x, y, z) + coords->J(x + 1, y, z));
          const BoutReal g13 = 0.5 * (coords->g13(x, y, z) + coords->g13(x + 1, y, z));
          const BoutReal dz = 0.5 * (coords->dz(x, y, z) + coords->dz(x + 1, y, z));
          const BoutReal Acoef = 0.5 * (A(x, y, z) + A(x + 1, y, z));

          const BoutReal val =
              Acoef * J * g13 / (coords->J(x, y, z) * dz * coords->dx(x, y, z));

          // This val coefficient is multiplied by the (x+1/2,z+1/2) corner
          // and (x+1/2,z-1/2) corner

          // (x+1/2,z+1/2)
          //xp += 0.25 * val;  Note cancels
          xpzp += 0.25 * val;
          zp += 0.25 * val;
          //c += 0.25 * val;   Note cancels

          // (x+1/2,z-1/2)
          //xp -= 0.25 * val;  Note cancels
          xpzm -= 0.25 * val;
          zm -= 0.25 * val;
          //c -= 0.25 * val;   Note cancels
        }
        {
          //
          // x-1/2
          //
          //     --x------o--
          //       |      |        z
          //  flux ->  c  |        ^
          //       |      |        |
          //     --x------o--       -> x
          //
          //   Taking derivative in z (between corners marked x)
          //   so metrics at (x-1/2,z)

          const BoutReal J = 0.5 * (coords->J(x, y, z) + coords->J(x - 1, y, z));
          const BoutReal g13 = 0.5 * (coords->g13(x, y, z) + coords->g13(x - 1, y, z));
          const BoutReal dz = 0.5 * (coords->dz(x, y, z) + coords->dz(x - 1, y, z));
          const BoutReal Acoef = 0.5 * (A(x, y, z) + A(x - 1, y, z));

          const BoutReal val =
              -Acoef * J * g13 / (coords->J(x, y, z) * dz * coords->dx(x, y, z));

          // (x+1/2,z+1/2)
          xpzp += 0.25 * val;
          zp += 0.25 * val;

          // (x+1/2,z-1/2)
          xpzm -= 0.25 * val;
          zm -= 0.25 * val;
        }

        // ZX components
        // (1/J) d/dz ( A * J * g13 d/dx )
        {
          // z+1/2
          //
          //         flux
          //           ^
          //     --x---|--x--
          //       |      |        z
          //       |   c  |        ^
          //       |      |        |
          //     --o------o--       -> x
          //
          //   Taking derivative in x (between corners marked x)
          //   so metrics at (x,z+1/2)

          const BoutReal J = 0.5 * (coords->J(x, y, z) + coords->J(x, y, zplus));
          const BoutReal g13 = 0.5 * (coords->g13(x, y, z) + coords->g13(x, y, zplus));
          const BoutReal dx = 0.5 * (coords->dx(x, y, z) + coords->dx(x, y, zplus));
          const BoutReal Acoef = 0.5 * (A(x, y, z) + A(x, y, zplus));

          const BoutReal val =
              Acoef * J * g13 / (coords->J(x, y, z) * dx * coords->dz(x, y, z));

          // (x+1/2,z+1/2)
          //zp += 0.25 * val;  Note cancels
          xpzp += 0.25 * val;
          xp += 0.25 * val;
          //c += 0.25 * val;   Note cancels

          // (x-1/2,z+1/2)
          //zp -= 0.25 * val;  Note cancels
          //c -= 0.25 * val;   Note cancels
          xm -= 0.25 * val;
          xmzp -= 0.25 * val;
        }
        {
          // z-1/2
          //
          //     --o------o--
          //       |      |        z
          //       |   c  |        ^
          //       |   ^  |        |
          //     --x---|--x--       -> x
          //          flux
          //
          //   Taking derivative in x (between corners marked x)
          //   so metrics at (x,z-1/2)

          const BoutReal J = 0.5 * (coords->J(x, y, z) + coords->J(x, y, zminus));
          const BoutReal g13 = 0.5 * (coords->g13(x, y, z) + coords->g13(x, y, zminus));
          const BoutReal dx = 0.5 * (coords->dx(x, y, z) + coords->dx(x, y, zminus));
          const BoutReal Acoef = 0.5 * (A(x, y, z) + A(x, y, zminus));

          const BoutReal val =
              -Acoef * J * g13 / (coords->J(x, y, z) * dx * coords->dz(x, y, z));

          // (x+1/2,z-1/2)
          xpzm += 0.25 * val;
          xp += 0.25 * val;

          // (x-1/2,z+1/2)
          xm -= 0.25 * val;
          xmzm -= 0.25 * val;
        }

        // B term
        c += B(x,y,z);

        /////////////////////////////////////////////////
        // Now have a 9-point stencil for the Laplacian
        //
        // o------o------o------o
        // | xmzp |  zp  | xpzp |
        // o------o------o------o
        // |  xm  |  c   |  xp  |
        // o------o------o------o
        // | xmzm |  zm  | xpzm |
        // o------o------o------o
        //

        // Set the centre (diagonal)
        MatSetValues(it.MatA, 1, &row, 1, &row, &c, INSERT_VALUES);

        // X + 1
        int col = row + (localmesh->LocalNz);
        MatSetValues(it.MatA, 1, &row, 1, &col, &xp, INSERT_VALUES);

        // X - 1
        col = row - (localmesh->LocalNz);
        MatSetValues(it.MatA, 1, &row, 1, &col, &xm, INSERT_VALUES);

        // Z + 1
        col = row + 1;
        if(z == localmesh->LocalNz-1) {
          col -= localmesh->LocalNz;  // Wrap around
        }

        MatSetValues(it.MatA, 1, &row, 1, &col, &zp, INSERT_VALUES);

        // X + 1, Z + 1
        const int xpzp_col = col + localmesh->LocalNz;
        MatSetValues(it.MatA, 1, &row, 1, &xpzp_col, &xpzp, INSERT_VALUES);

        // X - 1, Z + 1
        const int xmzp_col = col - localmesh->LocalNz;
        MatSetValues(it.MatA, 1, &row, 1, &xmzp_col, &xmzp, INSERT_VALUES);

        // Z - 1
        col = row - 1;
        if(z == 0) {
          col += localmesh->LocalNz;  // Wrap around
        }
        MatSetValues(it.MatA, 1, &row, 1, &col, &zm, INSERT_VALUES);

        // X + 1, Z - 1
        const int xpzm_col = col + localmesh->LocalNz;
        MatSetValues(it.MatA, 1, &row, 1, &xpzm_col, &xpzm, INSERT_VALUES);

        // X - 1, Z - 1
        const int xmzm_col = col - localmesh->LocalNz;
        MatSetValues(it.MatA, 1, &row, 1, &xmzm_col, &xmzm, INSERT_VALUES);

        row++;
      }
    }

    ////////////////////////////////////////////////
    // Outer X boundary (see note about BC in LaplaceXZ constructor)
    if(localmesh->lastX()) {
      if (outer_boundary_flags & INVERT_AC_GRAD){
        // Neumann 0
        for(int z=0; z < localmesh->LocalNz; z++) {
          PetscScalar val = 1.0;
          MatSetValues(it.MatA, 1, &row, 1, &row, &val, INSERT_VALUES);

          int col = row - (localmesh->LocalNz); // -1 in X
          val = -1.0;
          MatSetValues(it.MatA, 1, &row, 1, &col, &val, INSERT_VALUES);

          row++;
        }
      }
      else if (outer_boundary_flags & INVERT_SET){
        // Setting BC from x0
        for(int z=0; z < localmesh->LocalNz; z++) {
          PetscScalar val = 1.0;
          MatSetValues(it.MatA, 1, &row, 1, &row, &val, INSERT_VALUES);

          int col = row - (localmesh->LocalNz); // -1 in X
          val = 0.0;
          MatSetValues(it.MatA, 1, &row, 1, &col, &val, INSERT_VALUES);

          row++;
        }
      }
      else if (outer_boundary_flags & INVERT_RHS){
        // Setting BC from b
        for(int z=0; z < localmesh->LocalNz; z++) {
          PetscScalar val = 1.0;
          MatSetValues(it.MatA, 1, &row, 1, &row, &val, INSERT_VALUES);

          int col = row - (localmesh->LocalNz); // -1 in X
          val = 0.0;
          MatSetValues(it.MatA, 1, &row, 1, &col, &val, INSERT_VALUES);

          row++;
        }
      }
      else{
        //Default: Dirichlet on outer X boundary
        PetscScalar val = 0.5;

        for(int z=0; z < localmesh->LocalNz; z++) {
          MatSetValues(it.MatA, 1, &row, 1, &row, &val, INSERT_VALUES);

          int col = row - (localmesh->LocalNz); // -1 in X
          MatSetValues(it.MatA, 1, &row, 1, &col, &val, INSERT_VALUES);

          row++;
        }
      }
    }

    ASSERT1(row == Iend); // Check that row is currently on the last row

    // Assemble Matrix
    MatAssemblyBegin(it.MatA, MAT_FINAL_ASSEMBLY);
    MatAssemblyEnd(it.MatA, MAT_FINAL_ASSEMBLY);
  }

  // Increase reuse count
  reuse_count++;
  if(reuse_count > reuse_limit) {
    // Reuse limit exceeded. Reset count
    reuse_count = 0;

    // Modifying preconditioner matrix
    for (auto &it : slice) {
      // Copy matrix into preconditioner
      if(coefs_set) {
        // Preconditioner already set
        MatDestroy(&it.MatP);
      }
      MatConvert(it.MatA, MATSAME, MAT_INITIAL_MATRIX, &it.MatP);
    }

    // Set operators
    for (auto &it : slice) {

      // Note: This is a hack to force update of the preconditioner matrix
#if PETSC_VERSION_GE(3,5,0)
      KSPSetOperators(it.ksp, it.MatA, it.MatP);
#else
      KSPSetOperators(it.ksp, it.MatA, it.MatP, SAME_NONZERO_PATTERN);
#endif
    }
  }else {
    for (auto &it : slice) {
      /// Reuse the preconditioner, even if the operator changes

#if PETSC_VERSION_GE(3,5,0)
      KSPSetReusePreconditioner(it.ksp, PETSC_TRUE);
#else
      KSPSetOperators(it.ksp, it.MatA, it.MatP, SAME_PRECONDITIONER);
#endif
    }
  }

  coefs_set = true;
}

Field3D LaplaceXZpetsc::solve(const Field3D &bin, const Field3D &x0in) {
  /* Function: LaplaceXZpetsc::solve
   * Purpose:  - Set the values of b in  Ax=b
   *           - Set the initial guess x0, and use this for x in  Ax=b
   *           - Solve Ax=b for x
   *           - Recast x to a Field3D
   *
   * Input
   * bin       - The b to be used in Ax=b
   * x0in      - The initial guess x0 to be used in Ax=b
   *
   * Output
   * result    - The solved x (returned as a Field3D) in the matrix problem Ax=b
   */

  TRACE("LaplaceXZpetsc::solve");

  ASSERT1(bin.getMesh() == localmesh);
  ASSERT1(x0in.getMesh() == localmesh);
  ASSERT1(bin.getLocation() == location);
  ASSERT1(x0in.getLocation() == location);

  if(!coefs_set) {
    throw BoutException("LaplaceXZpetsc: solve called before setCoefs");
  }

  Timer timer("invert");

  Field3D b = bin;
  Field3D x0 = x0in;

  Field3D result{emptyFrom(bin)};

  for (auto &it : slice) {
    /// Get y index
    int y = it.yindex;

    /// Specify non-zero starting guess for solution (from input x0)
    KSPSetInitialGuessNonzero(it.ksp, PETSC_TRUE);

    //////////////////////////
    // Load initial guess x0 into xs and rhs into bs
    int Istart, Iend;
    MatGetOwnershipRange(it.MatA, &Istart, &Iend);

    // Starting index
    int ind = Istart;

    // Inner X boundary (see note about BC in LaplaceXZ constructor)
    if(localmesh->firstX()) {
      if (inner_boundary_flags & INVERT_AC_GRAD){
        // Neumann 0
        for(int z=0; z < localmesh->LocalNz; z++) {
          // Setting the initial guess x0
          PetscScalar val = x0(localmesh->xstart-1,y,z);
          VecSetValues( xs, 1, &ind, &val, INSERT_VALUES );

          // Setting the solution b
          val = 0.0;
          VecSetValues( bs, 1, &ind, &val, INSERT_VALUES );
          ind++;
        }
      }
      else if (inner_boundary_flags & INVERT_SET){
        // Setting BC from x0
        for(int z=0; z < localmesh->LocalNz; z++) {
          // Setting the initial guess x0
          PetscScalar val = x0(localmesh->xstart-1,y,z);
          VecSetValues( xs, 1, &ind, &val, INSERT_VALUES );

          // Setting the solution b
          val = x0(localmesh->xstart,y,z);
          VecSetValues( bs, 1, &ind, &val, INSERT_VALUES );
          ind++;
        }
      }
      else if (inner_boundary_flags & INVERT_RHS){
        // Setting BC from b
        for(int z=0; z < localmesh->LocalNz; z++) {
          // Setting the initial guess x0
          PetscScalar val = x0(localmesh->xstart-1,y,z);
          VecSetValues( xs, 1, &ind, &val, INSERT_VALUES );

          // Setting the solution b
          val = b(localmesh->xstart,y,z);
          VecSetValues( bs, 1, &ind, &val, INSERT_VALUES );
          ind++;
        }
      }
      else{
        // Default: Neumann on inner x boundary
        for(int z=0; z < localmesh->LocalNz; z++) {
          // Setting the initial guess x0
          PetscScalar val = x0(localmesh->xstart-1,y,z);
          VecSetValues( xs, 1, &ind, &val, INSERT_VALUES );

          // Setting the solution b
          val = x0(localmesh->xstart-1,y,z) - x0(localmesh->xstart,y,z);
          VecSetValues( bs, 1, &ind, &val, INSERT_VALUES );
          ind++;
        }
      }
    }

    // Set the inner points
    for(int x=localmesh->xstart;x<= localmesh->xend;x++) {
      for(int z=0; z < localmesh->LocalNz; z++) {
        PetscScalar val = x0(x,y,z);
        VecSetValues( xs, 1, &ind, &val, INSERT_VALUES );

        val = b(x,y,z);
        VecSetValues( bs, 1, &ind, &val, INSERT_VALUES );
        ind++;
      }
    }

    // Outer X boundary (see note about BC in LaplaceXZ constructor)
    if(localmesh->lastX()) {
      if (outer_boundary_flags & INVERT_AC_GRAD){
        // Neumann 0
        for(int z=0; z < localmesh->LocalNz; z++) {
          // Setting the initial guess x0
          PetscScalar val = x0(localmesh->xend+1,y,z);
          VecSetValues( xs, 1, &ind, &val, INSERT_VALUES );

          // Setting the solution b
          val = 0.0;
          VecSetValues( bs, 1, &ind, &val, INSERT_VALUES );

          ind++;
        }
      }
      else if (outer_boundary_flags & INVERT_SET){
        // Setting BC from x0
        for(int z=0; z < localmesh->LocalNz; z++) {
          // Setting the initial guess x0
          PetscScalar val = x0(localmesh->xend+1,y,z);
          VecSetValues( xs, 1, &ind, &val, INSERT_VALUES );

          // Setting the solution b
          val = x0(localmesh->xend+1,y,z);
          VecSetValues( bs, 1, &ind, &val, INSERT_VALUES );

          ind++;
        }
      }
      else if (outer_boundary_flags & INVERT_RHS){
        // Setting BC from b
        for(int z=0; z < localmesh->LocalNz; z++) {
          // Setting the initial guess x0
          PetscScalar val = x0(localmesh->xend+1,y,z);
          VecSetValues( xs, 1, &ind, &val, INSERT_VALUES );

          // Setting the solution b
          val = b(localmesh->xend+1,y,z);
          VecSetValues( bs, 1, &ind, &val, INSERT_VALUES );

          ind++;
        }
      }
      else{
        //Default: Dirichlet on outer X boundary
        for(int z=0; z < localmesh->LocalNz; z++) {
          // Setting the initial guess x0
          PetscScalar val = x0(localmesh->xend+1,y,z);
          VecSetValues( xs, 1, &ind, &val, INSERT_VALUES );

          // Setting the solution b
          val = 0.5*(x0(localmesh->xend,y,z) + x0(localmesh->xend+1,y,z));
          VecSetValues( bs, 1, &ind, &val, INSERT_VALUES );

          ind++;
        }
      }
    }

    ASSERT1(ind == Iend); // Reached end of range

    // Assemble RHS Vector
    VecAssemblyBegin(bs);
    VecAssemblyEnd(bs);

    // Assemble Trial Solution Vector
    VecAssemblyBegin(xs);
    VecAssemblyEnd(xs);

    //////////////////////////
    // Solve the system

    KSPSolve(it.ksp, bs, xs);

    // Check if the solve converged
    KSPConvergedReason reason;
    KSPGetConvergedReason(it.ksp, &reason);

    if(reason <= 0) {
      throw BoutException("LaplaceXZ failed to converge. Reason {:d}", reason);
    }

    //////////////////////////
    // Copy data into result

    ind = Istart;
    // Inner X boundary
    if(localmesh->firstX()) {
      for(int z=0; z < localmesh->LocalNz; z++) {
        PetscScalar val;
        VecGetValues(xs, 1, &ind, &val );
	for (int x = localmesh->xstart - 1; x >= 0; --x){
	  result(x,y,z) = val;
	}
        ind++;
      }
    }

    for(int x=localmesh->xstart;x<= localmesh->xend;x++) {
      for(int z=0; z < localmesh->LocalNz; z++) {
        PetscScalar val;
        VecGetValues(xs, 1, &ind, &val );
        result(x,y,z) = val;
        ind++;
      }
    }

    // Outer X boundary
    if(localmesh->lastX()) {
      for(int z=0; z < localmesh->LocalNz; z++) {
        PetscScalar val;
        VecGetValues(xs, 1, &ind, &val );
 	for(int x=localmesh->xend+1; x<localmesh->LocalNx; ++x){
	  result(x,y,z) = val;
	}
        ind++;
      }
    }
    ASSERT1(ind == Iend); // Reached end of range
  }

  return result;
}

#endif // BOUT_HAS_PETSC<|MERGE_RESOLUTION|>--- conflicted
+++ resolved
@@ -264,11 +264,7 @@
 
   for (auto &it : slice) {
     MatDestroy(&it.MatA);
-<<<<<<< HEAD
-    if(coefs_set) {
-=======
     if (coefs_set) {
->>>>>>> b719d447
       MatDestroy(&it.MatP);
     }
 
