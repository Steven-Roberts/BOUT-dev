--- conflicted
+++ resolved
@@ -37,13 +37,9 @@
 
 class LaplacePetsc : public Laplacian {
 public:
-<<<<<<< HEAD
-  LaplacePetsc(Options *UNUSED(opt) = NULL, Mesh* UNUSED(passmesh) = mesh) { throw BoutException("No PETSc solver available"); }
-=======
   LaplacePetsc(Options *UNUSED(opt) = nullptr) {
     throw BoutException("No PETSc solver available");
   }
->>>>>>> 52875423
 
   using Laplacian::setCoefA;
   void setCoefA(const Field2D &UNUSED(val)) override {}
@@ -72,11 +68,7 @@
 
 class LaplacePetsc : public Laplacian {
 public:
-<<<<<<< HEAD
-  LaplacePetsc(Options *opt = NULL, Mesh *passmesh = mesh);
-=======
   LaplacePetsc(Options *opt = nullptr);
->>>>>>> 52875423
   ~LaplacePetsc() {
     KSPDestroy( &ksp );
     VecDestroy( &xs );
