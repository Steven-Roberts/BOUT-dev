--- conflicted
+++ resolved
@@ -141,15 +141,7 @@
     // Get elements of the tridiagonal matrix
     // including boundary conditions
     for(int kz = 0; kz < nmode; kz++) {
-<<<<<<< HEAD
-
-      BoutReal zlen = mesh->dz*(mesh->ngz-4);
-
-=======
-	
       BoutReal zlen = coord->dz*(mesh->ngz-4);
-	
->>>>>>> 96bf3b8b
       BoutReal kwave=kz*2.0*PI/(2.*zlen); // wave number is 1/[rad]; DST has extra 2.
 
       tridagMatrix(a[kz], b[kz], c[kz],
@@ -202,13 +194,7 @@
     // Get elements of the tridiagonal matrix
     // including boundary conditions
     for(int kz = 0; kz < nmode; kz++) {
-<<<<<<< HEAD
-      BoutReal kwave=kz*2.0*PI/(mesh->zlength); // wave number is 1/[rad]
-
-=======
       BoutReal kwave=kz*2.0*PI/(coord->zlength); // wave number is 1/[rad]
-    
->>>>>>> 96bf3b8b
       tridagMatrix(a[kz], b[kz], c[kz],
                    bcmplx[kz],
                    jy,
