--- conflicted
+++ resolved
@@ -43,18 +43,11 @@
 #include <bout/scorepwrapper.hxx>
 
 LaplaceParallelTri::LaplaceParallelTri(Options *opt, CELL_LOC loc, Mesh *mesh_in)
-<<<<<<< HEAD
-    : Laplacian(opt, loc, mesh_in), A(0.0), C(1.0), D(1.0) {
-=======
     : Laplacian(opt, loc, mesh_in), A(0.0), C(1.0), D(1.0), ipt_mean_its(0.), ncalls(0) {
->>>>>>> d26c179f
   A.setLocation(location);
   C.setLocation(location);
   D.setLocation(location);
 
-<<<<<<< HEAD
-  initialized=false;
-=======
   OPTION(opt, rtol, 1.e-7);
   OPTION(opt, atol, 1.e-20);
   OPTION(opt, maxits, 100);
@@ -96,7 +89,6 @@
 
   x0saved = Tensor<dcomplex>(localmesh->LocalNx, localmesh->LocalNy, localmesh->LocalNz / 2 + 1);
 
->>>>>>> d26c179f
   resetSolver();
 
 }
@@ -105,19 +97,6 @@
  * Reset the solver to its initial state
  */
 void LaplaceParallelTri::resetSolver(){
-<<<<<<< HEAD
-}
-
-/*!
- * Calcalate stability of the iteration, and amend right-hand side vector to ensure stability.
- */
-void LaplaceParallelTri::ensure_stability(int jy, int kz, const Array<dcomplex> &avec, const Array<dcomplex> &bvec,
-                                              const Array<dcomplex> &cvec,
-				              const int ncx, Array<dcomplex> &xk1d,
-					      const Tensor<dcomplex> &lowerGuardVector, const Tensor<dcomplex> &upperGuardVector) {
-  SCOREP0();
-
-=======
   x0saved = 0.0;
   for(int jy=0; jy<localmesh->LocalNy; jy++){
     for(int kz=0; kz<localmesh->LocalNz / 2 + 1; kz++){
@@ -143,7 +122,6 @@
   int xs = localmesh->xstart;
   int xe = localmesh->xend;
 
->>>>>>> d26c179f
   Array<dcomplex> sendvec, recvec;
   sendvec = Array<dcomplex>(2);
   recvec = Array<dcomplex>(2);
@@ -155,26 +133,17 @@
     comm_handle recv[1];
     recv[0] = localmesh->irecvXIn(&recvec[0], 2, 0);
 
-<<<<<<< HEAD
-    sendvec[0] = lowerGuardVector(localmesh->xstart,jy,kz);  // element from operator inverse required by neighbour
-    sendvec[1] = xk1d[localmesh->xstart]; // element from RHS required by neighbour
-=======
     sendvec[0] = lowerGuardVector(xs,jy,kz);  // element from operator inverse required by neighbour
     sendvec[1] = minvb[xs]; // element from RHS required by neighbour
     // If last processor, include known boundary terms
     if(localmesh->lastX()) {
       sendvec[1] += lowerGuardVector(xs,jy,kz)*xk1d[xe+1];
     }
->>>>>>> d26c179f
 
     localmesh->sendXIn(&sendvec[0],2,1);
     localmesh->wait(recv[0]);
 
-<<<<<<< HEAD
-    xk1d[localmesh->xstart-1] = ( recvec[1] + recvec[0]*xk1d[localmesh->xstart] )/(1.0 - sendvec[0]*recvec[0]);
-=======
     xk1d[xs-1] = ( recvec[1] + recvec[0]*minvb[xs] )/(1.0 - sendvec[0]*recvec[0]);
->>>>>>> d26c179f
 
   }
 
@@ -185,28 +154,16 @@
     comm_handle recv[1];
     recv[0] = localmesh->irecvXOut(&recvec[0], 2, 1);
 
-<<<<<<< HEAD
-    sendvec[0] = upperGuardVector(localmesh->xend,jy,kz);
-    sendvec[1] = xk1d[localmesh->xend];
-=======
     sendvec[0] = upperGuardVector(xe,jy,kz);
     sendvec[1] = minvb[xe];
     // If first processor, include known boundary terms
     if(localmesh->firstX()) {
       sendvec[1] += upperGuardVector(xe,jy,kz)*xk1d[xs-1];
     }
->>>>>>> d26c179f
 
     localmesh->sendXOut(&sendvec[0],2,0);
     localmesh->wait(recv[0]);
 
-<<<<<<< HEAD
-    xk1d[localmesh->xend+1] = ( recvec[1] + recvec[0]*xk1d[localmesh->xend] )/(1.0 - sendvec[0]*recvec[0]);
-
-  }
-}
-
-=======
     xk1d[xe+1] = ( recvec[1] + recvec[0]*minvb[xe] )/(1.0 - sendvec[0]*recvec[0]);
 
   }
@@ -260,7 +217,6 @@
   }
 }
 
->>>>>>> d26c179f
 FieldPerp LaplaceParallelTri::solve(const FieldPerp& b) { return solve(b, b); }
 
 /*!
@@ -299,8 +255,6 @@
 
   FieldPerp x{emptyFrom(b)};
 
-<<<<<<< HEAD
-=======
   // Calculation variables
   // proc:       p-1   |          p          |       p+1
   // xloc:     xloc[0] | xloc[1]     xloc[2] | xloc[3]    ...
@@ -333,7 +287,6 @@
   bool neighbour_in = false;
   bool neighbour_out = false;
 
->>>>>>> d26c179f
   int jy = b.getIndex();
   int ny = b.getMesh()->LocalNy;
 
@@ -375,17 +328,10 @@
    */
   auto evec = Array<dcomplex>(ncx);
   auto tmp = Array<dcomplex>(ncx);
-<<<<<<< HEAD
-  auto upperGuardVector = Tensor<dcomplex>(ncx, ny, ncz / 2 + 1);
-  auto lowerGuardVector = Tensor<dcomplex>(ncx, ny, ncz / 2 + 1);
-=======
->>>>>>> d26c179f
   auto bk = Matrix<dcomplex>(ncx, ncz / 2 + 1);
   auto bk1d = Array<dcomplex>(ncx);
   auto xk = Matrix<dcomplex>(ncx, ncz / 2 + 1);
   auto xk1d = Array<dcomplex>(ncx);
-<<<<<<< HEAD
-=======
   auto xk1dlast = Array<dcomplex>(ncx);
   auto error = Array<dcomplex>(ncx);
   BoutReal error_rel_lower = 1e20, error_abs_lower=1e20;
@@ -394,7 +340,6 @@
   dcomplex Bd, Ad, Rd;
   dcomplex Bu, Au, Ru;
   dcomplex Btmp, Atmp, Rtmp;
->>>>>>> d26c179f
 
   ///SCOREP_USER_REGION_END(initvars);
   ///SCOREP_USER_REGION_DEFINE(initloop);
@@ -421,10 +366,7 @@
   auto avec = Array<dcomplex>(ncx);
   auto bvec = Array<dcomplex>(ncx);
   auto cvec = Array<dcomplex>(ncx);
-<<<<<<< HEAD
-=======
   auto minvb = Array<dcomplex>(ncx);
->>>>>>> d26c179f
 
   BOUT_OMP(parallel for)
   for (int ix = 0; ix < ncx; ix++) {
@@ -465,8 +407,6 @@
     for (int ix = 0; ix < ncx; ix++) {
       // Get bk of the current fourier mode
       bk1d[ix] = bk(ix, kz);
-<<<<<<< HEAD
-=======
       xk1d[ix] = x0saved(ix, jy, kz);
       xk1dlast[ix] = x0saved(ix, jy, kz);
     }
@@ -487,7 +427,6 @@
     }
     if(localmesh->firstX()) { 
       neighbour_in = true;
->>>>>>> d26c179f
     }
 
     /* Set the matrix A used in the inversion of Ax=b
@@ -511,74 +450,33 @@
                  kz * kwaveFactor, global_flags, inner_boundary_flags,
                  outer_boundary_flags, &A, &C, &D);
 
-<<<<<<< HEAD
-
-    ///////// PERFORM INVERSION /////////
-=======
->>>>>>> d26c179f
     if (!localmesh->periodicX) {
 
       // Patch up internal boundaries
       if(not localmesh->lastX()) { 
 	for(int ix = localmesh->xend+1; ix<localmesh->LocalNx ; ix++) {
-<<<<<<< HEAD
-	  //cvec_eff[ix] = cvec[ix];
-=======
->>>>>>> d26c179f
 	  avec[ix] = 0;
 	  bvec[ix] = 1;
 	  cvec[ix] = 0;
 	  bk1d[ix] = 0;
 	}
-<<<<<<< HEAD
-	//avec[localmesh->xend+1] = cvec_eff[localmesh->xend];
       } 
       if(not localmesh->firstX()) { 
 	for(int ix = 0; ix<localmesh->xstart ; ix++) {
-	  //avec_eff[ix] = avec[ix];
-=======
-      } 
-      if(not localmesh->firstX()) { 
-	for(int ix = 0; ix<localmesh->xstart ; ix++) {
->>>>>>> d26c179f
 	  avec[ix] = 0;
 	  bvec[ix] = 1;
 	  cvec[ix] = 0;
 	  bk1d[ix] = 0;
 	}
-<<<<<<< HEAD
-	//cvec[localmesh->xstart-1] = avec_eff[localmesh->xstart];
-      }
-
-=======
       }
 
 	///SCOREP_USER_REGION_END(kzinit);
 	///SCOREP_USER_REGION_DEFINE(invert);
 	///SCOREP_USER_REGION_BEGIN(invert, "invert local matrices",SCOREP_USER_REGION_TYPE_COMMON);
 
->>>>>>> d26c179f
       // Invert local matrices
       // Calculate Minv*b
       tridag(std::begin(avec), std::begin(bvec), std::begin(cvec), std::begin(bk1d),
-<<<<<<< HEAD
-	   std::begin(xk1d), ncx);
-
-      if(!initialized){
-      // Find edge update vectors
-      //
-      // Upper interface (nguard vectors, hard-coded to two for now)
-      if(not localmesh->lastX()) { 
-	// Need the xend-th element
-	for(int i=0; i<ncx; i++){
-	  evec[i] = 0.0;
-	}
-	evec[localmesh->xend+1] = 1.0;
-	tridag(std::begin(avec), std::begin(bvec), std::begin(cvec), std::begin(evec),
-	     std::begin(tmp), ncx);
-	for(int i=0; i<ncx; i++){
-	  upperGuardVector(i,jy,kz) = tmp[i];
-=======
 	   std::begin(minvb), ncx);
       // Now minvb is a constant vector throughout the iterations
 
@@ -601,46 +499,11 @@
 	  for(int i=0; i<ncx; i++){
 	    upperGuardVector(i,jy,kz) = 0.0;
 	  }
->>>>>>> d26c179f
 	}
 
 	// Lower interface
 	if(not localmesh->firstX()) { 
 
-<<<<<<< HEAD
-	for(int i=0; i<ncx; i++){
-	  evec[i] = 0.0;
-	}
-	evec[localmesh->xstart-1] = 1.0;
-	tridag(std::begin(avec), std::begin(bvec), std::begin(cvec), std::begin(evec),
-	     std::begin(tmp), ncx);
-	for(int i=0; i<ncx; i++){
-	  lowerGuardVector(i,jy,kz) = tmp[i];
-	}
-      } 
-      }
-
-      ensure_stability(jy,kz,avec,bvec,cvec,ncx,xk1d,lowerGuardVector,upperGuardVector);
-
-      dcomplex lfac = xk1d[localmesh->xstart-1];
-      dcomplex ufac = xk1d[localmesh->xend+1];
-
-	if(not localmesh->lastX()) { 
-	  //for(int i=localmesh->xstart; i<localmesh->xend+1; i++){
-	  for(int i=0; i<ncx; i++){
-	    xk1d[i] += upperGuardVector(i,jy,kz)*ufac;
-	  }
-	  xk1d[localmesh->xend+1] = ufac;
-	}
-
-	if(not localmesh->firstX()) { 
-	  //for(int i=localmesh->xstart; i<localmesh->xend+1; i++){
-	  for(int i=0; i<ncx; i++){
-	    xk1d[i] += lowerGuardVector(i,jy,kz)*lfac;
-	  }
-	  xk1d[localmesh->xstart-1] = lfac;
-	} 
-=======
 	  for(int i=0; i<ncx; i++){
 	    evec[i] = 0.0;
 	  }
@@ -903,7 +766,6 @@
 	
       }
 	///SCOREP_USER_REGION_END(whileloop);
->>>>>>> d26c179f
 
     } else {
       // Periodic in X, so cyclic tridiagonal
@@ -918,11 +780,6 @@
       }
     }
 
-<<<<<<< HEAD
-    SCOREP_USER_REGION_END(kzinit);
-    SCOREP_USER_REGION_DEFINE(afterloop);
-    SCOREP_USER_REGION_BEGIN(afterloop, "after faff",SCOREP_USER_REGION_TYPE_COMMON);
-=======
     ///SCOREP_USER_REGION_DEFINE(afterloop);
     ///SCOREP_USER_REGION_BEGIN(afterloop, "after faff",SCOREP_USER_REGION_TYPE_COMMON);
     ++ncalls;
@@ -976,7 +833,6 @@
         xk1d[i] += lowerGuardVector(i,jy,kz)*xk1dlast[xs-1];
       }
     } 
->>>>>>> d26c179f
 
     // If the global flag is set to INVERT_KX_ZERO
     if ((global_flags & INVERT_KX_ZERO) && (kz == 0)) {
@@ -997,11 +853,7 @@
     ///SCOREP_USER_REGION_END(afterloop);
     first_call(jy,kz) = false;
   }
-<<<<<<< HEAD
-  SCOREP_USER_REGION_END(mainloop);
-=======
   ///SCOREP_USER_REGION_END(mainloop);
->>>>>>> d26c179f
 
   // Done inversion, transform back
   for (int ix = 0; ix < ncx; ix++) {
@@ -1016,14 +868,6 @@
       if(!finite(x(ix,kz)))
         throw BoutException("Non-finite at %d, %d, %d", ix, jy, kz);
 #endif
-<<<<<<< HEAD
-  }
-
-  if(jy==ny){
-    initialized=true;
-  }
-=======
->>>>>>> d26c179f
 
   }
   return x; // Result of the inversion
