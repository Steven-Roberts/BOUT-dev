--- conflicted
+++ resolved
@@ -13,30 +13,25 @@
     ASSERT1(a.getMesh() == f.getMesh());
     ASSERT2(a.getLocation() == f.getLocation());
 
-    Mesh *localmesh = a.getMesh();
-
-<<<<<<< HEAD
-    Field3D result{0.0, localmesh};
-=======
+    Mesh *mesh = a.getMesh();
+
     Field3D result{zeroFrom(f)};
->>>>>>> 39f0b31b
 
     Coordinates *coord = f.getCoordinates();
     
     // Flux in x
   
-<<<<<<< HEAD
-    int xs = localmesh->xstart-1;
-    int xe = localmesh->xend;
+    int xs = mesh->xstart-1;
+    int xe = mesh->xend;
     
     for (int i = xs; i <= xe; i++)
-      for (int j = localmesh->ystart; j <= localmesh->yend; j++) {
-        for (int k = localmesh->zstart; k <= localmesh->zend; k++) {
+      for (int j = mesh->ystart; j <= mesh->yend; j++) {
+        for (int k = mesh->zstart; k <= mesh->zend; k++) {
           
           // Calculate flux from i to i+1
-
-          BoutReal fout = (coord->J(i, j) * a(i, j, k) * coord->g11(i, j)
-                           + coord->J(i + 1, j) * a(i + 1, j, k) * coord->g11(i + 1, j))
+          BoutReal fout = 0.5 * (a(i, j, k) + a(i + 1, j, k))
+                          * (coord->J(i, j) * coord->g11(i, j)
+                             + coord->J(i + 1, j) * coord->g11(i + 1, j))
                           * (f(i + 1, j, k) - f(i, j, k))
                           / (coord->dx(i, j) + coord->dx(i + 1, j));
 
@@ -44,100 +39,6 @@
           result(i + 1, j, k) -= fout / (coord->dx(i + 1, j) * coord->J(i + 1, j));
         }
       }
-
-    // Y flux
-    BOUT_FOR(i, f.getRegion("RGN_NOBNDRY")) {
-    
-      BoutReal coef = 0.5*(coord->g_23[i]/SQ(coord->J[i]*coord->Bxy[i]) + coord->g_23[i]/SQ(coord->J[i]*coord->Bxy[i]));
-        
-      // Calculate flux between j and j+1
-      
-      // Calculate Z derivative at y boundary
-      BoutReal dfdz = 0.25
-                      * (f[i.zp()] - f[i.zm()] + f.yup()[i.offset(0, 1, 1)]
-                         - f.yup()[i.offset(0, 1, -1)])
-                      / coord->dz;
-
-      // Y derivative
-      BoutReal dfdy = 2. * (f.yup()[i.yp()] - f[i]) / (coord->dy[i.yp()] + coord->dy[i]);
-
-      BoutReal fout = 0.5
-                      * (coord->J[i] * a[i] * coord->g23[i]
-                         + coord->J[i.yp()] * a.yup()[i.yp()] * coord->g23[i.yp()])
-                      * (dfdz - coef * dfdy);
-
-      result[i] += fout / (coord->dy[i] * coord->J[i]);
-
-      // Calculate flux between j and j-1
-      dfdz = 0.25
-             * (f[i.zp()] - f[i.zm()] + f.ydown()[i.offset(0, -1, 1)]
-                - f.ydown()[i.offset(0, -1, -1)])
-             / coord->dz;
-
-      dfdy = 2. * (f[i] - f.ydown()[i.ym()]) / (coord->dy[i] + coord->dy[i.ym()]);
-
-      fout = 0.5
-             * (coord->J[i] * a[i] * coord->g23[i]
-                + coord->J[i.ym()] * a.ydown()[i.ym()] * coord->g23[i.ym()])
-             * (dfdz - coef * dfdy);
-
-      result[i] -= fout / (coord->dy[i] * coord->J[i]);
-    }
-
-    // Z flux
-    // Easier since all metrics constant in Z
-    BOUT_FOR(i, f.getRegion("RGN_NOBNDRY")) {
-      
-	// Coefficient in front of df/dy term
-        BoutReal coef = coord->g_23[i]
-                        / (coord->dy[i.yp()] + 2. * coord->dy[i] + coord->dy[i.ym()])
-                        / SQ(coord->J[i] * coord->Bxy[i]);
-
-        // Calculate flux between k and k+1
-
-        BoutReal fout =
-            0.5 * (a[i] + a[i.xp()]) * coord->g33[i]
-            * (
-                  // df/dz
-                  (f[i.zp()] - f[i]) / coord->dz
-
-                  // - g_yz * df/dy / SQ(J*B)
-                  - coef
-                        * (f.yup()[i.yp()] + f.yup()[i.offset(0, 1, 1)]
-                           - f.ydown()[i.ym()] - f.ydown()[i.offset(0, -1, 1)]));
-
-        result[i] += fout / coord->dz;
-        // Note: This statement might update another thread's data
-        BOUT_OMP(atomic)
-        result[i.zp()] -= fout / coord->dz;
-    }
-  
-=======
-    int xs = mesh->xstart-1;
-    int xe = mesh->xend;
-  
-    /*
-      if(mesh->firstX())
-      xs += 1;
-    */
-    /*
-      if(mesh->lastX())
-      xe -= 1;
-    */
-
-    for(int i=xs;i<=xe;i++)
-      for(int j=mesh->ystart;j<=mesh->yend;j++) {
-	for(int k=0;k<mesh->LocalNz;k++) {
-	  // Calculate flux from i to i+1
-	
-	  BoutReal fout = 0.5*(a(i,j,k) + a(i+1,j,k)) * (coord->J(i,j)*coord->g11(i,j) + coord->J(i+1,j)*coord->g11(i+1,j)) *
-	    (f(i+1,j,k) - f(i,j,k))/(coord->dx(i,j) + coord->dx(i+1,j));
-                     
-	  result(i,j,k) += fout / (coord->dx(i,j)*coord->J(i,j));
-	  result(i+1,j,k) -= fout / (coord->dx(i+1,j)*coord->J(i+1,j));
-	}
-      }
-
 
     // Y and Z fluxes require Y derivatives
 
@@ -171,82 +72,71 @@
     }
 
     // Y flux
-
-    for (int i = mesh->xstart; i <= mesh->xend; i++) {
-      for (int j = mesh->ystart; j <= mesh->yend; j++) {
-
-        BoutReal coef =
-            0.5 * (coord->g_23(i, j) / SQ(coord->J(i, j) * coord->Bxy(i, j)) +
-                   coord->g_23(i, j + 1) / SQ(coord->J(i, j + 1) * coord->Bxy(i, j + 1)));
-
-        for (int k = 0; k < mesh->LocalNz; k++) {
-          // Calculate flux between j and j+1
-          int kp = (k + 1) % mesh->LocalNz;
-          int km = (k - 1 + mesh->LocalNz) % mesh->LocalNz;
-
-          // Calculate Z derivative at y boundary
-          BoutReal dfdz = 0.25 * (fc(i, j, kp) - fc(i, j, km) + fup(i, j + 1, kp) -
-                                  fup(i, j + 1, km)) /
-                          coord->dz;
-
-          // Y derivative
-          BoutReal dfdy = 2. * (fup(i, j + 1, k) - fc(i, j, k)) /
-                          (coord->dy(i, j + 1) + coord->dy(i, j));
-
-          BoutReal fout = 0.25 * (ac(i, j, k) + aup(i, j + 1, k)) * 
-                          (coord->J(i, j) * coord->g23(i, j) +
-                           coord->J(i, j + 1) * coord->g23(i, j + 1)) *
-                          (dfdz - coef * dfdy);
-
-          yzresult(i, j, k) = fout / (coord->dy(i, j) * coord->J(i, j));
-
-          // Calculate flux between j and j-1
-          dfdz = 0.25 * (fc(i, j, kp) - fc(i, j, km) + fdown(i, j - 1, kp) -
-                         fdown(i, j - 1, km)) /
-                 coord->dz;
-
-          dfdy = 2. * (fc(i, j, k) - fdown(i, j - 1, k)) /
-                 (coord->dy(i, j) + coord->dy(i, j - 1));
-
-          fout = 0.25 * (ac(i, j, k) + adown(i, j - 1, k)) * 
-                        (coord->J(i, j) * coord->g23(i, j) +
-                         coord->J(i, j - 1) * coord->g23(i, j - 1)) *
-                 (dfdz - coef * dfdy);
-
-          yzresult(i, j, k) -= fout / (coord->dy(i, j) * coord->J(i, j));
-        }
-      }
+    BOUT_FOR(i, f.getRegion("RGN_NOBNDRY")) {
+      BoutReal coef = 0.5
+                      * (coord->g_23[i] / SQ(coord->J[i] * coord->Bxy[i])
+                         + coord->g_23[i] / SQ(coord->J[i] * coord->Bxy[i]));
+
+      // Calculate flux between j and j+1
+      
+      // Calculate Z derivative at y boundary
+      BoutReal dfdz =
+          0.25
+          * (fc[i.zp()] - fc[i.zm()] + fup[i.offset(0, 1, 1)] - fup[i.offset(0, 1, -1)])
+          / coord->dz;
+
+      // Y derivative
+      BoutReal dfdy = 2. * (fup[i.yp()] - fc[i]) / (coord->dy[i.yp()] + coord->dy[i]);
+
+      BoutReal fout =
+          0.25 * (ac[i] + aup[i.yp()])
+          * (coord->J[i] * coord->g23[i] + coord->J[i.yp()] * coord->g23[i.yp()])
+          * (dfdz - coef * dfdy);
+
+      yzresult[i] += fout / (coord->dy[i] * coord->J[i]);
+
+      // Calculate flux between j and j-1
+      dfdz = 0.25
+             * (fc[i.zp()] - fc[i.zm()] + fdown[i.offset(0, -1, 1)]
+                - fdown[i.offset(0, -1, -1)])
+             / coord->dz;
+
+      dfdy = 2. * (fc[i] - fdown[i.ym()]) / (coord->dy[i] + coord->dy[i.ym()]);
+
+      fout = 0.25 * (ac[i] + adown[i.ym()])
+             * (coord->J[i] * coord->g23[i] + coord->J[i.ym()] * coord->g23[i.ym()])
+             * (dfdz - coef * dfdy);
+
+      yzresult[i] -= fout / (coord->dy[i] * coord->J[i]);
     }
 
     // Z flux
     // Easier since all metrics constant in Z
-
-    for (int i = mesh->xstart; i <= mesh->xend; i++) {
-      for (int j = mesh->ystart; j <= mesh->yend; j++) {
-        // Coefficient in front of df/dy term
-        BoutReal coef = coord->g_23(i, j) / (coord->dy(i, j + 1) + 2. * coord->dy(i, j) +
-                                             coord->dy(i, j - 1)) /
-                        SQ(coord->J(i, j) * coord->Bxy(i, j));
-
-        for (int k = 0; k < mesh->LocalNz; k++) {
-          // Calculate flux between k and k+1
-          int kp = (k + 1) % mesh->LocalNz;
-
-          BoutReal fout = 0.5 * (ac(i, j, k) + ac(i, j, kp)) * coord->g33(i, j) *
-                          (
-                              // df/dz
-                              (fc(i, j, kp) - fc(i, j, k)) / coord->dz
-
-                              // - g_yz * df/dy / SQ(J*B)
-                              -
-                              coef * (fup(i, j + 1, k) + fup(i, j + 1, kp) -
-                                      fdown(i, j - 1, k) - fdown(i, j - 1, kp)));
-
-          yzresult(i, j, k) += fout / coord->dz;
-          yzresult(i, j, kp) -= fout / coord->dz;
-        }
-      }
-    }
+    BOUT_FOR(i, f.getRegion("RGN_NOBNDRY")) {
+
+      // Coefficient in front of df/dy term
+      BoutReal coef = coord->g_23[i]
+                      / (coord->dy[i.yp()] + 2. * coord->dy[i] + coord->dy[i.ym()])
+                      / SQ(coord->J[i] * coord->Bxy[i]);
+
+      // Calculate flux between k and k+1
+
+      BoutReal fout = 0.5 * (a[i] + a[i.zp()]) * coord->g33[i]
+                      * (
+                            // df/dz
+                            (fc[i.zp()] - fc[i]) / coord->dz
+
+                            // - g_yz * df/dy / SQ(J*B)
+                            - coef
+                                  * (fup[i.yp()] + fup[i.offset(0, 1, 1)] - fdown[i.ym()]
+                                     - fdown[i.offset(0, -1, 1)]));
+
+      yzresult[i] += fout / coord->dz;
+      // Note: This statement might update another thread's data
+      BOUT_OMP(atomic)
+      yzresult[i.zp()] -= fout / coord->dz;
+    }
+
     // Check if we need to transform back
     if (f.hasParallelSlices() && a.hasParallelSlices()) {
       result += yzresult;
@@ -254,7 +144,6 @@
       result += fromFieldAligned(yzresult);
     }
     
->>>>>>> 39f0b31b
     return result;
   }
 
@@ -264,23 +153,13 @@
     ASSERT1(Kin.getMesh() == fin.getMesh());
     ASSERT2(Kin.getLocation() == fin.getLocation());
 
-<<<<<<< HEAD
-    Mesh *localmesh = Kin.getMesh();
-    Field3D result{0.0, localmesh};
-=======
     Mesh *mesh = Kin.getMesh();
     Field3D result{zeroFrom(fin)};
->>>>>>> 39f0b31b
 
     bool use_parallel_slices = (Kin.hasParallelSlices() && fin.hasParallelSlices());
 
-<<<<<<< HEAD
-    const auto& K = use_yup_ydown ? Kin : localmesh->toFieldAligned(Kin);
-    const auto& f = use_yup_ydown ? fin : localmesh->toFieldAligned(fin);
-=======
     const auto& K = use_parallel_slices ? Kin : toFieldAligned(Kin, RGN_NOX);
     const auto& f = use_parallel_slices ? fin : toFieldAligned(fin, RGN_NOX);
->>>>>>> 39f0b31b
 
     // K and f fields in yup and ydown directions
     const auto& Kup = use_parallel_slices ? Kin.yup() : K;
@@ -326,46 +205,22 @@
     
     if (!use_parallel_slices) {
       // Shifted to field aligned coordinates, so need to shift back
-<<<<<<< HEAD
-      result = localmesh->fromFieldAligned(result);
-=======
       result = fromFieldAligned(result, RGN_NOBNDRY);
->>>>>>> 39f0b31b
     }
     
     return result;
   }
 
   const Field3D D4DY4(const Field3D &d_in, const Field3D &f_in) {
-<<<<<<< HEAD
-    ASSERT1(d_in.getMesh() == f_in.getMesh());
-    ASSERT2(d_in.getLocation() == f_in.getLocation());
-
-    Mesh* localmesh = f_in.getMesh();
-    
-    Field3D result{0.0, localmesh};
-    result.setLocation(f_in.getLocation());
-=======
     ASSERT1(areFieldsCompatible(d_in, f_in));
 
     Mesh* mesh = d_in.getMesh();
 
     Field3D result{zeroFrom(f_in)};
->>>>>>> 39f0b31b
     
     Coordinates *coord = f_in.getCoordinates();
     
     // Convert to field aligned coordinates
-<<<<<<< HEAD
-    Field3D d = localmesh->toFieldAligned(d_in);
-    Field3D f = localmesh->toFieldAligned(f_in);
-
-    for (int i = localmesh->xstart; i <= localmesh->xend; i++)
-      for (int j = localmesh->ystart; j <= localmesh->yend; j++) {
-        BoutReal dy3 = SQ(coord->dy(i, j)) * coord->dy(i, j);
-        for (int k = localmesh->zstart; k <= localmesh->zend; k++) {
-
-=======
     Field3D d = toFieldAligned(d_in, RGN_NOX);
     Field3D f = toFieldAligned(f_in, RGN_NOX);
     
@@ -374,7 +229,6 @@
         BoutReal dy3 = SQ(coord->dy(i,j))*coord->dy(i,j);
         for(int k=0;k<mesh->LocalNz;k++) {
           
->>>>>>> 39f0b31b
           // 3rd derivative at right boundary
           
           BoutReal d3fdx3 = (
@@ -389,7 +243,7 @@
           result(i,j,  k) += flux / (coord->J(i,j) * coord->dy(i,j));
           result(i,j+1,k) -= flux / (coord->J(i,j+1) * coord->dy(i,j+1));
           
-          if(j == localmesh->ystart && (!localmesh->firstY())) {
+          if(j == mesh->ystart && (!mesh->firstY())) {
             // Left cell boundary, no flux through boundaries
             d3fdx3 = (
                       f(i,j+1,k)
@@ -407,45 +261,30 @@
       }
 
     // Convert result back to non-aligned coordinates
-<<<<<<< HEAD
-    return localmesh->fromFieldAligned(result);
-  }
-
-  const Field3D D4DY4_Index(const Field3D &f_in, bool bndry_flux) {
-    Mesh* localmesh = f_in.getMesh();
-
-    Field3D result{0.0, localmesh};
-    result.setLocation(f_in.getLocation());
-=======
     return fromFieldAligned(result, RGN_NOBNDRY);
   }
 
   const Field3D D4DY4_Index(const Field3D &f_in, bool bndry_flux) {
     Field3D result{zeroFrom(f_in)};
->>>>>>> 39f0b31b
     
     Mesh* mesh = f_in.getMesh();
 
     // Convert to field aligned coordinates
-<<<<<<< HEAD
-    Field3D f = localmesh->toFieldAligned(f_in);
-=======
     Field3D f = toFieldAligned(f_in, RGN_NOX);
->>>>>>> 39f0b31b
 
     Coordinates *coord = f_in.getCoordinates();
 
-    for (int i = localmesh->xstart; i <= localmesh->xend; i++) {
-      bool yperiodic = localmesh->periodicY(i);
+    for (int i = mesh->xstart; i <= mesh->xend; i++) {
+      bool yperiodic = mesh->periodicY(i);
       
-      bool has_upper_boundary = !yperiodic && localmesh->lastY(i);
-      bool has_lower_boundary = !yperiodic && localmesh->firstY(i);
-
-      for (int j = localmesh->ystart; j <= localmesh->yend; j++) {
+      bool has_upper_boundary = !yperiodic && mesh->lastY(i);
+      bool has_lower_boundary = !yperiodic && mesh->firstY(i);
+
+      for (int j = mesh->ystart; j <= mesh->yend; j++) {
 
         // Right boundary
         
-        if (bndry_flux || (j != localmesh->yend) || !has_upper_boundary) {
+        if (bndry_flux || (j != mesh->yend) || !has_upper_boundary) {
           // Calculate the fluxes
           
           // Right boundary common factors
@@ -455,8 +294,8 @@
           
           BoutReal factor_rc = common_factor / (coord->J(i,j) * coord->dy(i,j));
           BoutReal factor_rp = common_factor / (coord->J(i,j+1) * coord->dy(i,j+1));
-          if ( j != localmesh->yend || !has_upper_boundary ) {
-            for (int k = localmesh->zstart; k <= localmesh->zend; k++) {
+          if ( j != mesh->yend || !has_upper_boundary ) {
+            for (int k = mesh->zstart; k <= mesh->zend; k++) {
               // Not on domain boundary
               // 3rd derivative at right cell boundary
               
@@ -474,7 +313,7 @@
             // At a domain boundary
             // Use a one-sided difference formula
 
-            for (int k = localmesh->zstart; k <= localmesh->zend; k++) {
+            for (int k = mesh->zstart; k <= mesh->zend; k++) {
 
               BoutReal d3fdx3 = -((16. / 5) * 0.5 *
                                   (f(i, j + 1, k) + f(i, j, k)) // Boundary value f_b
@@ -491,7 +330,7 @@
 
         // Left cell boundary
         
-        if (bndry_flux || (j != localmesh->ystart) || !has_lower_boundary) {
+        if (bndry_flux || (j != mesh->ystart) || !has_lower_boundary) {
           // Calculate the fluxes
 
           BoutReal common_factor = 0.25 *
@@ -501,8 +340,8 @@
           BoutReal factor_lc = common_factor / (coord->J(i, j) * coord->dy(i, j));
           BoutReal factor_lm = common_factor / (coord->J(i, j - 1) * coord->dy(i, j - 1));
             
-          if ( j != localmesh->ystart || !has_lower_boundary ) {
-            for (int k = localmesh->zstart; k <= localmesh->zend; k++) {
+          if ( j != mesh->ystart || !has_lower_boundary ) {
+            for (int k = mesh->zstart; k <= mesh->zend; k++) {
 
               // Not on a domain boundary
               BoutReal d3fdx3 = (f(i, j + 1, k)
@@ -515,7 +354,7 @@
             }
           } else {
             // On a domain (Y) boundary
-            for (int k = localmesh->zstart; k <= localmesh->zend; k++) {
+            for (int k = mesh->zstart; k <= mesh->zend; k++) {
               BoutReal d3fdx3 =
                   -(-(16. / 5) * 0.5 * (f(i, j - 1, k) + f(i, j, k)) // Boundary value f_b
                     + 6. * f(i, j, k)                                // f_0
@@ -532,59 +371,50 @@
     }
 
     // Convert result back to non-aligned coordinates
-<<<<<<< HEAD
-    return localmesh->fromFieldAligned(result);
-  }
-
-  void communicateFluxes(Field3D &f) {
-    Mesh* localmesh = f.getMesh();
-    
-=======
     return fromFieldAligned(result, RGN_NOBNDRY);
   }
 
   void communicateFluxes(Field3D &f) {
     Mesh* mesh = f.getMesh();
 
->>>>>>> 39f0b31b
     // Use X=0 as temporary buffer
-    if (localmesh->xstart != 2)
+    if (mesh->xstart != 2)
       throw BoutException("communicateFluxes: Sorry!");
 
-    int size = localmesh->LocalNy * localmesh->LocalNz;
+    int size = mesh->LocalNy * mesh->LocalNz;
     comm_handle xin, xout;
     // Cache results to silence spurious compiler warning about xin,
     // xout possibly being uninitialised when used
-    bool not_first = !localmesh->firstX();
-    bool not_last = !localmesh->lastX();
+    bool not_first = !mesh->firstX();
+    bool not_last = !mesh->lastX();
     if (not_first) {
-      xin = localmesh->irecvXIn(f(0, 0), size, 0);
+      xin = mesh->irecvXIn(f(0, 0), size, 0);
     }
     if (not_last) {
-      xout = localmesh->irecvXOut(f(localmesh->LocalNx - 1, 0), size, 1);
+      xout = mesh->irecvXOut(f(mesh->LocalNx - 1, 0), size, 1);
     }
     // Send X=1 values
     if (not_first) {
-      localmesh->sendXIn(f(1, 0), size, 1);
+      mesh->sendXIn(f(1, 0), size, 1);
     }
     if (not_last) {
-      localmesh->sendXOut(f(localmesh->LocalNx - 2, 0), size, 0);
+      mesh->sendXOut(f(mesh->LocalNx - 2, 0), size, 0);
     }
     // Wait
     if (not_first) {
-      localmesh->wait(xin);
+      mesh->wait(xin);
       // Add to cells
-      for (int y = localmesh->ystart; y <= localmesh->yend; y++)
-        for (int z = 0; z < localmesh->LocalNz; z++) {
+      for (int y = mesh->ystart; y <= mesh->yend; y++)
+        for (int z = 0; z < mesh->LocalNz; z++) {
           f(2, y, z) += f(0, y, z);
         }
     }
     if (not_last) {
       mesh->wait(xout);
       // Add to cells
-      for (int y = localmesh->ystart; y <= localmesh->yend; y++)
-        for (int z = 0; z < localmesh->LocalNz; z++) {
-          f(localmesh->LocalNx - 3, y, z) += f(localmesh->LocalNx - 1, y, z);
+      for (int y = mesh->ystart; y <= mesh->yend; y++)
+        for (int z = 0; z < mesh->LocalNz; z++) {
+          f(mesh->LocalNx - 3, y, z) += f(mesh->LocalNx - 1, y, z);
         }
     }
   }
