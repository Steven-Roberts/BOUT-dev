--- conflicted
+++ resolved
@@ -86,12 +86,8 @@
 
       switch (dir) {
       case CELL_XLOW: {
-<<<<<<< HEAD
-        ASSERT0(fieldmesh->xstart >= 2); // At least 2 boundary cells needed for interpolation in x-direction
-=======
         // At least 2 boundary cells needed for interpolation in x-direction
         ASSERT0(fieldmesh->xstart >= 2);
->>>>>>> 2ec7fe50
 
         BOUT_OMP(parallel) {
           stencil s;
@@ -119,12 +115,8 @@
         break;
       }
       case CELL_YLOW: {
-<<<<<<< HEAD
-        ASSERT0(fieldmesh->ystart >= 2); // At least 2 boundary cells needed for interpolation in y-direction
-=======
         // At least 2 boundary cells needed for interpolation in y-direction
         ASSERT0(fieldmesh->ystart >= 2);
->>>>>>> 2ec7fe50
 
         if (var.hasYupYdown() && ((&var.yup() != &var) || (&var.ydown() != &var))) {
           // Field "var" has distinct yup and ydown fields which
@@ -160,12 +152,9 @@
 
           Field3D var_fa = fieldmesh->toFieldAligned(var);
           Field3D result_fa(fieldmesh);
-<<<<<<< HEAD
-=======
           if (region != RGN_NOBNDRY) {
             result_fa = fieldmesh->toFieldAligned(result);
           }
->>>>>>> 2ec7fe50
           result_fa.allocate();
           if (fieldmesh->ystart > 1) {
 
