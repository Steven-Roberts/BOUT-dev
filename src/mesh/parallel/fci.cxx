--- conflicted
+++ resolved
@@ -53,13 +53,8 @@
 
 // Calculate all the coefficients needed for the spline interpolation
 // dir MUST be either +1 or -1
-<<<<<<< HEAD
-FCIMap::FCIMap(Mesh& mesh, int dir, bool yperiodic, bool zperiodic) :
-  dir(dir), boundary_mask(mesh) , y_prime(&mesh) {
-=======
 FCIMap::FCIMap(Mesh &mesh, int dir, bool yperiodic, bool zperiodic)
     : dir(dir), boundary_mask(mesh), y_prime(&mesh) {
->>>>>>> 62b573ab
 
   interp = InterpolationFactory::getInstance()->create();
   interp->setYOffset(dir);
