--- conflicted
+++ resolved
@@ -47,15 +47,9 @@
 
 #include <string>
 
-<<<<<<< HEAD
 FCIMap::FCIMap(Mesh& mesh, const Coordinates::FieldMetric& UNUSED(dy), Options& options,
-               int offset_, BoundaryRegionPar* inner_boundary,
-               BoundaryRegionPar* outer_boundary, bool zperiodic)
-=======
-FCIMap::FCIMap(Mesh& mesh, const Coordinates::FieldMetric& dy, Options& options,
                int offset_, const std::shared_ptr<BoundaryRegionPar>& inner_boundary,
                const std::shared_ptr<BoundaryRegionPar>& outer_boundary, bool zperiodic)
->>>>>>> 85438dce
     : map_mesh(mesh), offset(offset_),
       region_no_boundary(map_mesh.getRegion("RGN_NOBNDRY")),
       corner_boundary_mask(map_mesh) {
