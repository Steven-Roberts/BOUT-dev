--- conflicted
+++ resolved
@@ -158,11 +158,8 @@
   const int ncz = map_mesh.LocalNz;
 
   BoutMask to_remove(map_mesh);
-<<<<<<< HEAD
   const int xend =
       map_mesh.xstart + (map_mesh.xend - map_mesh.xstart + 1) * map_mesh.getNXPE() - 1;
-=======
->>>>>>> 7f5e5160
   // Serial loop because call to BoundaryRegionPar::addPoint
   // (probably?) can't be done in parallel
   BOUT_FOR_SERIAL(i, xt_prime.getRegion("RGN_NOBNDRY")) {
@@ -236,11 +233,8 @@
   }
   region_no_boundary = region_no_boundary.mask(to_remove);
 
-<<<<<<< HEAD
-=======
   interp->setRegion(region_no_boundary);
 
->>>>>>> 7f5e5160
   const auto region = fmt::format("RGN_YPAR_{:+d}", offset);
   if (not map_mesh.hasRegion3D(region)) {
     // The valid region for this slice
@@ -269,11 +263,6 @@
   result = BoutNaN;
 #endif
 
-<<<<<<< HEAD
-  int nz = map_mesh.LocalNz;
-
-=======
->>>>>>> 7f5e5160
   BOUT_FOR(i, region_no_boundary) {
     const auto inext = i.yp(offset);
     BoutReal f_c = centre[inext];
