#include <globals.hxx>
#include <boundary_factory.hxx>
#include <boundary_standard.hxx>
#include <utils.hxx>

#include <list>
#include <string>
#include <map>
using std::list;
using std::string;

#include <output.hxx>

BoundaryFactory *BoundaryFactory::instance = nullptr;

BoundaryFactory::BoundaryFactory() {
  add(new BoundaryDirichlet(), "dirichlet");
  add(new BoundaryDirichlet(), "dirichlet_o2"); // Synonym for "dirichlet"
  add(new BoundaryDirichlet_2ndOrder(), "dirichlet_2ndorder"); // Deprecated
  add(new BoundaryDirichlet_O3(), "dirichlet_o3");
  add(new BoundaryDirichlet_O4(), "dirichlet_o4");
  add(new BoundaryDirichlet_4thOrder(), "dirichlet_4thorder");
  add(new BoundaryNeumann(), "neumann");
  add(new BoundaryNeumann(), "neumann_O2"); // Synonym for "neumann"
  add(new BoundaryNeumann2(), "neumann2"); // Deprecated
  add(new BoundaryNeumann_2ndOrder(), "neumann_2ndorder"); // Deprecated
  add(new BoundaryNeumann_4thOrder(), "neumann_4thorder");
  add(new BoundaryNeumann_O4(), "neumann_O4");
  add(new BoundaryNeumannPar(), "neumannpar");
  add(new BoundaryNeumann_NonOrthogonal(), "neumann_nonorthogonal");
  add(new BoundaryRobin(), "robin");
  add(new BoundaryConstGradient(), "constgradient");
  add(new BoundaryZeroLaplace(), "zerolaplace");
  add(new BoundaryZeroLaplace2(), "zerolaplace2");
  add(new BoundaryConstLaplace(), "constlaplace");
  add(new BoundaryFree(), "free");
  add(new BoundaryFree_O2(), "free_o2");
  add(new BoundaryFree_O3(), "free_o3");
  
  addMod(new BoundaryRelax(), "relax");
  addMod(new BoundaryWidth(), "width");
  addMod(new BoundaryToFieldAligned(), "toFieldAligned");
  addMod(new BoundaryFromFieldAligned(), "fromFieldAligned");

  // Parallel boundaries
  add(new BoundaryOpPar_dirichlet(), "parallel_dirichlet");
  add(new BoundaryOpPar_dirichlet_O3(), "parallel_dirichlet_O3");
  add(new BoundaryOpPar_dirichlet_interp(), "parallel_dirichlet_interp");
  add(new BoundaryOpPar_neumann(), "parallel_neumann");
}

BoundaryFactory::~BoundaryFactory() {
  // Free any boundaries
  for (const auto &it : opmap) {
    delete it.second;
  }
  for (const auto &it : modmap) {
    delete it.second;
  }
  for (const auto &it : par_opmap) {
    delete it.second;
  }
}

BoundaryFactory* BoundaryFactory::getInstance() {
  if (instance == nullptr) {
    // Create the singleton object
    instance = new BoundaryFactory();
  }
  return instance;
}

void BoundaryFactory::cleanup() {
  if (instance == nullptr)
    return;

  // Just delete the instance
  delete instance;
  instance = nullptr;
}

BoundaryOpBase* BoundaryFactory::create(const string &name, BoundaryRegionBase *region) {

  // Search for a string of the form: modifier(operation)
  auto pos = name.find('(');
  if (pos == string::npos) {
    // No more (opening) brackets. Should be a boundary operation
    // Need to strip whitespace

    if( (name == "null") || (name == "none") )
      return nullptr;

    if(region->isParallel) {
      // Parallel boundary
      BoundaryOpPar *pop = findBoundaryOpPar(trim(name));
      if (pop == nullptr)
        throw BoutException("Could not find parallel boundary condition '%s'",  name.c_str());

      // Clone the boundary operation, passing the region to operate over,
      // an empty args list and empty keyword map
      list<string> args;
      return pop->clone(static_cast<BoundaryRegionPar*>(region), args, {});
    } else {
      // Perpendicular boundary
      BoundaryOp *op = findBoundaryOp(trim(name));
      if (op == nullptr)
        throw BoutException("Could not find boundary condition '%s'",  name.c_str());

      // Clone the boundary operation, passing the region to operate over,
      // an empty args list and empty keyword map
      list<string> args;
      return op->clone(static_cast<BoundaryRegion*>(region), args, {});
    }
  }
  // Contains a bracket. Find the last bracket and remove
  auto pos2 = name.rfind(')');
  if(pos2 == string::npos) {
    output_warn << "\tWARNING: Unmatched brackets in boundary condition: " << name << endl;
  }

  // Find the function name before the bracket
  string func = trim(name.substr(0,pos));
  // And the argument inside the bracket
  string arg = trim(name.substr(pos+1, pos2-pos-1));
  // Split the argument on commas
  // NOTE: Commas could be part of sub-expressions, so
  //       need to take account of brackets
  list<string> arglist;
  std::map<std::string, std::string> keywords;
  int level = 0;
  int start = 0;
  for (string::size_type i = 0; i < arg.length(); i++) {
    switch (arg[i]) {
    case '(':
    case '[':
    case '<':
      level++;
      break;
    case ')':
    case ']':
    case '>':
      level--;
      break;
    case ',': {
      if (level == 0) {
        string s = arg.substr(start, i-start);

        // Check if s contains '=', and if so treat as a keyword
        auto poseq = s.find('=');
        if (poseq != string::npos) {
          keywords[trim(s.substr(0, poseq))] = trim(s.substr(poseq + 1));
        } else {
          // No '=', so a positional argument
          arglist.push_back(trim(s));
        }
        start = i + 1;
      }
      break;
    }
    };
  }
<<<<<<< HEAD
  string s = arg.substr(start);
  auto poseq = s.find('=');
  if (poseq != string::npos) {
    keywords[trim(s.substr(0,poseq))] = trim(s.substr(poseq+1));
  } else {
    // No '=', so a positional argument
    arglist.push_back(trim(s));
  }
=======
  string s = arg.substr(start, arg.length());
  arglist.push_back(trim(s));
>>>>>>> b2e016a8

  // Test if func is a modifier
  BoundaryModifier *mod = findBoundaryMod(func);
  if (mod != nullptr) {
    // The first argument should be an operation
    BoundaryOp *op = static_cast<BoundaryOp*>(create(arglist.front(), region));
    if (op == nullptr)
      return nullptr;

    // Remove the first element (name of operation)
    arglist.pop_front();

    // Clone the modifier, passing in the operator and remaining strings as argument
    return mod->cloneMod(op, arglist);
  }

  if(region->isParallel) {
    // Parallel boundary
    BoundaryOpPar *pop = findBoundaryOpPar(trim(func));
    if (pop != nullptr) {
      // An operation with arguments
      return pop->clone(static_cast<BoundaryRegionPar*>(region), arglist, keywords);
    }
  } else {
    // Perpendicular boundary
    BoundaryOp *op = findBoundaryOp(trim(func));
    if (op != nullptr) {
      // An operation with arguments
      return op->clone(static_cast<BoundaryRegion*>(region), arglist, keywords);
    }
  }

  // Otherwise nothing matches
  throw BoutException("  Boundary setting is neither an operation nor modifier: %s\n",func.c_str());

  return nullptr;
}

BoundaryOpBase* BoundaryFactory::create(const char* name, BoundaryRegionBase *region) {
  return create(string(name), region);
}

BoundaryOpBase* BoundaryFactory::createFromOptions(const string &varname, BoundaryRegionBase *region) {
  if (region == nullptr)
    return nullptr;

  output_info << "\t" << region->label << " region: ";

  string prefix("bndry_");

  string side;
  switch(region->location) {
  case BNDRY_XIN: {
    side = "xin";
    break;
  }
  case BNDRY_XOUT: {
    side = "xout";
    break;
  }
  case BNDRY_YDOWN: {
    side = "ydown";
    break;
  }
  case BNDRY_YUP: {
    side = "yup";
    break;
  }
  case BNDRY_PAR_FWD: {
    side = "par_yup";
    break;
  }
  case BNDRY_PAR_BKWD: {
    side = "par_ydown";
    break;
  }
  default: {
    side = "all";
    break;
  }
  }

  // Get options
  Options *options = Options::getRoot();

  // Get variable options
  Options *varOpts = options->getSection(varname);
  string set;

  /// First try looking for (var, region)
  if(varOpts->isSet(prefix+region->label)) {
    varOpts->get(prefix+region->label, set, "");
    return create(set, region);
  }

  /// Then (var, side)
  if(varOpts->isSet(prefix+side)) {
    varOpts->get(prefix+side, set, "");
    return create(set, region);
  }

  /// Then (var, all)
  if(region->isParallel) {
    if(varOpts->isSet(prefix+"par_all")) {
      varOpts->get(prefix+"par_all", set, "");
      return create(set, region);
    }
  } else {
    if(varOpts->isSet(prefix+"all")) {
      varOpts->get(prefix+"all", set, "");
      return create(set, region);
    }
  }

  // Get the "all" options
  varOpts = options->getSection("All");

  /// Then (all, region)
  if(varOpts->isSet(prefix+region->label)) {
    varOpts->get(prefix+region->label, set, "");
    return create(set, region);
  }

  /// Then (all, side)
  if(varOpts->isSet(prefix+side)) {
    varOpts->get(prefix+side, set, "");
    return create(set, region);
  }

  /// Then (all, all)
  if(region->isParallel) {
    // Different default for parallel boundary regions
    varOpts->get(prefix+"par_all", set, "parallel_dirichlet");
  } else {
    varOpts->get(prefix+"all", set, "dirichlet");
  }
  return create(set, region);
  // Defaults to Dirichlet conditions, to prevent undefined boundary
  // values. If a user want to override, specify "none" or "null"
}

BoundaryOpBase* BoundaryFactory::createFromOptions(const char* varname, BoundaryRegionBase *region) {
  return createFromOptions(string(varname), region);
}

void BoundaryFactory::add(BoundaryOp* bop, const string &name) {
  if ((findBoundaryMod(name) != nullptr) || (findBoundaryOp(name) != nullptr)) {
    // error - already exists
    output_error << "ERROR: Trying to add an already existing boundary: " << name << endl;
    return;
  }
  opmap[lowercase(name)] = bop;
}

void BoundaryFactory::add(BoundaryOp* bop, const char *name) {
  add(bop, string(name));
}

void BoundaryFactory::add(BoundaryOpPar* bop, const string &name) {
  if (findBoundaryOpPar(name) != nullptr) {
    // error - already exists
    output_error << "ERROR: Trying to add an already existing boundary: " << name << endl;
    return;
  }
  par_opmap[lowercase(name)] = bop;
}

void BoundaryFactory::add(BoundaryOpPar* bop, const char *name) {
  add(bop, string(name));
}

void BoundaryFactory::addMod(BoundaryModifier* bmod, const string &name) {
  if ((findBoundaryMod(name) != nullptr) || (findBoundaryOp(name) != nullptr)) {
    // error - already exists
    output_error << "ERROR: Trying to add an already existing boundary modifier: " << name << endl;
    return;
  }
  modmap[lowercase(name)] = bmod;
}

void BoundaryFactory::addMod(BoundaryModifier* bmod, const char *name) {
  addMod(bmod, string(name));
}

BoundaryOp* BoundaryFactory::findBoundaryOp(const string &s) {
  auto it = opmap.find(lowercase(s));
  if(it == opmap.end())
    return nullptr;
  return it->second;
}

BoundaryModifier* BoundaryFactory::findBoundaryMod(const string &s) {
  auto it = modmap.find(lowercase(s));
  if(it == modmap.end())
    return nullptr;
  return it->second;
}

BoundaryOpPar* BoundaryFactory::findBoundaryOpPar(const string &s) {
  auto it = par_opmap.find(lowercase(s));
  if(it == par_opmap.end())
    return nullptr;
  return it->second;
}<|MERGE_RESOLUTION|>--- conflicted
+++ resolved
@@ -159,8 +159,7 @@
     }
     };
   }
-<<<<<<< HEAD
-  string s = arg.substr(start);
+  std::string s = arg.substr(start);
   auto poseq = s.find('=');
   if (poseq != string::npos) {
     keywords[trim(s.substr(0,poseq))] = trim(s.substr(poseq+1));
@@ -168,10 +167,6 @@
     // No '=', so a positional argument
     arglist.push_back(trim(s));
   }
-=======
-  string s = arg.substr(start, arg.length());
-  arglist.push_back(trim(s));
->>>>>>> b2e016a8
 
   // Test if func is a modifier
   BoundaryModifier *mod = findBoundaryMod(func);
