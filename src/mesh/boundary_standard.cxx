#include <bout/mesh.hxx>
#include <globals.hxx>
#include <boundary_standard.hxx>
#include <invert_laplace.hxx>
#include <fft.hxx>
#include <boutexception.hxx>
#include <utils.hxx>
#include <output.hxx>
#include <msg_stack.hxx>
#include <bout/constants.hxx>
#include <derivs.hxx>

// #define BOUNDARY_CONDITIONS_UPGRADE_EXTRAPOLATE_FOR_2ND_ORDER

///////////////////////////////////////////////////////////////
// Helpers

/** \brief Check that there are sufficient non-boundary points for desired B.C.
    
    Checks both the size of the global grid (i.e. if this B.C. could be ok
    for some parallel setup or not) and the local grid.

    Note the local grid check is not strictly necessary as this would typically
    lead to an out of bounds access error later but we add it here to provide a
    more explanatory message.
 */
#if CHECK > 0
void verifyNumPoints(BoundaryRegion *region, int ptsRequired) {
  TRACE("Verifying number of points available for BC");

  int ptsAvailGlobal, ptsAvailLocal, ptsAvail;
  std::string side, gridType;
  Mesh* mesh = region->localmesh;
  
  //Initialise var in case of no match and CHECK<=2
  ptsAvail = ptsRequired; //Ensures test passes without exception
	
  switch(region->location) {
  case BNDRY_XIN: 
  case BNDRY_XOUT: {
    side = "x";

    //Here 2*mesh->xstart is the total number of guard/boundary cells
    ptsAvailGlobal = mesh->GlobalNx - 2*mesh->xstart;

    //Work out how many processor local points we have excluding boundaries
    //but including ghost/guard cells
    ptsAvailLocal  = mesh->LocalNx;
    if(mesh->firstX()) ptsAvailLocal -= mesh->xstart;
    if(mesh->lastX())  ptsAvailLocal -= mesh->xstart;

    //Now decide if it's a local or global limit, prefer global if a tie
    if(ptsAvailGlobal <= ptsAvailLocal){
      ptsAvail = ptsAvailGlobal;
      gridType = "global";
    }else{
      ptsAvail = ptsAvailLocal;
      gridType = "local";
    }

    break;
  }
  case BNDRY_YUP: 
  case BNDRY_YDOWN: {
    side = "y";

    //Here 2*mesh->ystart is the total number of guard/boundary cells
    ptsAvailGlobal = mesh->GlobalNy - 2*mesh->ystart;

    //Work out how many processor local points we have excluding boundaries
    //but including ghost/guard cells
    ptsAvailLocal  = mesh->LocalNy;
    if(mesh->firstY()) ptsAvailLocal -= mesh->ystart;
    if(mesh->lastY())  ptsAvailLocal -= mesh->ystart;

    //Now decide if it's a local or global limit, prefer global if a tie
    if(ptsAvailGlobal <= ptsAvailLocal){
      ptsAvail = ptsAvailGlobal;
      gridType = "global";
    }else{
      ptsAvail = ptsAvailLocal;
      gridType = "local";
    }

    break;
  }
  default : {
#if CHECK > 2 //Only fail on Unrecognised boundary for extreme checking
    // location is an enum, so cast to int for clarity
    throw BoutException("Unrecognised boundary region (%d) for verifyNumPoints.",
                        static_cast<int>(region->location));
#endif
  }
  }

  //Now check we have enough points and if not throw an exception
  if (ptsAvail < ptsRequired) {
    throw BoutException(
        "Too few %s grid points for %s boundary, have %d but need at least %d",
        gridType.c_str(), side.c_str(), ptsAvail, ptsRequired);
  }
}
#else
// No-op for no checking
void verifyNumPoints(BoundaryRegion*, int) {}
#endif

///////////////////////////////////////////////////////////////

BoundaryOp* BoundaryDirichlet::clone(BoundaryRegion *region, const std::list<std::string> &args){
  verifyNumPoints(region,1);

  std::shared_ptr<FieldGenerator> newgen;
  if(!args.empty()) {
    // First argument should be an expression
    newgen = FieldFactory::get()->parse(args.front());
  }
  return new BoundaryDirichlet(region, newgen);
}

void BoundaryDirichlet::apply(Field2D &f){
  BoundaryDirichlet::apply(f,0.);
}

void BoundaryDirichlet::apply(Field2D &f,BoutReal t) {
  // Set (at 2nd order) the value at the mid-point between the guard cell and the grid cell to be val
  // N.B. Only first guard cells (closest to the grid) should ever be used
  
  Mesh* mesh = bndry->localmesh;
  ASSERT1(mesh == f.getMesh());
  bndry->first();

  // Decide which generator to use
  std::shared_ptr<FieldGenerator> fg = gen;
  if(!fg)
    fg = f.getBndryGenerator(bndry->location);

  BoutReal val = 0.0;
  

  // Check for staggered grids
  
  CELL_LOC loc = f.getLocation();
  if(mesh->StaggerGrids and (loc == CELL_XLOW or loc == CELL_YLOW)) {
    // Staggered. Need to apply slightly differently
    
    if( loc == CELL_XLOW ) {
      // shifted in X
      
      if(bndry->bx > 0) {
	// Outer x boundary
	
	for(; !bndry->isDone(); bndry->next1d()) {
	  if(fg) {
	    BoutReal xnorm = 0.5*(   mesh->GlobalX(bndry->x)
				     + mesh->GlobalX(bndry->x - bndry->bx) );
	    BoutReal ynorm = mesh->GlobalY(bndry->y);
	    val = fg->generate(xnorm,TWOPI*ynorm,0.0, t);
	  }
          
	  f(bndry->x,bndry->y) = val;
					
	  // Need to set second guard cell, as may be used for interpolation or upwinding derivatives
	  for(int i=1;i<bndry->width;i++) {
	    int xi = bndry->x + i*bndry->bx;
	    int yi = bndry->y ;
            
            f(xi, yi) = 2*f(xi - bndry->bx, yi) - f(xi - 2*bndry->bx, yi);	
          }	
        }
      }
      if(bndry->bx < 0) {
        // Inner x boundary. Set one point inwards
        for(; !bndry->isDone(); bndry->next1d()) {
          if(fg) {
            BoutReal xnorm = 0.5*(   mesh->GlobalX(bndry->x)
                                     + mesh->GlobalX(bndry->x - bndry->bx) );
            BoutReal ynorm = mesh->GlobalY(bndry->y);
            val = fg->generate(xnorm,TWOPI*ynorm,0.0, t);
          }
          
          f(bndry->x - bndry->bx,bndry->y) = val;

          // Need to set second guard cell, as may be used for interpolation or upwinding derivatives
          for(int i=0;i<bndry->width;i++) {
            int xi = bndry->x + i*bndry->bx;
            int yi = bndry->y ;
            
            f(xi, yi) = 2*f(xi - bndry->bx, yi) - f(xi - 2*bndry->bx, yi);	
          }	
        }
      }
      if(bndry->by !=0){
        // y boundaries
        for(; !bndry->isDone(); bndry->next1d()) {
          if(fg) {
            // x norm is shifted by half a grid point because it is staggered.
            // y norm is located half way between first grid cell and guard cell. 
            BoutReal xnorm = 0.5*(   mesh->GlobalX(bndry->x) + mesh->GlobalX(bndry->x - 1) ); 
            BoutReal ynorm = 0.5*(   mesh->GlobalY(bndry->y) + mesh->GlobalY(bndry->y - bndry->by) ); 
            val = fg->generate(xnorm,TWOPI*ynorm,0.0, t);
          }
          f(bndry->x,bndry->y) = 2*val - f(bndry->x-bndry->bx, bndry->y-bndry->by);
          
          // Need to set second guard cell, as may be used for interpolation or upwinding derivatives
          for(int i=1;i<bndry->width;i++) {
            int xi = bndry->x ;
            int yi = bndry->y + i*bndry->by;						
            f(xi, yi) = 2*f(xi, yi - bndry->by) - f(xi, yi - 2*bndry->by);	
          }					
        }
      }
    }
    else if( loc == CELL_YLOW ) {
      // Y boundary, and field is shifted in Y
      
      if(bndry->by > 0) {
        // Upper y boundary
	
        for(; !bndry->isDone(); bndry->next1d()) {
          if(fg) {
            BoutReal xnorm = mesh->GlobalX(bndry->x);
            BoutReal ynorm = 0.5*( mesh->GlobalY(bndry->y)
                                   + mesh->GlobalY(bndry->y - bndry->by) );
            val = fg->generate(xnorm,TWOPI*ynorm,0.0, t);
          }
          
          f(bndry->x,bndry->y) = val;
          
          // Need to set second guard cell, as may be used for interpolation or upwinding derivatives
          for(int i=1;i<bndry->width;i++) {
            int xi = bndry->x ;
            int yi = bndry->y + i*bndry->by;						
            f(xi, yi) = 2*f(xi, yi - bndry->by) - f(xi, yi - 2*bndry->by);	
          }	
        }
      }
      if(bndry->by < 0) {
        // Lower y boundary. Set one point inwards
        for(; !bndry->isDone(); bndry->next1d()) {
          if(fg) {
            BoutReal xnorm = mesh->GlobalX(bndry->x);
            BoutReal ynorm = 0.5*(   mesh->GlobalY(bndry->y)
                                     + mesh->GlobalY(bndry->y - bndry->by) );
            
            val = fg->generate(xnorm,TWOPI*ynorm,0.0, t);
          }
          
          f(bndry->x,bndry->y - bndry->by) = val;

          // Need to set second guard cell, as may be used for interpolation or upwinding derivatives
          for(int i=0;i<bndry->width;i++) {
            int xi = bndry->x ;
            int yi = bndry->y + i*bndry->by;						
            f(xi, yi) = 2*f(xi, yi - bndry->by) - f(xi, yi - 2*bndry->by);	
          }	
        }
      }
      if (bndry->bx !=0){
        // x boundaries
        for(; !bndry->isDone(); bndry->next1d()) {
          
          if(fg) {
            // x norm is located half way between first grid cell and guard cell.  
            // y norm is shifted by half a grid point because it is staggered. 
            BoutReal xnorm = 0.5*(   mesh->GlobalX(bndry->x) + mesh->GlobalX(bndry->x - bndry->bx) );
            BoutReal ynorm = 0.5*(   mesh->GlobalY(bndry->y) + mesh->GlobalY(bndry->y - 1) ); 
            val = fg->generate(xnorm,TWOPI*ynorm,0.0, t);
          }
          f(bndry->x,bndry->y) = 2*val - f(bndry->x-bndry->bx, bndry->y-bndry->by);
          
          // Need to set second guard cell, as may be used for interpolation or upwinding derivatives
          for(int i=1;i<bndry->width;i++) {
            int xi = bndry->x + i*bndry->bx;
            int yi = bndry->y ;						
            f(xi, yi) = 2*f(xi - bndry->bx, yi) - f(xi - 2*bndry->bx, yi);	
          }	
        }
      }
    }
  } else {
    // Non-staggered, standard case
    
    for(; !bndry->isDone(); bndry->next1d()) {
      
      if(fg) {
	// Calculate the X and Y normalised values half-way between the guard cell and grid cell 
	BoutReal xnorm = 0.5*(   mesh->GlobalX(bndry->x)  // In the guard cell
				 + mesh->GlobalX(bndry->x - bndry->bx) ); // the grid cell
	
	BoutReal ynorm = 0.5*(   mesh->GlobalY(bndry->y)  // In the guard cell
				 + mesh->GlobalY(bndry->y - bndry->by) ); // the grid cell
	
	val = fg->generate(xnorm,TWOPI*ynorm,0.0, t);
      }
      
      f(bndry->x,bndry->y) = 2*val - f(bndry->x-bndry->bx, bndry->y-bndry->by);
			
      // Need to set second guard cell, as may be used for interpolation or upwinding derivatives
      for(int i=1;i<bndry->width;i++) {
	int xi = bndry->x + i*bndry->bx;
	int yi = bndry->y + i*bndry->by;						
	f(xi, yi) = 2*f(xi - bndry->bx, yi - bndry->by) - f(xi - 2*bndry->bx, yi - 2*bndry->by);	
      }	
    }
  }
}


void BoundaryDirichlet::apply(Field3D &f) {
  BoundaryDirichlet::apply(f,0.);
}

void BoundaryDirichlet::apply(Field3D &f,BoutReal t) {
  // Set (at 2nd order) the value at the mid-point between the guard cell and the grid cell to be val
  // N.B. Only first guard cells (closest to the grid) should ever be used

  Mesh* mesh = bndry->localmesh;
  ASSERT1(mesh == f.getMesh());
  bndry->first();

  // Decide which generator to use
  std::shared_ptr<FieldGenerator>  fg = gen;
  if(!fg)
    fg = f.getBndryGenerator(bndry->location);

  BoutReal val = 0.0;

  // Check for staggered grids
  
  CELL_LOC loc = f.getLocation();
  if(mesh->StaggerGrids && loc != CELL_CENTRE) {
    // Staggered. Need to apply slightly differently
    
    if( loc == CELL_XLOW ) {
      // X boundary, and field is shifted in X
      
      if(bndry->bx > 0) {
	// Outer x boundary
	
	for(; !bndry->isDone(); bndry->next1d()) {
	  BoutReal xnorm = 0.5*(   mesh->GlobalX(bndry->x)
				   + mesh->GlobalX(bndry->x - bndry->bx) );
	  BoutReal ynorm = mesh->GlobalY(bndry->y);
          
	  for(int zk=0;zk<mesh->LocalNz;zk++) {
	    if(fg){
	      val = fg->generate(xnorm,TWOPI*ynorm,TWOPI*zk/(mesh->LocalNz), t);
	    }
	    f(bndry->x,bndry->y, zk) = val;
						
	    // Need to set second guard cell, as may be used for interpolation or upwinding derivatives
	    for(int i=1;i<bndry->width;i++) {
	      int xi = bndry->x + i*bndry->bx;
	      int yi = bndry->y ;
							
	      f(xi, yi, zk) = 2*f(xi - bndry->bx, yi , zk) - f(xi- 2*bndry->bx, yi , zk);	
	    }	
	  }
	}
      }
      if (bndry->bx < 0){
	// Inner x boundary. Set one point inwards
	for(; !bndry->isDone(); bndry->next1d()) {
	  
	  BoutReal xnorm = 0.5*(   mesh->GlobalX(bndry->x)
				   + mesh->GlobalX(bndry->x - bndry->bx) );
	  BoutReal ynorm = mesh->GlobalY(bndry->y);
          
	  for(int zk=0;zk<mesh->LocalNz;zk++) {
	    if(fg){
	      val = fg->generate(xnorm,TWOPI*ynorm,TWOPI*zk/(mesh->LocalNz), t);
	    }
	    f(bndry->x - bndry->bx,bndry->y, zk) = val;
	    f(bndry->x,bndry->y, zk) = f(bndry->x - bndry->bx,bndry->y, zk);
						
	    // Need to set second guard cell, as may be used for interpolation or upwinding derivatives
	    for(int i=0;i<bndry->width;i++) {
	      int xi = bndry->x + i*bndry->bx;
	      int yi = bndry->y ;
              
	      f(xi, yi, zk) = 2*f(xi - bndry->bx, yi , zk) - f(xi- 2*bndry->bx, yi , zk);	
	    }	
	  }
	}
      }
      if(bndry->by !=0){
	// y boundaries
	for(; !bndry->isDone(); bndry->next1d()) {
	  // x norm is shifted by half a grid point because it is staggered.
	  // y norm is located half way between first grid cell and guard cell. 
	  BoutReal xnorm = 0.5*(   mesh->GlobalX(bndry->x) + mesh->GlobalX(bndry->x - 1) );
	  BoutReal ynorm = 0.5*(   mesh->GlobalY(bndry->y) + mesh->GlobalY(bndry->y - bndry->by) ); 
      
	  for(int zk=0;zk<mesh->LocalNz;zk++) {
	    if(fg){
	      val = fg->generate(xnorm,TWOPI*ynorm,TWOPI*zk/(mesh->LocalNz), t);
	    }
	    f(bndry->x,bndry->y,zk) = 2*val - f(bndry->x-bndry->bx, bndry->y-bndry->by, zk);
						
	    // Need to set second guard cell, as may be used for interpolation or upwinding derivatives
	    for(int i=1;i<bndry->width;i++) {
	      int xi = bndry->x ;
	      int yi = bndry->y + i*bndry->by;
						
	      f(xi, yi, zk) = 2*f(xi, yi - bndry->by, zk) - f(xi, yi - 2*bndry->by, zk);	
	    }	
	  }
	}			
      }
    }
    else if( loc == CELL_YLOW ) {
      // Shifted in Y
      
      if(bndry->by > 0) {
	// Upper y boundary boundary
	
	for(; !bndry->isDone(); bndry->next1d()) {
	  BoutReal xnorm = mesh->GlobalX(bndry->x);
	  BoutReal ynorm = 0.5*(   mesh->GlobalY(bndry->y) + mesh->GlobalY(bndry->y - bndry->by) );
	  for(int zk=0;zk<mesh->LocalNz;zk++) {
	    if(fg){
	      val = fg->generate(xnorm,TWOPI*ynorm,TWOPI*zk/(mesh->LocalNz), t);
	    }
	    f(bndry->x,bndry->y,zk) = val;
						
	    // Need to set second guard cell, as may be used for interpolation or upwinding derivatives
	    for(int i=1;i<bndry->width;i++) {
	      int xi = bndry->x ;
	      int yi = bndry->y + i*bndry->by;

	      f(xi, yi, zk) = 2.0*f(xi, yi - bndry->by, zk) - f(xi, yi - 2*bndry->by, zk);
	    }
	  }
	}
      }
      if(bndry->by < 0){
	// Lower y boundary. Set one point inwards
	for(; !bndry->isDone(); bndry->next1d()) {
	 
	  BoutReal xnorm = mesh->GlobalX(bndry->x);
	  BoutReal ynorm = 0.5*(   mesh->GlobalY(bndry->y) + mesh->GlobalY(bndry->y - bndry->by) );
	  
	  for(int zk=0;zk<mesh->LocalNz;zk++) {
	    if(fg){
	      val = fg->generate(xnorm,TWOPI*ynorm,TWOPI*zk/(mesh->LocalNz), t);
	    }
	    f(bndry->x,bndry->y - bndry->by, zk) = val;

            // Need to set second guard cell, as may be used for interpolation or upwinding derivatives
	    for(int i=0;i<bndry->width;i++) {
	      int xi = bndry->x ;
	      int yi = bndry->y + i*bndry->by;

	      f(xi, yi, zk) = 2*f(xi, yi - bndry->by, zk) - f(xi, yi - 2*bndry->by, zk);
	    }
	  }
	}
      }
      if(bndry->bx != 0){
	// x boundaries
	for(; !bndry->isDone(); bndry->next1d()) {
	  // x norm is located half way between first grid cell and guard cell.  
	  // y norm is shifted by half a grid point because it is staggered. 
	  BoutReal xnorm = 0.5*(   mesh->GlobalX(bndry->x) + mesh->GlobalX(bndry->x - bndry->bx) ); 
	  BoutReal ynorm = 0.5*(   mesh->GlobalY(bndry->y) + mesh->GlobalY(bndry->y - 1) );
					      
	  for(int zk=0;zk<mesh->LocalNz;zk++) {
	    if(fg)
	      val = fg->generate(xnorm,TWOPI*ynorm,TWOPI*zk/(mesh->LocalNz), t);
	
	    f(bndry->x,bndry->y,zk) = 2*val - f(bndry->x-bndry->bx, bndry->y-bndry->by, zk);
						
	    // Need to set second guard cell, as may be used for interpolation or upwinding derivatives
	    for(int i=1;i<bndry->width;i++) {
	      int xi = bndry->x + i*bndry->bx;
	      int yi = bndry->y ;
						
	      f(xi, yi, zk) = 2*f(xi - bndry->bx, yi , zk) - f(xi - 2*bndry->bx, yi, zk);	
	    }	
	  }
	}			
      }
    } else if (loc == CELL_ZLOW) {
      // Shifted in Z

      for(; !bndry->isDone(); bndry->next1d()) {
        // Calculate the X and Y normalised values half-way between the guard cell and grid cell
        BoutReal xnorm = 0.5*(   mesh->GlobalX(bndry->x)  // In the guard cell
                                 + mesh->GlobalX(bndry->x - bndry->bx) ); // the grid cell

        BoutReal ynorm = 0.5*(   mesh->GlobalY(bndry->y)  // In the guard cell
                                 + mesh->GlobalY(bndry->y - bndry->by) ); // the grid cell

        for(int zk=0;zk<mesh->LocalNz;zk++) {
          if(fg){
            val = fg->generate(xnorm,TWOPI*ynorm,TWOPI*(zk - 0.5)/(mesh->LocalNz), t);
          }
          f(bndry->x,bndry->y,zk) = 2*val - f(bndry->x-bndry->bx, bndry->y-bndry->by, zk);

          // We've set the first boundary point using extrapolation in
          // the line above.  The below block of code is attempting to
          // set the rest of the boundary cells also using
          // extrapolation. Whilst this choice doesn't impact 2nd order
          // methods it has been observed that with higher order
          // methods, which actually use these points, the use of
          // extrapolation can be unstable. For this reason we have
          // commented out the below block and replaced it with the loop
          // several lines below, which just sets all the rest of the
          // boundary points to be the specified value.  We've not
          // removed the commented out code as we may wish to revisit
          // this in the future, however it may be that this is
          // eventually removed.  It can be noted that we *don't* apply
          // this treatment for other boundary treatments,
          // i.e. elsewhere we tend to extrapolate.

          // // Need to set second guard cell, as may be used for interpolation or upwinding derivatives
          // for(int i=1;i<bndry->width;i++) {
          //   int xi = bndry->x + i*bndry->bx;
          //   int yi = bndry->y + i*bndry->by;

          //   f(xi, yi, zk) = 2*f(xi - bndry->bx, yi - bndry->by, zk) - f(xi - 2*bndry->bx, yi - 2*bndry->by, zk);
          //   // f(xi, yi, zk) = 3.0*f(xi - bndry->bx, yi - bndry->by, zk) - 3.0*f(xi - 2*bndry->bx, yi - 2*bndry->by, zk) + f(xi - 3*bndry->bx, yi - 3*bndry->by, zk);

          // }
        }

        // This loop is our alternative approach to setting the rest of the boundary
        // points. Instead of extrapolating we just use the generated values. This
        // can help with the stability of higher order methods.
        for (int i = 1; i < bndry->width; i++) {
          // Set any other guard cells using the values on the cells
          int xi = bndry->x + i*bndry->bx;
          int yi = bndry->y + i*bndry->by;
          xnorm = mesh->GlobalX(xi);
          ynorm = mesh->GlobalY(yi);
          for(int zk=0;zk<mesh->LocalNz;zk++) {
            if(fg) {
              val = fg->generate(xnorm,TWOPI*ynorm,TWOPI*(zk - 0.5)/(mesh->LocalNz), t);
            }
            f(xi, yi, zk) = val;
          }
        }
      }
    } else {
      throw BoutException("Unrecognised location");
    }
  }
  else {
    // Standard (non-staggered) case
    for(; !bndry->isDone(); bndry->next1d()) {
      // Calculate the X and Y normalised values half-way between the guard cell and grid cell 
      BoutReal xnorm = 0.5*(   mesh->GlobalX(bndry->x)  // In the guard cell
			       + mesh->GlobalX(bndry->x - bndry->bx) ); // the grid cell

      BoutReal ynorm = 0.5*(   mesh->GlobalY(bndry->y)  // In the guard cell
			       + mesh->GlobalY(bndry->y - bndry->by) ); // the grid cell
      
      for(int zk=0;zk<mesh->LocalNz;zk++) {
	if(fg){
	  val = fg->generate(xnorm,TWOPI*ynorm,TWOPI*zk/(mesh->LocalNz), t);
	}
	f(bndry->x,bndry->y,zk) = 2*val - f(bndry->x-bndry->bx, bndry->y-bndry->by, zk);

        // We've set the first boundary point using extrapolation in
        // the line above.  The below block of code is attempting to
        // set the rest of the boundary cells also using
        // extrapolation. Whilst this choice doesn't impact 2nd order
        // methods it has been observed that with higher order
        // methods, which actually use these points, the use of
        // extrapolation can be unstable. For this reason we have
        // commented out the below block and replaced it with the loop
        // several lines below, which just sets all the rest of the
        // boundary points to be the specified value.  We've not
        // removed the commented out code as we may wish to revisit
        // this in the future, however it may be that this is
        // eventually removed.  It can be noted that we *don't* apply
        // this treatment for other boundary treatments,
        // i.e. elsewhere we tend to extrapolate.

        // // Need to set second guard cell, as may be used for interpolation or upwinding derivatives
        // for(int i=1;i<bndry->width;i++) {
        //   int xi = bndry->x + i*bndry->bx;
        //   int yi = bndry->y + i*bndry->by;

        //   f(xi, yi, zk) = 2*f(xi - bndry->bx, yi - bndry->by, zk) - f(xi - 2*bndry->bx, yi - 2*bndry->by, zk);
        //   // f(xi, yi, zk) = 3.0*f(xi - bndry->bx, yi - bndry->by, zk) - 3.0*f(xi - 2*bndry->bx, yi - 2*bndry->by, zk) + f(xi - 3*bndry->bx, yi - 3*bndry->by, zk);

        // }
      }

      // This loop is our alternative approach to setting the rest of the boundary
      // points. Instead of extrapolating we just use the generated values. This
      // can help with the stability of higher order methods.
      for (int i = 1; i < bndry->width; i++) {
        // Set any other guard cells using the values on the cells
        int xi = bndry->x + i*bndry->bx;
        int yi = bndry->y + i*bndry->by;
        xnorm = mesh->GlobalX(xi);
        ynorm = mesh->GlobalY(yi);
        for(int zk=0;zk<mesh->LocalNz;zk++) {
          if(fg) {
            val = fg->generate(xnorm,TWOPI*ynorm,TWOPI*zk/(mesh->LocalNz), t);
          }
          f(xi, yi, zk) = val;
        }
      }
    }
  }
}


void BoundaryDirichlet::apply_ddt(Field2D &f) {
  Field2D *dt = f.timeDeriv();
  for(bndry->first(); !bndry->isDone(); bndry->next())
    (*dt)(bndry->x,bndry->y) = 0.; // Set time derivative to zero
}

void BoundaryDirichlet::apply_ddt(Field3D &f) {
  Mesh* mesh = bndry->localmesh;
  ASSERT1(mesh == f.getMesh());
  Field3D *dt = f.timeDeriv();
  for(bndry->first(); !bndry->isDone(); bndry->next())
    for(int z=0;z<mesh->LocalNz;z++)
      (*dt)(bndry->x,bndry->y,z) = 0.; // Set time derivative to zero
}


///////////////////////////////////////////////////////////////
// New implementation, accurate to higher order

BoundaryOp* BoundaryDirichlet_O3::clone(BoundaryRegion *region, const std::list<std::string> &args){
  verifyNumPoints(region,2);
  std::shared_ptr<FieldGenerator> newgen = nullptr;
  if(!args.empty()) {
    // First argument should be an expression
    newgen = FieldFactory::get()->parse(args.front());
  }
  return new BoundaryDirichlet_O3(region, newgen);
}

void BoundaryDirichlet_O3::apply(Field2D &f){
  BoundaryDirichlet_O3::apply(f,0.);
}

void BoundaryDirichlet_O3::apply(Field2D &f,BoutReal t) {
  // Set (at 2nd order) the value at the mid-point between the guard cell and the grid cell to be val
  // N.B. Only first guard cells (closest to the grid) should ever be used
  
  Mesh* mesh = bndry->localmesh;
  ASSERT1(mesh == f.getMesh());
  bndry->first();

  // Decide which generator to use
  std::shared_ptr<FieldGenerator>  fg = gen;
  if(!fg)
    fg = f.getBndryGenerator(bndry->location);

  BoutReal val = 0.0;
  

  // Check for staggered grids
  
  CELL_LOC loc = f.getLocation();
  if(mesh->StaggerGrids and (loc == CELL_XLOW or loc == CELL_YLOW)) {
    // Staggered. Need to apply slightly differently
    
    if( loc == CELL_XLOW) {
      // Field is shifted in X
      
      if(bndry->bx > 0) {
	// Outer x boundary	
	for(; !bndry->isDone(); bndry->next1d()) {
	  if(fg) {
	    BoutReal xnorm = 0.5*(   mesh->GlobalX(bndry->x) + mesh->GlobalX(bndry->x - bndry->bx) );
	    BoutReal ynorm = mesh->GlobalY(bndry->y);
	    val = fg->generate(xnorm,TWOPI*ynorm,0.0, t);
	  }
          
	  f(bndry->x,bndry->y) = val;
					
	  // Need to set second guard cell, as may be used for interpolation or upwinding derivatives
	  for(int i=1;i<bndry->width;i++) {
	    int xi = bndry->x + i*bndry->bx;
	    int yi = bndry->y + i*bndry->by;
	    f(xi, yi) = 3.0*f(xi - bndry->bx, yi - bndry->by) - 3.0*f(xi - 2*bndry->bx, yi - 2*bndry->by) + f(xi - 3*bndry->bx, yi - 3*bndry->by);
	  }	
	}
      }
      if(bndry->bx < 0) {
	// Inner x boundary. Set one point inwards
	for(; !bndry->isDone(); bndry->next1d()) {
	  if(fg) {
	    BoutReal xnorm = 0.5*(   mesh->GlobalX(bndry->x) + mesh->GlobalX(bndry->x - bndry->bx) );
	    BoutReal ynorm = mesh->GlobalY(bndry->y);
	    val = fg->generate(xnorm,TWOPI*ynorm,0.0, t);
	  }
	  f(bndry->x - bndry->bx,bndry->y) = val;
					
	  // Need to set second guard cell, as may be used for interpolation or upwinding derivatives
	  for(int i=0;i<bndry->width;i++) {
	    int xi = bndry->x + i*bndry->bx;
	    int yi = bndry->y + i*bndry->by;
	    f(xi, yi) = 3.0*f(xi - bndry->bx, yi - bndry->by) - 3.0*f(xi - 2*bndry->bx, yi - 2*bndry->by) + f(xi - 3*bndry->bx, yi - 3*bndry->by);
	  }		
	}
      }
      if(bndry->by != 0){
	for(; !bndry->isDone(); bndry->next1d()) {
	  if(fg) {
	    // x norm is shifted by half a grid point because it is staggered.
	    // y norm is located half way between first grid cell and guard cell. 
	    BoutReal xnorm = 0.5*( mesh->GlobalX(bndry->x) + mesh->GlobalX(bndry->x - 1) ); 
	    BoutReal ynorm = 0.5*( mesh->GlobalY(bndry->y) + mesh->GlobalY(bndry->y - bndry->by) ); 
	
	    val = fg->generate(xnorm,TWOPI*ynorm,0.0, t);
	  }
      
	  f(bndry->x,bndry->y) = (8./3)*val - 2.*f(bndry->x-bndry->bx, bndry->y-bndry->by) + f(bndry->x-2*bndry->bx, bndry->y-2*bndry->by)/3.;
					
	  // Need to set second guard cell, as may be used for interpolation or upwinding derivatives
	  for(int i=1;i<bndry->width;i++) {
	    int xi = bndry->x + i*bndry->bx;
	    int yi = bndry->y + i*bndry->by;
	    f(xi, yi) = 3.0*f(xi - bndry->bx, yi - bndry->by) - 3.0*f(xi - 2*bndry->bx, yi - 2*bndry->by) + f(xi - 3*bndry->bx, yi - 3*bndry->by);
	  }	
					
	}
      }
    }
    else if( loc == CELL_YLOW ) {
      // Field is shifted in Y
      
      if(bndry->by > 0) {
	// Upper y boundary
	
	for(; !bndry->isDone(); bndry->next1d()) {
	  if(fg) {
	    BoutReal xnorm = mesh->GlobalX(bndry->x);
	    BoutReal ynorm = 0.5*( mesh->GlobalY(bndry->y) + mesh->GlobalY(bndry->y - bndry->by) );
	    val = fg->generate(xnorm,TWOPI*ynorm,0.0, t);
	  }
          
	  f(bndry->x,bndry->y) = val;
					
	  // Need to set second guard cell, as may be used for interpolation or upwinding derivatives
	  for(int i=1;i<bndry->width;i++) {
	    int xi = bndry->x + i*bndry->bx;
	    int yi = bndry->y + i*bndry->by;
	    f(xi, yi) = 3.0*f(xi - bndry->bx, yi - bndry->by) - 3.0*f(xi - 2*bndry->bx, yi - 2*bndry->by) + f(xi - 3*bndry->bx, yi - 3*bndry->by);
	  }	
					
	}
      }
      if(bndry->by < 0) {
	// Lower y boundary. Set one point inwards
	for(; !bndry->isDone(); bndry->next1d()) {
	  if(fg) {
	    BoutReal xnorm = mesh->GlobalX(bndry->x);
	    BoutReal ynorm = 0.5*(   mesh->GlobalY(bndry->y) + mesh->GlobalY(bndry->y - bndry->by) );
	    val = fg->generate(xnorm,TWOPI*ynorm,0.0, t);
	  }
          
	  f(bndry->x,bndry->y - bndry->by) = val;
	  // Need to set second guard cell, as may be used for interpolation or upwinding derivatives
	  for(int i=0;i<bndry->width;i++) {
	    int xi = bndry->x + i*bndry->bx;
	    int yi = bndry->y + i*bndry->by;
	    f(xi, yi) = 3.0*f(xi - bndry->bx, yi - bndry->by) - 3.0*f(xi - 2*bndry->bx, yi - 2*bndry->by) + f(xi - 3*bndry->bx, yi - 3*bndry->by);
	  }	

	}
      }
      if(bndry->bx != 0){
	// x boundaries
	for(; !bndry->isDone(); bndry->next1d()) {
      
	  if(fg) {
	    // x norm is located half way between first grid cell and guard cell.  
	    // y norm is shifted by half a grid point because it is staggered. 
	    BoutReal xnorm = 0.5*( mesh->GlobalX(bndry->x) + mesh->GlobalX(bndry->x - bndry->bx) );
	    BoutReal ynorm = 0.5*( mesh->GlobalY(bndry->y) + mesh->GlobalY(bndry->y - 1) );
	
	    val = fg->generate(xnorm,TWOPI*ynorm,0.0, t);
	  }
      
	  f(bndry->x,bndry->y) = (8./3)*val - 2.*f(bndry->x-bndry->bx, bndry->y-bndry->by) + f(bndry->x-2*bndry->bx, bndry->y-2*bndry->by)/3.;
					
	  // Need to set second guard cell, as may be used for interpolation or upwinding derivatives
	  for(int i=1;i<bndry->width;i++) {
	    int xi = bndry->x + i*bndry->bx;
	    int yi = bndry->y + i*bndry->by;
	    f(xi, yi) = 3.0*f(xi - bndry->bx, yi - bndry->by) - 3.0*f(xi - 2*bndry->bx, yi - 2*bndry->by) + f(xi - 3*bndry->bx, yi - 3*bndry->by);
	  }	
	}
      }
    }
  }
  else {
    // Non-staggered, standard case
    
    for(; !bndry->isDone(); bndry->next1d()) {
      
      if(fg) {
	// Calculate the X and Y normalised values half-way between the guard cell and grid cell 
	BoutReal xnorm = 0.5*(   mesh->GlobalX(bndry->x)  // In the guard cell
				 + mesh->GlobalX(bndry->x - bndry->bx) ); // the grid cell
	
	BoutReal ynorm = 0.5*(   mesh->GlobalY(bndry->y)  // In the guard cell
				 + mesh->GlobalY(bndry->y - bndry->by) ); // the grid cell
	
	val = fg->generate(xnorm,TWOPI*ynorm,0.0, t);
      }
      
      f(bndry->x,bndry->y) = (8./3)*val - 2.*f(bndry->x-bndry->bx, bndry->y-bndry->by) + f(bndry->x-2*bndry->bx, bndry->y-2*bndry->by)/3.;

      // Need to set second guard cell, as may be used for interpolation or upwinding derivatives
      for(int i=1;i<bndry->width;i++) {
	int xi = bndry->x + i*bndry->bx;
	int yi = bndry->y + i*bndry->by;
	f(xi, yi) = 3.0*f(xi - bndry->bx, yi - bndry->by) - 3.0*f(xi - 2*bndry->bx, yi - 2*bndry->by) + f(xi - 3*bndry->bx, yi - 3*bndry->by);
      }	
    }
  }
}


void BoundaryDirichlet_O3::apply(Field3D &f) {
  BoundaryDirichlet_O3::apply(f,0.);
}


void BoundaryDirichlet_O3::apply(Field3D &f,BoutReal t) {
  // Set (at 2nd order) the value at the mid-point between the guard cell and the grid cell to be val
  // N.B. Only first guard cells (closest to the grid) should ever be used

  Mesh* mesh = bndry->localmesh;
  ASSERT1(mesh == f.getMesh());
  bndry->first();

  // Decide which generator to use
  std::shared_ptr<FieldGenerator>  fg = gen;
  if(!fg)
    fg = f.getBndryGenerator(bndry->location);

  BoutReal val = 0.0;

  // Check for staggered grids
  
  CELL_LOC loc = f.getLocation();
  if(mesh->StaggerGrids && loc != CELL_CENTRE) {
    // Staggered. Need to apply slightly differently
    
    if( loc == CELL_XLOW ) {
      // Field is shifted in X
			
      if(bndry->bx > 0) {
	// Outer x boundary
	
	for(; !bndry->isDone(); bndry->next1d()) {
	  BoutReal xnorm = 0.5*(   mesh->GlobalX(bndry->x) + mesh->GlobalX(bndry->x - bndry->bx) );
	  BoutReal ynorm = mesh->GlobalY(bndry->y);
          
	  for(int zk=0;zk<mesh->LocalNz;zk++) {
	    if(fg){
	      val = fg->generate(xnorm,TWOPI*ynorm,TWOPI*zk/(mesh->LocalNz), t);
	    }
	    f(bndry->x,bndry->y, zk) = val;
						
	    // Need to set second guard cell, as may be used for interpolation or upwinding derivatives
	    for(int i=1;i<bndry->width;i++) {
	      int xi = bndry->x + i*bndry->bx;
	      int yi = bndry->y + i*bndry->by;
	      f(xi, yi, zk) = 3.0*f(xi - bndry->bx, yi - bndry->by, zk) - 3.0*f(xi - 2*bndry->bx, yi - 2*bndry->by, zk) 
		+ f(xi - 3*bndry->bx, yi - 3*bndry->by, zk);
	    }	
	  }
	}
      }
      if(bndry->bx < 0) {
	// Inner x boundary. Set one point inwards
	for(; !bndry->isDone(); bndry->next1d()) {
	  
	  BoutReal xnorm = 0.5*(   mesh->GlobalX(bndry->x) + mesh->GlobalX(bndry->x - bndry->bx) );
	  BoutReal ynorm = mesh->GlobalY(bndry->y);
          
	  for(int zk=0;zk<mesh->LocalNz;zk++) {
	    if(fg){
	      val = fg->generate(xnorm,TWOPI*ynorm,TWOPI*zk/(mesh->LocalNz), t);
	    }
	    f(bndry->x - bndry->bx,bndry->y, zk) = val;
						
	    // Need to set remaining guard cells, as may be used for interpolation or upwinding derivatives
	    for(int i=0;i<bndry->width;i++) {
	      int xi = bndry->x + i*bndry->bx;
	      int yi = bndry->y + i*bndry->by;
	      f(xi, yi, zk) = 3.0*f(xi - bndry->bx, yi - bndry->by, zk) - 3.0*f(xi - 2*bndry->bx, yi - 2*bndry->by, zk) 
		+ f(xi - 3*bndry->bx, yi - 3*bndry->by, zk);
	    }	
	  }
	}
      }
      if(bndry->by != 0){
	//y boundaries
				
	for(; !bndry->isDone(); bndry->next1d()) {
	  // x norm is shifted by half a grid point because it is staggered.
	  // y norm is located half way between first grid cell and guard cell. 
	  BoutReal xnorm = 0.5*(   mesh->GlobalX(bndry->x) + mesh->GlobalX(bndry->x - 1) ); 
	  BoutReal ynorm = 0.5*(   mesh->GlobalY(bndry->y) + mesh->GlobalY(bndry->y - bndry->by) ); 
      
	  for(int zk=0;zk<mesh->LocalNz;zk++) {
	    if(fg)
	      val = fg->generate(xnorm,TWOPI*ynorm,TWOPI*zk/(mesh->LocalNz), t);
	
	    f(bndry->x,bndry->y,zk) = (8./3)*val - 2.*f(bndry->x-bndry->bx, bndry->y-bndry->by,zk) + f(bndry->x-2*bndry->bx, bndry->y-2*bndry->by,zk)/3.;
						
	    // Need to set remaining guard cells, as may be used for interpolation or upwinding derivatives
	    for(int i=1;i<bndry->width;i++) {
	      int xi = bndry->x + i*bndry->bx;
	      int yi = bndry->y + i*bndry->by;
	      f(xi, yi, zk) = 3.0*f(xi - bndry->bx, yi - bndry->by, zk) - 3.0*f(xi - 2*bndry->bx, yi - 2*bndry->by, zk) 
		+ f(xi - 3*bndry->bx, yi - 3*bndry->by, zk);
	    }	
	  }
	}
      }
    }
    else if( loc == CELL_YLOW ) {
      // Field is shifted in Y
      
      if(bndry->by > 0) {
	// Upper y boundary
	
	for(; !bndry->isDone(); bndry->next1d()) {
	  BoutReal xnorm = mesh->GlobalX(bndry->x);
	  BoutReal ynorm = 0.5*(   mesh->GlobalY(bndry->y) + mesh->GlobalY(bndry->y - bndry->by) );
	  for(int zk=0;zk<mesh->LocalNz;zk++) {
	    if(fg){
	      val = fg->generate(xnorm,TWOPI*ynorm,TWOPI*zk/(mesh->LocalNz), t);
	    }
	    f(bndry->x,bndry->y,zk) = val;
						
	    // Need to set remaining guard cells, as may be used for interpolation or upwinding derivatives
	    for(int i=1;i<bndry->width;i++) {
	      int xi = bndry->x + i*bndry->bx;
	      int yi = bndry->y + i*bndry->by;
	      f(xi, yi, zk) = 3.0*f(xi - bndry->bx, yi - bndry->by, zk) - 3.0*f(xi - 2*bndry->bx, yi - 2*bndry->by, zk) 
		+ f(xi - 3*bndry->bx, yi - 3*bndry->by, zk);
	    }	
	  }
	}
      }
      if(bndry->by < 0) {
	// Lower y boundary. Set one point inwards
	for(; !bndry->isDone(); bndry->next1d()) {
	 
	  BoutReal xnorm = mesh->GlobalX(bndry->x);
	  BoutReal ynorm = 0.5*(mesh->GlobalY(bndry->y)+ mesh->GlobalY(bndry->y - bndry->by) );
	  
	  for(int zk=0;zk<mesh->LocalNz;zk++) {
	    if(fg){
	      val = fg->generate(xnorm,TWOPI*ynorm,TWOPI*zk/(mesh->LocalNz), t);
	    }
	    f(bndry->x,bndry->y - bndry->by, zk) = val;
						
	    // Need to set remaining guard cells, as may be used for interpolation or upwinding derivatives
	    for(int i=0;i<bndry->width;i++) {
	      int xi = bndry->x + i*bndry->bx;
	      int yi = bndry->y + i*bndry->by;
	      f(xi, yi, zk) = 3.0*f(xi - bndry->bx, yi - bndry->by, zk) - 3.0*f(xi - 2*bndry->bx, yi - 2*bndry->by, zk) 
		+ f(xi - 3*bndry->bx, yi - 3*bndry->by, zk);
	    }
	  }
	}
      }
      if(bndry->bx != 0){
	// x boundaries
	for(; !bndry->isDone(); bndry->next1d()) {
	  // x norm is located half way between first grid cell and guard cell.
	  // y norm is shifted by half a grid point because it is staggered.
	  BoutReal xnorm = 0.5*(   mesh->GlobalX(bndry->x) + mesh->GlobalX(bndry->x - bndry->bx) ); 
	  BoutReal ynorm = 0.5*(   mesh->GlobalY(bndry->y) + mesh->GlobalY(bndry->y - 1) ); 
      
	  for(int zk=0;zk<mesh->LocalNz;zk++) {
	    if(fg)
	      val = fg->generate(xnorm,TWOPI*ynorm,TWOPI*zk/(mesh->LocalNz), t);
	
	    f(bndry->x,bndry->y,zk) = (8./3)*val - 2.*f(bndry->x-bndry->bx, bndry->y-bndry->by,zk) + f(bndry->x-2*bndry->bx, bndry->y-2*bndry->by,zk)/3.;
						
	    // Need to set remaining guard cells, as may be used for interpolation or upwinding derivatives
	    for(int i=1;i<bndry->width;i++) {
	      int xi = bndry->x + i*bndry->bx;
	      int yi = bndry->y + i*bndry->by;
	      f(xi, yi, zk) = 3.0*f(xi - bndry->bx, yi - bndry->by, zk) - 3.0*f(xi - 2*bndry->bx, yi - 2*bndry->by, zk) 
		+ f(xi - 3*bndry->bx, yi - 3*bndry->by, zk);
	    }
	  }
	}
      }
    } else if (loc == CELL_ZLOW) {
      // Shifted in Z

      for(; !bndry->isDone(); bndry->next1d()) {
        // Calculate the X and Y normalised values half-way between the guard cell and grid cell
        BoutReal xnorm = 0.5*(   mesh->GlobalX(bndry->x)  // In the guard cell
                                 + mesh->GlobalX(bndry->x - bndry->bx) ); // the grid cell

        BoutReal ynorm = 0.5*(   mesh->GlobalY(bndry->y)  // In the guard cell
                                 + mesh->GlobalY(bndry->y - bndry->by) ); // the grid cell

        for(int zk=0;zk<mesh->LocalNz;zk++) {
          if(fg)
            val = fg->generate(xnorm,TWOPI*ynorm,TWOPI*(zk - 0.5)/(mesh->LocalNz), t);

          f(bndry->x,bndry->y,zk) = (8./3)*val - 2.*f(bndry->x-bndry->bx, bndry->y-bndry->by,zk) + f(bndry->x-2*bndry->bx, bndry->y-2*bndry->by,zk)/3.;

          // Need to set remaining guard cells, as may be used for interpolation or upwinding derivatives
          for(int i=1;i<bndry->width;i++) {
            int xi = bndry->x + i*bndry->bx;
            int yi = bndry->y + i*bndry->by;
            f(xi, yi, zk) = 3.0*f(xi - bndry->bx, yi - bndry->by, zk) - 3.0*f(xi - 2*bndry->bx, yi - 2*bndry->by, zk)
              + f(xi - 3*bndry->bx, yi - 3*bndry->by, zk);
          }
        }
      }
    } else {
      throw BoutException("Unrecognized location");
    }
  }
  else {
    // Standard (non-staggered) case
    for(; !bndry->isDone(); bndry->next1d()) {
      // Calculate the X and Y normalised values half-way between the guard cell and grid cell 
      BoutReal xnorm = 0.5*(   mesh->GlobalX(bndry->x)  // In the guard cell
			       + mesh->GlobalX(bndry->x - bndry->bx) ); // the grid cell

      BoutReal ynorm = 0.5*(   mesh->GlobalY(bndry->y)  // In the guard cell
			       + mesh->GlobalY(bndry->y - bndry->by) ); // the grid cell
      
      for(int zk=0;zk<mesh->LocalNz;zk++) {
	if(fg)
	  val = fg->generate(xnorm,TWOPI*ynorm,TWOPI*zk/(mesh->LocalNz), t);
	
	f(bndry->x,bndry->y,zk) = (8./3)*val - 2.*f(bndry->x-bndry->bx, bndry->y-bndry->by,zk) + f(bndry->x-2*bndry->bx, bndry->y-2*bndry->by,zk)/3.;
				
	// Need to set remaining guard cells, as may be used for interpolation or upwinding derivatives
	for(int i=1;i<bndry->width;i++) {
	  int xi = bndry->x + i*bndry->bx;
	  int yi = bndry->y + i*bndry->by;
	  f(xi, yi, zk) = 3.0*f(xi - bndry->bx, yi - bndry->by, zk) - 3.0*f(xi - 2*bndry->bx, yi - 2*bndry->by, zk) 
	    + f(xi - 3*bndry->bx, yi - 3*bndry->by, zk);
	}
      }
    }
  }
}

void BoundaryDirichlet_O3::apply_ddt(Field2D &f) {
  Field2D *dt = f.timeDeriv();
  for(bndry->first(); !bndry->isDone(); bndry->next())
    (*dt)(bndry->x,bndry->y) = 0.; // Set time derivative to zero
}

void BoundaryDirichlet_O3::apply_ddt(Field3D &f) {
  Mesh* mesh = bndry->localmesh;
  ASSERT1(mesh == f.getMesh());
  Field3D *dt = f.timeDeriv();

  bndry->first() ; 
  for(bndry->first(); !bndry->isDone(); bndry->next()){
    for(int z=0;z<mesh->LocalNz;z++){
      (*dt)(bndry->x,bndry->y,z) = 0.; // Set time derivative to zero
    }
  }
}

///////////////////////////////////////////////////////////////
// Extrapolate to calculate boundary cell to 4th-order

BoundaryOp* BoundaryDirichlet_O4::clone(BoundaryRegion *region, const std::list<std::string> &args){
  verifyNumPoints(region,3);
  std::shared_ptr<FieldGenerator> newgen = nullptr;
  if(!args.empty()) {
    // First argument should be an expression
    newgen = FieldFactory::get()->parse(args.front());
  }
  return new BoundaryDirichlet_O4(region, newgen);
}

void BoundaryDirichlet_O4::apply(Field2D &f){
  BoundaryDirichlet_O4::apply(f,0.);
}

void BoundaryDirichlet_O4::apply(Field2D &f,BoutReal t) {
  // Set (at 2nd order) the value at the mid-point between the guard cell and the grid cell to be val
  // N.B. Only first guard cells (closest to the grid) should ever be used
  
  Mesh* mesh = bndry->localmesh;
  ASSERT1(mesh == f.getMesh());
  bndry->first();

  // Decide which generator to use
  std::shared_ptr<FieldGenerator>  fg = gen;
  if(!fg)
    fg = f.getBndryGenerator(bndry->location);

  BoutReal val = 0.0;
  

  // Check for staggered grids
  
  CELL_LOC loc = f.getLocation();
  if(mesh->StaggerGrids and (loc == CELL_XLOW or loc == CELL_YLOW)) {
    // Staggered. Need to apply slightly differently
    
    if(loc == CELL_XLOW ) {
      // Field is shifted in X
      
      if(bndry->bx > 0) {
	// Outer x boundary
	
	for(; !bndry->isDone(); bndry->next1d()) {
	  if(fg) {
	    BoutReal xnorm = 0.5*( mesh->GlobalX(bndry->x) + mesh->GlobalX(bndry->x - bndry->bx) );
	    BoutReal ynorm = mesh->GlobalY(bndry->y);
	    val = fg->generate(xnorm,TWOPI*ynorm,0.0, t);
	  }
	  f(bndry->x,bndry->y) = val;
					
	  // Need to set remaining guard cells, as may be used for interpolation or upwinding derivatives
	  for(int i=1;i<bndry->width;i++) {
	    int xi = bndry->x + i*bndry->bx;
	    int yi = bndry->y + i*bndry->by;
	    f(xi, yi) = 4.0*f(xi - bndry->bx, yi - bndry->by) - 6.0*f(xi - 2*bndry->bx, yi - 2*bndry->by) 
	      + 4.0*f(xi - 3*bndry->bx, yi - 3*bndry->by) - f(xi - 4*bndry->bx, yi - 4*bndry->by);
	  }					
	}
      }
			
      if(bndry->bx < 0) {
	// Inner boundary. Set one point inwards
	for(; !bndry->isDone(); bndry->next1d()) {
	  if(fg) {
	    BoutReal xnorm = 0.5*(   mesh->GlobalX(bndry->x)
				     + mesh->GlobalX(bndry->x - bndry->bx) );
	    BoutReal ynorm = mesh->GlobalY(bndry->y);
	    val = fg->generate(xnorm,TWOPI*ynorm,0.0, t);
	  }
          
	  f(bndry->x - bndry->bx,bndry->y) = val;

          // Need to set remaining guard cells, as may be used for interpolation or upwinding derivatives
	  for(int i=0;i<bndry->width;i++) {
	    int xi = bndry->x + i*bndry->bx;
	    int yi = bndry->y + i*bndry->by;
	    f(xi, yi) = 4.0*f(xi - bndry->bx, yi - bndry->by) - 6.0*f(xi - 2*bndry->bx, yi - 2*bndry->by) 
	      + 4.0*f(xi - 3*bndry->bx, yi - 3*bndry->by) - f(xi - 4*bndry->bx, yi - 4*bndry->by);
	  }				
	}
      }
      if (bndry->by != 0){
	// y boundaries
	for(; !bndry->isDone(); bndry->next1d()) {
      
	  if(fg) {
	    // x norm is shifted by half a grid point because it is staggered.
	    // y norm is located half way between first grid cell and guard cell.
	    BoutReal xnorm = 0.5*(   mesh->GlobalX(bndry->x) + mesh->GlobalX(bndry->x - 1) ); 
	    BoutReal ynorm = 0.5*(   mesh->GlobalY(bndry->y) + mesh->GlobalY(bndry->y - bndry->by) ); 
	    val = fg->generate(xnorm,TWOPI*ynorm,0.0, t);
	  }
      
	  f(bndry->x,bndry->y) = (16./5)*val - 3.*f(bndry->x-bndry->bx, bndry->y-bndry->by) + f(bndry->x-2*bndry->bx, bndry->y-2*bndry->by) - (1./5)*f(bndry->x-3*bndry->bx, bndry->y-3*bndry->by);
					
	  // Need to set remaining guard cells, as may be used for interpolation or upwinding derivatives
	  for(int i=1;i<bndry->width;i++) {
	    int xi = bndry->x + i*bndry->bx;
	    int yi = bndry->y + i*bndry->by;
	    f(xi, yi) = 4.0*f(xi - bndry->bx, yi - bndry->by) - 6.0*f(xi - 2*bndry->bx, yi - 2*bndry->by) 
	      + 4.0*f(xi - 3*bndry->bx, yi - 3*bndry->by) - f(xi - 4*bndry->bx, yi - 4*bndry->by);
	  }					
	}
      }
    }
    else if( loc == CELL_YLOW ) {
      // Field is shifted in Y
      
      if(bndry->by > 0) {
	// Outer y boundary
	
	for(; !bndry->isDone(); bndry->next1d()) {
	  if(fg) {
	    BoutReal xnorm = mesh->GlobalX(bndry->x);
	    BoutReal ynorm = 0.5*( mesh->GlobalY(bndry->y)
				   + mesh->GlobalY(bndry->y - bndry->by) );
	    val = fg->generate(xnorm,TWOPI*ynorm,0.0, t);
	  }
	  f(bndry->x,bndry->y) = val;
					
	  // Need to set remaining guard cells, as may be used for interpolation or upwinding derivatives
	  for(int i=1;i<bndry->width;i++) {
	    int xi = bndry->x + i*bndry->bx;
	    int yi = bndry->y + i*bndry->by;
	    f(xi, yi) = 4.0*f(xi - bndry->bx, yi - bndry->by) - 6.0*f(xi - 2*bndry->bx, yi - 2*bndry->by) 
	      + 4.0*f(xi - 3*bndry->bx, yi - 3*bndry->by) - f(xi - 4*bndry->bx, yi - 4*bndry->by);
	  }
	}
      }
      if(bndry->by < 0) {
	// Inner y boundary. Set one point inwards
	for(; !bndry->isDone(); bndry->next1d()) {
	  if(fg) {
	    BoutReal xnorm = mesh->GlobalX(bndry->x);
	    BoutReal ynorm = 0.5*(   mesh->GlobalY(bndry->y)
				     + mesh->GlobalY(bndry->y - bndry->by) );
            
	    val = fg->generate(xnorm,TWOPI*ynorm,0.0, t);
	  }
          
	  f(bndry->x,bndry->y - bndry->by) = val;

          // Need to set remaining guard cells, as may be used for interpolation or upwinding derivatives
	  for(int i=0;i<bndry->width;i++) {
	    int xi = bndry->x + i*bndry->bx;
	    int yi = bndry->y + i*bndry->by;
	    f(xi, yi) = 4.0*f(xi - bndry->bx, yi - bndry->by) - 6.0*f(xi - 2*bndry->bx, yi - 2*bndry->by) 
	      + 4.0*f(xi - 3*bndry->bx, yi - 3*bndry->by) - f(xi - 4*bndry->bx, yi - 4*bndry->by);
	  }		
	}
      }
      if(bndry->bx !=0){
	// x boundaries.  
				
	for(; !bndry->isDone(); bndry->next1d()) {
      
	  if(fg) {
	    // x norm is located half way between first grid cell and guard cell.
	    // y norm is shifted by half a grid point because it is staggered.
	    BoutReal xnorm = 0.5*(   mesh->GlobalX(bndry->x) + mesh->GlobalX(bndry->x - bndry->bx) ); 
	    BoutReal ynorm = 0.5*(   mesh->GlobalY(bndry->y) + mesh->GlobalY(bndry->y - 1) ); 
	
	    val = fg->generate(xnorm,TWOPI*ynorm,0.0, t);
	  }
      
	  f(bndry->x,bndry->y) = (16./5)*val - 3.*f(bndry->x-bndry->bx, bndry->y-bndry->by) + f(bndry->x-2*bndry->bx, bndry->y-2*bndry->by) - (1./5)*f(bndry->x-3*bndry->bx, bndry->y-3*bndry->by);
					
	  // Need to set remaining guard cells, as may be used for interpolation or upwinding derivatives
	  for(int i=1;i<bndry->width;i++) {
	    int xi = bndry->x + i*bndry->bx;
	    int yi = bndry->y + i*bndry->by;
	    f(xi, yi) = 4.0*f(xi - bndry->bx, yi - bndry->by) - 6.0*f(xi - 2*bndry->bx, yi - 2*bndry->by) 
	      + 4.0*f(xi - 3*bndry->bx, yi - 3*bndry->by) - f(xi - 4*bndry->bx, yi - 4*bndry->by);
	  }
	}
      }
    }
  }
  else {
    // Non-staggered, standard case
    
    for(; !bndry->isDone(); bndry->next1d()) {
      
      if(fg) {
	// Calculate the X and Y normalised values half-way between the guard cell and grid cell 
	BoutReal xnorm = 0.5*(   mesh->GlobalX(bndry->x)  // In the guard cell
				 + mesh->GlobalX(bndry->x - bndry->bx) ); // the grid cell
	
	BoutReal ynorm = 0.5*(   mesh->GlobalY(bndry->y)  // In the guard cell
				 + mesh->GlobalY(bndry->y - bndry->by) ); // the grid cell
	
	val = fg->generate(xnorm,TWOPI*ynorm,0.0, t);
      }
      
      f(bndry->x,bndry->y) = (16./5)*val - 3.*f(bndry->x-bndry->bx, bndry->y-bndry->by) + f(bndry->x-2*bndry->bx, bndry->y-2*bndry->by) - (1./5)*f(bndry->x-3*bndry->bx, bndry->y-3*bndry->by);
			
      // Need to set remaining guard cells, as may be used for interpolation or upwinding derivatives
      for(int i=1;i<bndry->width;i++) {
	int xi = bndry->x + i*bndry->bx;
	int yi = bndry->y + i*bndry->by;
	f(xi, yi) = 4.0*f(xi - bndry->bx, yi - bndry->by) - 6.0*f(xi - 2*bndry->bx, yi - 2*bndry->by) 
	  + 4.0*f(xi - 3*bndry->bx, yi - 3*bndry->by) - f(xi - 4*bndry->bx, yi - 4*bndry->by);
      }
    }
  }
}


void BoundaryDirichlet_O4::apply(Field3D &f) {
  BoundaryDirichlet_O4::apply(f,0.);
}


void BoundaryDirichlet_O4::apply(Field3D &f,BoutReal t) {
  // Set (at 2nd order) the value at the mid-point between the guard cell and the grid cell to be val
  // N.B. Only first guard cells (closest to the grid) should ever be used

  Mesh* mesh = bndry->localmesh;
  ASSERT1(mesh == f.getMesh());
  bndry->first();

  // Decide which generator to use
  std::shared_ptr<FieldGenerator>  fg = gen;
  if(!fg)
    fg = f.getBndryGenerator(bndry->location);

  BoutReal val = 0.0;

  // Check for staggered grids
  
  CELL_LOC loc = f.getLocation();
  if(mesh->StaggerGrids && loc != CELL_CENTRE) {
    // Staggered. Need to apply slightly differently
    
    if( loc == CELL_XLOW ) {
      // Field is shifted in X
      
      if(bndry->bx > 0) {
	// Outer x boundary
	
	for(; !bndry->isDone(); bndry->next1d()) {
	  BoutReal xnorm = 0.5*(   mesh->GlobalX(bndry->x)
				   + mesh->GlobalX(bndry->x - bndry->bx) );
	  BoutReal ynorm = mesh->GlobalY(bndry->y);
          
	  for(int zk=0;zk<mesh->LocalNz;zk++) {
	    if(fg){
	      val = fg->generate(xnorm,TWOPI*ynorm,TWOPI*zk/(mesh->LocalNz), t);
	    }
	    f(bndry->x,bndry->y, zk) = val;
						
	    // Need to set remaining guard cells, as may be used for interpolation or upwinding derivatives
	    for(int i=1;i<bndry->width;i++) {
	      int xi = bndry->x + i*bndry->bx;
	      int yi = bndry->y + i*bndry->by;
	      f(xi, yi, zk) = 4.0*f(xi - bndry->bx, yi - bndry->by, zk) - 6.0*f(xi - 2*bndry->bx, yi - 2*bndry->by, zk) 
		+ 4.0*f(xi - 3*bndry->bx, yi - 3*bndry->by, zk) - f(xi - 4*bndry->bx, yi - 4*bndry->by, zk);
	    }
	  }
	}
      }
      if(bndry->bx < 0) {
	// Inner x boundary. Set one point inwards
	for(; !bndry->isDone(); bndry->next1d()) {
	  
	  BoutReal xnorm = 0.5*(   mesh->GlobalX(bndry->x)
				   + mesh->GlobalX(bndry->x - bndry->bx) );
	  BoutReal ynorm = mesh->GlobalY(bndry->y);
          
	  for(int zk=0;zk<mesh->LocalNz;zk++) {
	    if(fg)
	      val = fg->generate(xnorm,TWOPI*ynorm,TWOPI*zk/(mesh->LocalNz), t);
	    
	    f(bndry->x - bndry->bx,bndry->y, zk) = val;

            // Need to set remaining guard cells, as may be used for interpolation or upwinding derivatives
	    for(int i=0;i<bndry->width;i++) {
	      int xi = bndry->x + i*bndry->bx;
	      int yi = bndry->y + i*bndry->by;
	      f(xi, yi, zk) = 4.0*f(xi - bndry->bx, yi - bndry->by, zk) - 6.0*f(xi - 2*bndry->bx, yi - 2*bndry->by, zk) 
		+ 4.0*f(xi - 3*bndry->bx, yi - 3*bndry->by, zk) - f(xi - 4*bndry->bx, yi - 4*bndry->by, zk);
	    }
	  }
	}
      }
      if (bndry->by != 0){
        // y boundaries

        for(; !bndry->isDone(); bndry->next1d()) {
          // x norm is shifted by half a grid point because it is staggered.
          // y norm is located half way between first grid cell and guard cell.
          BoutReal xnorm = 0.5*(   mesh->GlobalX(bndry->x) + mesh->GlobalX(bndry->x - 1) );
          BoutReal ynorm = 0.5*(   mesh->GlobalY(bndry->y) + mesh->GlobalY(bndry->y - bndry->by) );

          for(int zk=0;zk<mesh->LocalNz;zk++) {
            if(fg) {
              val = fg->generate(xnorm,TWOPI*ynorm,TWOPI*zk/(mesh->LocalNz), t);
            }
            f(bndry->x,bndry->y,zk) = (16./5)*val - 3.*f(bndry->x-bndry->bx, bndry->y-bndry->by,zk) + f(bndry->x-2*bndry->bx, bndry->y-2*bndry->by,zk) - (1./5)*f(bndry->x-3*bndry->bx, bndry->y-3*bndry->by,zk);

            // Need to set remaining guard cells, as may be used for interpolation or upwinding derivatives
            for(int i=1;i<bndry->width;i++) {
              int xi = bndry->x + i*bndry->bx;
              int yi = bndry->y + i*bndry->by;
              f(xi, yi, zk) = 4.0*f(xi - bndry->bx, yi - bndry->by, zk) - 6.0*f(xi - 2*bndry->bx, yi - 2*bndry->by, zk)
                + 4.0*f(xi - 3*bndry->bx, yi - 3*bndry->by, zk) - f(xi - 4*bndry->bx, yi - 4*bndry->by, zk);
            }
          }
        }
      }
    }
    else if( loc == CELL_YLOW ) {
      // Y boundary, and field is shifted in Y
      
      if(bndry->by > 0) {
	// Outer y boundary
	
	for(; !bndry->isDone(); bndry->next1d()) {
	  BoutReal xnorm = mesh->GlobalX(bndry->x);
	  BoutReal ynorm = 0.5*(   mesh->GlobalY(bndry->y)
				   + mesh->GlobalY(bndry->y - bndry->by) );
	  for(int zk=0;zk<mesh->LocalNz;zk++) {
	    if(fg)
	      val = fg->generate(xnorm,TWOPI*ynorm,TWOPI*zk/(mesh->LocalNz), t);
	    
	    f(bndry->x,bndry->y,zk) = val;
						
	    // Need to set remaining guard cells, as may be used for interpolation or upwinding derivatives
	    for(int i=1;i<bndry->width;i++) {
	      int xi = bndry->x + i*bndry->bx;
	      int yi = bndry->y + i*bndry->by;
	      f(xi, yi, zk) = 4.0*f(xi - bndry->bx, yi - bndry->by, zk) - 6.0*f(xi - 2*bndry->bx, yi - 2*bndry->by, zk) 
		+ 4.0*f(xi - 3*bndry->bx, yi - 3*bndry->by, zk) - f(xi - 4*bndry->bx, yi - 4*bndry->by, zk);
	    }
	  }
	}
      }
      if(bndry->by < 0) {
	// Inner y boundary. Set one point inwards
	for(; !bndry->isDone(); bndry->next1d()) {
	 
	  BoutReal xnorm = mesh->GlobalX(bndry->x);
	  BoutReal ynorm = 0.5*(   mesh->GlobalY(bndry->y)
				   + mesh->GlobalY(bndry->y - bndry->by) );
	  
	  for(int zk=0;zk<mesh->LocalNz;zk++) {
	    if(fg)
	      val = fg->generate(xnorm,TWOPI*ynorm,TWOPI*zk/(mesh->LocalNz), t);
	    
	    f(bndry->x,bndry->y - bndry->by, zk) = val;

            // Need to set remaining guard cells, as may be used for interpolation or upwinding derivatives
	    for(int i=0;i<bndry->width;i++) {
	      int xi = bndry->x + i*bndry->bx;
	      int yi = bndry->y + i*bndry->by;
	      f(xi, yi, zk) = 4.0*f(xi - bndry->bx, yi - bndry->by, zk) - 6.0*f(xi - 2*bndry->bx, yi - 2*bndry->by, zk) 
		+ 4.0*f(xi - 3*bndry->bx, yi - 3*bndry->by, zk) - f(xi - 4*bndry->bx, yi - 4*bndry->by, zk);
	    }
	  }
	}
      }
      if(bndry->bx !=0){
	// x boundaries
				
	for(; !bndry->isDone(); bndry->next1d()) {
	  // x norm is located half way between first grid cell and guard cell.
	  // y norm is shifted by half a grid point because it is staggered.
	  BoutReal xnorm = 0.5*(   mesh->GlobalX(bndry->x) + mesh->GlobalX(bndry->x - bndry->bx) ); 
	  BoutReal ynorm = 0.5*(   mesh->GlobalY(bndry->y) + mesh->GlobalY(bndry->y - 1) ); 
      
	  for(int zk=0;zk<mesh->LocalNz;zk++) {
	    if(fg)
	      val = fg->generate(xnorm,TWOPI*ynorm,TWOPI*zk/(mesh->LocalNz), t);
	
	    f(bndry->x,bndry->y,zk) = (16./5)*val - 3.*f(bndry->x-bndry->bx, bndry->y-bndry->by,zk) + f(bndry->x-2*bndry->bx, bndry->y-2*bndry->by,zk) - (1./5)*f(bndry->x-3*bndry->bx, bndry->y-3*bndry->by,zk);
						
	    // Need to set remaining guard cells, as may be used for interpolation or upwinding derivatives
	    for(int i=1;i<bndry->width;i++) {
	      int xi = bndry->x + i*bndry->bx;
	      int yi = bndry->y + i*bndry->by;
	      f(xi, yi, zk) = 4.0*f(xi - bndry->bx, yi - bndry->by, zk) - 6.0*f(xi - 2*bndry->bx, yi - 2*bndry->by, zk) 
		+ 4.0*f(xi - 3*bndry->bx, yi - 3*bndry->by, zk) - f(xi - 4*bndry->bx, yi - 4*bndry->by, zk);
	    }
	  }
	}
      }
    } else if (loc == CELL_ZLOW) {
      // Shifted in Z
      for(; !bndry->isDone(); bndry->next1d()) {
        // Calculate the X and Y normalised values half-way between the guard cell and grid cell
        BoutReal xnorm = 0.5*(   mesh->GlobalX(bndry->x)  // In the guard cell
                                 + mesh->GlobalX(bndry->x - bndry->bx) ); // the grid cell

        BoutReal ynorm = 0.5*(   mesh->GlobalY(bndry->y)  // In the guard cell
                                 + mesh->GlobalY(bndry->y - bndry->by) ); // the grid cell

        for(int zk=0;zk<mesh->LocalNz;zk++) {
          if(fg)
            val = fg->generate(xnorm,TWOPI*ynorm,TWOPI*(zk - 0.5)/(mesh->LocalNz), t);

          f(bndry->x,bndry->y,zk) = (16./5)*val - 3.*f(bndry->x-bndry->bx, bndry->y-bndry->by,zk) + f(bndry->x-2*bndry->bx, bndry->y-2*bndry->by,zk) - (1./5)*f(bndry->x-3*bndry->bx, bndry->y-3*bndry->by,zk);

          // Need to set remaining guard cells, as may be used for interpolation or upwinding derivatives
          for(int i=1;i<bndry->width;i++) {
            int xi = bndry->x + i*bndry->bx;
            int yi = bndry->y + i*bndry->by;
            f(xi, yi, zk) = 4.0*f(xi - bndry->bx, yi - bndry->by, zk) - 6.0*f(xi - 2*bndry->bx, yi - 2*bndry->by, zk)
              + 4.0*f(xi - 3*bndry->bx, yi - 3*bndry->by, zk) - f(xi - 4*bndry->bx, yi - 4*bndry->by, zk);
          }
        }
      }
    } else {
      throw BoutException("Unrecognized location");
    }
  }
  else {
    // Standard (non-staggered) case
    for(; !bndry->isDone(); bndry->next1d()) {
      // Calculate the X and Y normalised values half-way between the guard cell and grid cell 
      BoutReal xnorm = 0.5*(   mesh->GlobalX(bndry->x)  // In the guard cell
			       + mesh->GlobalX(bndry->x - bndry->bx) ); // the grid cell

      BoutReal ynorm = 0.5*(   mesh->GlobalY(bndry->y)  // In the guard cell
			       + mesh->GlobalY(bndry->y - bndry->by) ); // the grid cell
      
      for(int zk=0;zk<mesh->LocalNz;zk++) {
	if(fg)
	  val = fg->generate(xnorm,TWOPI*ynorm,TWOPI*zk/(mesh->LocalNz), t);
	
	f(bndry->x,bndry->y,zk) = (16./5)*val - 3.*f(bndry->x-bndry->bx, bndry->y-bndry->by,zk) + f(bndry->x-2*bndry->bx, bndry->y-2*bndry->by,zk) - (1./5)*f(bndry->x-3*bndry->bx, bndry->y-3*bndry->by,zk);
				
	// Need to set remaining guard cells, as may be used for interpolation or upwinding derivatives
	for(int i=1;i<bndry->width;i++) {
	  int xi = bndry->x + i*bndry->bx;
	  int yi = bndry->y + i*bndry->by;
	  f(xi, yi, zk) = 4.0*f(xi - bndry->bx, yi - bndry->by, zk) - 6.0*f(xi - 2*bndry->bx, yi - 2*bndry->by, zk) 
	    + 4.0*f(xi - 3*bndry->bx, yi - 3*bndry->by, zk) - f(xi - 4*bndry->bx, yi - 4*bndry->by, zk);
	}
      }
    }
  }
}

void BoundaryDirichlet_O4::apply_ddt(Field2D &f) {
  Field2D *dt = f.timeDeriv();
  for(bndry->first(); !bndry->isDone(); bndry->next())
    (*dt)(bndry->x,bndry->y) = 0.; // Set time derivative to zero
}

void BoundaryDirichlet_O4::apply_ddt(Field3D &f) {
  Mesh* mesh = bndry->localmesh;
  ASSERT1(mesh == f.getMesh());
  Field3D *dt = f.timeDeriv();
  for(bndry->first(); !bndry->isDone(); bndry->next())
    for(int z=0;z<mesh->LocalNz;z++)
      (*dt)(bndry->x,bndry->y,z) = 0.; // Set time derivative to zero
}

///////////////////////////////////////////////////////////////

BoundaryOp* BoundaryDirichlet_4thOrder::clone(BoundaryRegion* region,
                                              const std::list<std::string>& args) {
  verifyNumPoints(region,4);
  if(!args.empty()) {
    // First argument should be a value
    val = stringToReal(args.front());
    return new BoundaryDirichlet_4thOrder(region, val);
  }
  return new BoundaryDirichlet_4thOrder(region);
}

void BoundaryDirichlet_4thOrder::apply(Field2D &f) {
  // Set (at 4th order) the value at the mid-point between the guard cell and the grid cell to be val
  for(bndry->first(); !bndry->isDone(); bndry->next1d()) {
    f(bndry->x,bndry->y) = 128./35.*val - 4.*f(bndry->x-bndry->bx,bndry->y-bndry->by) + 2.*f(bndry->x-2*bndry->bx,bndry->y-2*bndry->by) - 4./3.*f(bndry->x-3*bndry->bx,bndry->y-3*bndry->by) + 1./7.*f(bndry->x-4*bndry->bx,bndry->y-4*bndry->by);
    f(bndry->x+bndry->bx,bndry->y+bndry->by) = -128./5.*val + 9.*f(bndry->x,bndry->y) + 18.*f(bndry->x-bndry->bx,bndry->y-bndry->by) -4.*f(bndry->x-2*bndry->bx,bndry->y-2*bndry->by) + 3./5.*f(bndry->x-3*bndry->bx,bndry->y-3*bndry->by);
  }
}

void BoundaryDirichlet_4thOrder::apply(Field3D &f) {
  Mesh* mesh = bndry->localmesh;
  ASSERT1(mesh == f.getMesh());
  // Set (at 4th order) the value at the mid-point between the guard cell and the grid cell to be val
  for(bndry->first(); !bndry->isDone(); bndry->next1d())
    for(int z=0;z<mesh->LocalNz;z++) {
      f(bndry->x,bndry->y,z) = 128./35.*val - 4.*f(bndry->x-bndry->bx,bndry->y-bndry->by,z) + 2.*f(bndry->x-2*bndry->bx,bndry->y-2*bndry->by,z) - 4./3.*f(bndry->x-3*bndry->bx,bndry->y-3*bndry->by,z) + 1./7.*f(bndry->x-4*bndry->bx,bndry->y-4*bndry->by,z);
      f(bndry->x+bndry->bx,bndry->y+bndry->by,z) = -128./5.*val + 9.*f(bndry->x,bndry->y,z) + 18.*f(bndry->x-bndry->bx,bndry->y-bndry->by,z) -4.*f(bndry->x-2*bndry->bx,bndry->y-2*bndry->by,z) + 3./5.*f(bndry->x-3*bndry->bx,bndry->y-3*bndry->by,z);
    }
}

void BoundaryDirichlet_4thOrder::apply_ddt(Field2D &f) {
  Field2D *dt = f.timeDeriv();
  for(bndry->first(); !bndry->isDone(); bndry->next())
    (*dt)(bndry->x,bndry->y) = 0.; // Set time derivative to zero
}

void BoundaryDirichlet_4thOrder::apply_ddt(Field3D &f) {
  Mesh* mesh = bndry->localmesh;
  ASSERT1(mesh == f.getMesh());
  Field3D *dt = f.timeDeriv();
  for(bndry->first(); !bndry->isDone(); bndry->next())
    for(int z=0;z<mesh->LocalNz;z++)
      (*dt)(bndry->x,bndry->y,z) = 0.; // Set time derivative to zero
}

///////////////////////////////////////////////////////////////

BoundaryOp* BoundaryNeumann_NonOrthogonal::clone(BoundaryRegion *region, const std::list<std::string> &args) {
  verifyNumPoints(region,1); 
  if(!args.empty()) {
    output << "WARNING: arguments is set to BoundaryNeumann None Zero Gradient\n";
    // First argument should be a value
    val = stringToReal(args.front());
    return new BoundaryNeumann_NonOrthogonal(region, val);
  }
  return new BoundaryNeumann_NonOrthogonal(region);
}

void BoundaryNeumann_NonOrthogonal::apply(Field2D &f) {
<<<<<<< HEAD
#ifndef COORDINATES_USE_3D
=======
  Mesh* mesh = bndry->localmesh;
  ASSERT1(mesh == f.getMesh());
>>>>>>> c1173ecf
  Coordinates *metric = f.getCoordinates();
  // Calculate derivatives for metric use
  mesh->communicate(f);
  Field2D dfdy = DDY(f);
  // Loop over all elements and set equal to the next point in
  for(bndry->first(); !bndry->isDone(); bndry->next1d()) {
    // Interpolate (linearly) metrics to halfway between last cell and boundary cell
    BoutReal g11shift = 0.5*(metric->g11(bndry->x,bndry->y) + metric->g11(bndry->x-bndry->bx,bndry->y));
    BoutReal g12shift = 0.5*(metric->g12(bndry->x,bndry->y) + metric->g12(bndry->x-bndry->bx,bndry->y));
    // Have to use derivatives at last gridpoint instead of derivatives on boundary layer
    //   because derivative values don't exist in boundary region
    // NOTE: should be fixed to interpolate to boundary line
    BoutReal xshift = g12shift*dfdy(bndry->x-bndry->bx,bndry->y);

    if(bndry->bx != 0 && bndry->by == 0) {
      // x boundaries only
      BoutReal delta = bndry->bx*metric->dx(bndry->x, bndry->y);
      f(bndry->x, bndry->y) = f(bndry->x - bndry->bx, bndry->y) + delta/g11shift*(val - xshift);
      if (bndry->bx == 2){
        f(bndry->x + bndry->bx, bndry->y) = f(bndry->x - 2*bndry->bx, bndry->y) + 3.0*delta/g11shift*(val - xshift);
      }
    } else if(bndry->by != 0 && bndry->bx == 0) {
      // y boundaries only
      //   no need to shift this b/c we want parallel nuemann not theta
      BoutReal delta = bndry->by*metric->dy(bndry->x, bndry->y);
      f(bndry->x, bndry->y) = f(bndry->x, bndry->y - bndry->by) + delta*val;
      if (bndry->width == 2){
        f(bndry->x, bndry->y + bndry->by) = f(bndry->x, bndry->y - 2*bndry->by) + 3.0*delta*val;
      }
    } else {
      // set corners to zero
      f(bndry->x, bndry->y) = 0.0;
      if (bndry->width == 2){
        f(bndry->x + bndry->bx, bndry->y + bndry->by) = 0.0;
      }
    }
  }
#else
  throw BoutException(
      "Applying boundary to Field2D not compatible with 3D metrics in all cases.");
#endif
}

void BoundaryNeumann_NonOrthogonal::apply(Field3D &f) {
  Mesh* mesh = bndry->localmesh;
  ASSERT1(mesh == f.getMesh());
  Coordinates *metric = f.getCoordinates();
  // Calculate derivatives for metric use
  mesh->communicate(f);
  Field3D dfdy = DDY(f);
  Field3D dfdz = DDZ(f);
  // Loop over all elements and set equal to the next point in
  for(bndry->first(); !bndry->isDone(); bndry->next1d()) {
    // Have to use derivatives at last gridpoint instead of derivatives on boundary layer
    //   because derivative values don't exist in boundary region
    // NOTE: should be fixed to interpolate to boundary line
    for(int z=0;z<mesh->LocalNz;z++) {
      // Interpolate (linearly) metrics to halfway between last cell and boundary cell
      BoutReal g11shift = 0.5 * (metric->g11(bndry->x, bndry->y, z)
                                 + metric->g11(bndry->x - bndry->bx, bndry->y, z));
      BoutReal g12shift = 0.5 * (metric->g12(bndry->x, bndry->y, z)
                                 + metric->g12(bndry->x - bndry->bx, bndry->y, z));
      BoutReal g13shift = 0.5 * (metric->g13(bndry->x, bndry->y, z)
                                 + metric->g13(bndry->x - bndry->bx, bndry->y, z));

      BoutReal xshift = g12shift*dfdy(bndry->x-bndry->bx,bndry->y,z) 
        + g13shift*dfdz(bndry->x-bndry->bx,bndry->y,z);
      if(bndry->bx != 0 && bndry->by == 0) {
        // x boundaries only
        BoutReal delta = bndry->bx * metric->dx(bndry->x, bndry->y, z);
        f(bndry->x, bndry->y, z) = f(bndry->x - bndry->bx, bndry->y, z) + delta/g11shift*(val - xshift);
        if (bndry->width == 2){
          f(bndry->x + bndry->bx, bndry->y, z) = f(bndry->x - 2*bndry->bx, bndry->y, z) + 3.0*delta/g11shift*(val - xshift);
        }
      } else if(bndry->by != 0 && bndry->bx == 0) {
        // y boundaries only
        //   no need to shift this b/c we want parallel nuemann not theta
        BoutReal delta = bndry->by * metric->dy(bndry->x, bndry->y, z);
        f(bndry->x, bndry->y, z) = f(bndry->x, bndry->y - bndry->by, z) + delta*val;
        if (bndry->width == 2){
          f(bndry->x, bndry->y + bndry->by, z) = f(bndry->x, bndry->y - 2*bndry->by, z) + 3.0*delta*val;
        }
      } else {
        // set corners to zero
        f(bndry->x, bndry->y, z) = 0.0;
        if (bndry->width == 2){
          f(bndry->x + bndry->bx, bndry->y + bndry->by, z) = 0.0;
        }
      }
    }
  }
}

///////////////////////////////////////////////////////////////

BoundaryOp* BoundaryNeumann::clone(BoundaryRegion* region,
                                   const std::list<std::string>& args) {
  verifyNumPoints(region,1);
  std::shared_ptr<FieldGenerator> newgen = nullptr;
  if(!args.empty()) {
    // First argument should be an expression
    newgen = FieldFactory::get()->parse(args.front());
  }
  return new BoundaryNeumann(region, newgen);
}

void BoundaryNeumann::apply(Field2D &f) {
  BoundaryNeumann::apply(f,0.);
}


void BoundaryNeumann::apply(Field2D &f,BoutReal t) {
  // Set (at 2nd order) the value at the mid-point between the guard cell and the grid cell to be val
  // N.B. Only first guard cells (closest to the grid) should ever be used
<<<<<<< HEAD
#ifndef COORDINATES_USE_3D
=======
  
  Mesh* mesh = bndry->localmesh;
  ASSERT1(mesh == f.getMesh());
>>>>>>> c1173ecf
  Coordinates *metric = f.getCoordinates();
  
  bndry->first();
  
  // Decide which generator to use
  std::shared_ptr<FieldGenerator>  fg = gen;
  if(!fg)
    fg = f.getBndryGenerator(bndry->location);
  
  BoutReal val = 0.0;
  
  // Check for staggered grids
  
  CELL_LOC loc = f.getLocation();
  if(mesh->StaggerGrids and (loc == CELL_XLOW or loc == CELL_YLOW)) {
    // Staggered. Need to apply slightly differently
    // Use one-sided differencing. Cell is now on
    // the boundary, so use one-sided differencing
    
    if( loc == CELL_XLOW ) {
      // Field is shifted in X
      
      if(bndry->bx > 0) {
	// Outer x boundary
	
	for(; !bndry->isDone(); bndry->next1d()) {
	  
	  if(fg) {
	    BoutReal xnorm = 0.5*(   mesh->GlobalX(bndry->x)
				     + mesh->GlobalX(bndry->x - bndry->bx) );
	    BoutReal ynorm = mesh->GlobalY(bndry->y);
	    
	    val = fg->generate(xnorm,TWOPI*ynorm,0.0, t) * metric->dx(bndry->x, bndry->y);
	  }
          
	  f(bndry->x,bndry->y) = (4.*f(bndry->x - bndry->bx, bndry->y) - f(bndry->x - 2*bndry->bx, bndry->y) + 2.*val)/3.;
	  // Need to set second guard cell, as may be used for interpolation or upwinding derivatives
	  for(int i=1;i<bndry->width;i++) {
	    int xi = bndry->x + i*bndry->bx;
	    int yi = bndry->y + i*bndry->by;
	    // Use third order extrapolation because boundary point is set to third order, and these points 
	    // may be used be used by 2nd order upwinding type schemes, which require 3rd order 
	    f(xi, yi) = 3.0*f(xi - bndry->bx, yi - bndry->by) - 3.0*f(xi - 2*bndry->bx, yi - 2*bndry->by) + f(xi - 3*bndry->bx, yi - 3*bndry->by);	
	  }	
	}
      }
      if(bndry->bx < 0) {
	// Inner x boundary. Set one point inwards
	for(; !bndry->isDone(); bndry->next1d()) {
	  
	  if(fg) {
	    
	    BoutReal xnorm = 0.5*(   mesh->GlobalX(bndry->x)
				     + mesh->GlobalX(bndry->x - bndry->bx) );
	    BoutReal ynorm = mesh->GlobalY(bndry->y);
	    
	    val = fg->generate(xnorm,TWOPI*ynorm,0.0, t) * metric->dx(bndry->x, bndry->y);
	  }
          
	  f(bndry->x - bndry->bx,bndry->y) = (4.*f(bndry->x - 2*bndry->bx, bndry->y) - f(bndry->x - 3*bndry->bx, bndry->y) - 2.*val)/3.;

	  // Need to set second guard cell, as may be used for interpolation or upwinding derivatives
	  for(int i=0;i<bndry->width;i++) {
	    int xi = bndry->x + i*bndry->bx;
	    int yi = bndry->y + i*bndry->by;
	    // Use third order extrapolation because boundary point is set to third order, and these points 
	    // may be used be used by 2nd order upwinding type schemes, which require 3rd order 
	    f(xi, yi) = 3.0*f(xi - bndry->bx, yi - bndry->by) - 3.0*f(xi - 2*bndry->bx, yi - 2*bndry->by) + f(xi - 3*bndry->bx, yi - 3*bndry->by);	
	  }	
	}
      }
      if(bndry->by !=0 ){
	// y boundaries
	
	for(bndry->first(); !bndry->isDone(); bndry->next1d()) {
	  BoutReal delta = bndry->bx*metric->dx(bndry->x,bndry->y)+bndry->by*metric->dy(bndry->x,bndry->y);
	  
	  if(fg) {
	    // x norm is shifted by half a grid point because it is staggered.
	    // y norm is located half way between first grid cell and guard cell.
	    BoutReal xnorm = 0.5*(   mesh->GlobalX(bndry->x) + mesh->GlobalX(bndry->x - 1) ); 
	    BoutReal ynorm = 0.5*(   mesh->GlobalY(bndry->y) + mesh->GlobalY(bndry->y - bndry->by) ); 
	    
	    val = fg->generate(xnorm, TWOPI*ynorm, 0.0, t);
	  }
	  
	  f(bndry->x,bndry->y) = f(bndry->x-bndry->bx, bndry->y-bndry->by) + delta*val;
	  if (bndry->width == 2){
	    f(bndry->x + bndry->bx, bndry->y + bndry->by) = f(bndry->x - 2*bndry->bx, bndry->y - 2*bndry->by) + 3.0*delta*val;	
	  }
	}
      }
    }
    else if(loc == CELL_YLOW) {
      // Y boundary, and field is shifted in Y
      
      if(bndry->by > 0) {
	// Outer y boundary
	
	for(; !bndry->isDone(); bndry->next1d()) {
	  if(fg) {
	    BoutReal xnorm = mesh->GlobalX(bndry->x);
	    BoutReal ynorm = 0.5*(   mesh->GlobalY(bndry->y)
				     + mesh->GlobalY(bndry->y - bndry->by) );
            
	    val = fg->generate(xnorm,TWOPI*ynorm,0.0, t) * metric->dx(bndry->x, bndry->y);
	  }
	  f(bndry->x,bndry->y) = (4.*f(bndry->x, bndry->y - bndry->by) - f(bndry->x, bndry->y - 2*bndry->by) + 2.*val)/3.;
	  
	  // Need to set second guard cell, as may be used for interpolation or upwinding derivatives
	  for(int i=1;i<bndry->width;i++) {
	    int xi = bndry->x + i*bndry->bx;
	    int yi = bndry->y + i*bndry->by;
	    // Use third order extrapolation because boundary point is set to third order, and these points 
	    // may be used be used by 2nd order upwinding type schemes, which require 3rd order 
	    f(xi, yi) = 3.0*f(xi - bndry->bx, yi - bndry->by) - 3.0*f(xi - 2*bndry->bx, yi - 2*bndry->by) + f(xi - 3*bndry->bx, yi - 3*bndry->by);	
	  }	
	}
      }
      if(bndry->by < 0) {
	// Inner y boundary. Set one point inwards
	for(; !bndry->isDone(); bndry->next1d()) {
	  
	  if(fg) {
	    
	    BoutReal xnorm = mesh->GlobalX(bndry->x);
	    BoutReal ynorm = 0.5*(   mesh->GlobalY(bndry->y)
				     + mesh->GlobalY(bndry->y - bndry->by) );
            
	    val = fg->generate(xnorm,TWOPI*ynorm,0.0, t) * metric->dx(bndry->x, bndry->y - bndry->by);
	  }
	  f(bndry->x,bndry->y - bndry->by) = (4.*f(bndry->x, bndry->y - 2*bndry->by) - f(bndry->x, bndry->y - 3*bndry->by) - 2.*val)/3.;

	  // Need to set second guard cell, as may be used for interpolation or upwinding derivatives
	  for(int i=0;i<bndry->width;i++) {
	    int xi = bndry->x + i*bndry->bx;
	    int yi = bndry->y + i*bndry->by;
	    // Use third order extrapolation because boundary point is set to third order, and these points 
	    // may be used be used by 2nd order upwinding type schemes, which require 3rd order 
	    f(xi, yi) = 3.0*f(xi - bndry->bx, yi - bndry->by) - 3.0*f(xi - 2*bndry->bx, yi - 2*bndry->by) + f(xi - 3*bndry->bx, yi - 3*bndry->by);
	  }	
	}
      }
      if(bndry->bx != 0){
	// x boundaries
	for(bndry->first(); !bndry->isDone(); bndry->next1d()) {
	  BoutReal delta = bndry->bx*metric->dx(bndry->x,bndry->y)+bndry->by*metric->dy(bndry->x,bndry->y);
	  
	  if(fg) {
	    // x norm is located half way between first grid cell and guard cell.
	    // y norm is shifted by half a grid point because it is staggered.
	    BoutReal xnorm = 0.5*(   mesh->GlobalX(bndry->x) + mesh->GlobalX(bndry->x - bndry->bx) ); 
	    BoutReal ynorm = 0.5*(   mesh->GlobalY(bndry->y) + mesh->GlobalY(bndry->y - 1) ); 
	    
	    val = fg->generate(xnorm, TWOPI*ynorm, 0.0, t);
	  }
	  
	  f(bndry->x,bndry->y) = f(bndry->x-bndry->bx, bndry->y-bndry->by) + delta*val;
	  if (bndry->width == 2){
	    f(bndry->x + bndry->bx, bndry->y + bndry->by) = f(bndry->x - 2*bndry->bx, bndry->y - 2*bndry->by) + 3.0*delta*val;
	  }
	}
      }	
    }
  }
  else {
    // Non-staggered, standard case
    
    for(bndry->first(); !bndry->isDone(); bndry->next1d()) {
      BoutReal delta = bndry->bx*metric->dx(bndry->x,bndry->y)+bndry->by*metric->dy(bndry->x,bndry->y);
      
      if(fg) {
	// Calculate the X and Y normalised values half-way between the guard cell and grid cell 
	BoutReal xnorm = 0.5*(   mesh->GlobalX(bndry->x)  // In the guard cell
				 + mesh->GlobalX(bndry->x - bndry->bx) ); // the grid cell
	
	BoutReal ynorm = 0.5*(   mesh->GlobalY(bndry->y)  // In the guard cell
				 + mesh->GlobalY(bndry->y - bndry->by) ); // the grid cell
	
	val = fg->generate(xnorm, TWOPI*ynorm, 0.0, t);
      }
      
      f(bndry->x,bndry->y) = f(bndry->x-bndry->bx, bndry->y-bndry->by) + delta*val;
      if (bndry->width == 2){
	f(bndry->x + bndry->bx, bndry->y + bndry->by) = f(bndry->x - 2*bndry->bx, bndry->y - 2*bndry->by) + 3.0*delta*val;
      }
    }
  }
#else
  throw BoutException(
      "Applying boundary to Field2D not compatible with 3D metrics in all cases.");
#endif
}


void BoundaryNeumann::apply(Field3D &f) {
  BoundaryNeumann::apply(f,0.);
}


void BoundaryNeumann::apply(Field3D &f,BoutReal t) {
  Mesh* mesh = bndry->localmesh;
  ASSERT1(mesh == f.getMesh());
  Coordinates *metric = f.getCoordinates();
  
  bndry->first();
  
  // Decide which generator to use
  std::shared_ptr<FieldGenerator>  fg = gen;
  if(!fg)
    fg = f.getBndryGenerator(bndry->location);
  
  BoutReal val = 0.0;
  
  // Check for staggered grids
  
  CELL_LOC loc = f.getLocation();
  if(mesh->StaggerGrids && loc != CELL_CENTRE) {
    // Staggered. Need to apply slightly differently
    // Use one-sided differencing. Cell is now on
    // the boundary, so use one-sided differencing
    
    if( loc == CELL_XLOW ) {
      // Field is shifted in X
      
      if(bndry->bx > 0) {
	// Outer x boundary
	for(; !bndry->isDone(); bndry->next1d()) {
	  BoutReal xnorm = 0.5*(   mesh->GlobalX(bndry->x)
				   + mesh->GlobalX(bndry->x - bndry->bx) );
	  BoutReal ynorm = mesh->GlobalY(bndry->y);
	  
	  for(int zk=0;zk<mesh->LocalNz;zk++) {
	    if(fg)
              val = fg->generate(xnorm, TWOPI * ynorm, TWOPI * zk / (mesh->LocalNz), t)
                    * metric->dx(bndry->x, bndry->y, zk);

            f(bndry->x,bndry->y, zk) = (4.*f(bndry->x - bndry->bx, bndry->y,zk) - f(bndry->x - 2*bndry->bx, bndry->y,zk) + 2.*val)/3.;
	    
	    // Need to set second guard cell, as may be used for interpolation or upwinding derivatives
	    for(int i=1;i<bndry->width;i++) {
	      int xi = bndry->x + i*bndry->bx;
	      int yi = bndry->y + i*bndry->by;
	      // Use third order extrapolation because boundary point is set to third order, and these points 
	      // may be used be used by 2nd order upwinding type schemes, which require 3rd order 
	      f(xi, yi, zk) = 3.0*f(xi - bndry->bx, yi - bndry->by, zk) - 3.0*f(xi - 2*bndry->bx, yi - 2*bndry->by, zk) 
		+ f(xi - 3*bndry->bx, yi - 3*bndry->by, zk);	
	    }	
	  }
	}
      }
      if(bndry->bx < 0) {
	// Inner x boundary
	for(; !bndry->isDone(); bndry->next1d()) {
	  
	  BoutReal xnorm = 0.5*(   mesh->GlobalX(bndry->x)
				   + mesh->GlobalX(bndry->x - bndry->bx) );
	  BoutReal ynorm = mesh->GlobalY(bndry->y);
	  
	  for(int zk=0;zk<mesh->LocalNz;zk++) {
	    
	    if(fg)
              val = fg->generate(xnorm, TWOPI * ynorm, TWOPI * zk / (mesh->LocalNz), t)
                    * metric->dx(bndry->x - bndry->bx, bndry->y, zk);

            f(bndry->x - bndry->bx,bndry->y, zk) = (4.*f(bndry->x - 2*bndry->bx, bndry->y,zk) - f(bndry->x - 3*bndry->bx, bndry->y,zk) - 2.*val)/3.;

            // Need to set second guard cell, as may be used for interpolation or upwinding derivatives
	    for(int i=0;i<bndry->width;i++) {
	      int xi = bndry->x + i*bndry->bx;
	      int yi = bndry->y + i*bndry->by;
	      // Use third order extrapolation because boundary point is set to third order, and these points 
	      // may be used be used by 2nd order upwinding type schemes, which require 3rd order 
	      f(xi, yi, zk) = 3.0*f(xi - bndry->bx, yi - bndry->by, zk) - 3.0*f(xi - 2*bndry->bx, yi - 2*bndry->by, zk) 
		+ f(xi - 3*bndry->bx, yi - 3*bndry->by, zk);	
	    }	
	  }
	}
      }
      if(bndry->by != 0) {
	for(; !bndry->isDone(); bndry->next1d()) {
	  // x norm is shifted by half a grid point because it is staggered.
	  // y norm is located half way between first grid cell and guard cell.
	  BoutReal xnorm = 0.5*(   mesh->GlobalX(bndry->x) + mesh->GlobalX(bndry->x - 1) ); 
	  BoutReal ynorm = 0.5*(   mesh->GlobalY(bndry->y) + mesh->GlobalY(bndry->y - bndry->by) ); 
	  

	  for(int zk=0;zk<mesh->LocalNz;zk++) {
            BoutReal delta = bndry->bx * metric->dx(bndry->x, bndry->y, zk)
                             + bndry->by * metric->dy(bndry->x, bndry->y, zk);

            if(fg){
	      val = fg->generate(xnorm,TWOPI*ynorm,TWOPI*zk/(mesh->LocalNz),t);
	    }
	    f(bndry->x,bndry->y, zk) = f(bndry->x-bndry->bx, bndry->y-bndry->by, zk) + delta*val;
	    if (bndry->width == 2){
	      f(bndry->x + bndry->bx, bndry->y + bndry->by, zk) = f(bndry->x - 2*bndry->bx, bndry->y - 2*bndry->by, zk) + 3.0*delta*val;
	    }
	  }
	}
      }
    }
    else if( loc == CELL_YLOW ) {
      // Field is shifted in Y
      
      if(bndry->by > 0) {
	// Outer y boundary	
	for(; !bndry->isDone(); bndry->next1d()) {
	  
	  BoutReal xnorm = mesh->GlobalX(bndry->x);
	  BoutReal ynorm = 0.5*(   mesh->GlobalY(bndry->y)
				   + mesh->GlobalY(bndry->y - bndry->by) );
	  for(int zk=0;zk<mesh->LocalNz;zk++) {
	  
	    if(fg){
              val = fg->generate(xnorm, TWOPI * ynorm, TWOPI * zk / (mesh->LocalNz), t)
                    * metric->dy(bndry->x, bndry->y, zk);
            }
	    f(bndry->x,bndry->y,zk) =   (4.*f(bndry->x, bndry->y - bndry->by,zk) - f(bndry->x, bndry->y - 2*bndry->by,zk) + 2.*val)/3.;
	    
	    // Need to set second guard cell, as may be used for interpolation or upwinding derivatives
	    for(int i=1;i<bndry->width;i++) {
	      int xi = bndry->x + i*bndry->bx;
	      int yi = bndry->y + i*bndry->by;
	      // Use third order extrapolation because boundary point is set to third order, and these points 
	      // may be used be used by 2nd order upwinding type schemes, which require 3rd order 
	      f(xi, yi, zk) = 3.0*f(xi - bndry->bx, yi - bndry->by, zk) - 3.0*f(xi - 2*bndry->bx, yi - 2*bndry->by, zk) 
		+ f(xi - 3*bndry->bx, yi - 3*bndry->by, zk);	
	    }	
	  }
	}
      }
      if(bndry->by < 0) {
	// Inner y boundary. Set one point inwards
	for(; !bndry->isDone(); bndry->next1d()) {
	  
	  BoutReal xnorm = mesh->GlobalX(bndry->x);
	  BoutReal ynorm = 0.5*(   mesh->GlobalY(bndry->y)
				   + mesh->GlobalY(bndry->y - bndry->by) );
	  for(int zk=0;zk<mesh->LocalNz;zk++) {
	    if(fg)
              val = fg->generate(xnorm, TWOPI * ynorm, TWOPI * zk / (mesh->LocalNz), t)
                    * metric->dy(bndry->x, bndry->y - bndry->by, zk);

            f(bndry->x,bndry->y - bndry->by,zk) = (4.*f(bndry->x, bndry->y - 2*bndry->by,zk) - f(bndry->x, bndry->y - 3*bndry->by,zk) - 2.*val)/3.;
	    
	    // Need to set second guard cell, as may be used for interpolation or upwinding derivatives
	    for(int i=0;i<bndry->width;i++) {
	      int xi = bndry->x + i*bndry->bx;
	      int yi = bndry->y + i*bndry->by;
	      // Use third order extrapolation because boundary point is set to third order, and these points 
	      // may be used be used by 2nd order upwinding type schemes, which require 3rd order 
	      f(xi, yi, zk) = 3.0*f(xi - bndry->bx, yi - bndry->by, zk) - 3.0*f(xi - 2*bndry->bx, yi - 2*bndry->by, zk) 
		+ f(xi - 3*bndry->bx, yi - 3*bndry->by, zk);	
	    }
	  }
	}
      }
      if(bndry->bx !=0 ){
	// x boundaries.  
	for(; !bndry->isDone(); bndry->next1d()) {
	  // x norm is located half way between first grid cell and guard cell.
	  // y norm is shifted by half a grid point because it is staggered.
	  BoutReal xnorm = 0.5*(   mesh->GlobalX(bndry->x) + mesh->GlobalX(bndry->x - bndry->bx) ); 
	  BoutReal ynorm = 0.5*(   mesh->GlobalY(bndry->y) + mesh->GlobalY(bndry->y - 1) ); 
	  

	  for(int zk=0;zk<mesh->LocalNz;zk++) {
            BoutReal delta = bndry->bx * metric->dx(bndry->x, bndry->y, zk)
                             + bndry->by * metric->dy(bndry->x, bndry->y, zk);

            if(fg){
	      val = fg->generate(xnorm,TWOPI*ynorm,TWOPI*zk/(mesh->LocalNz),t);
	    }
	    f(bndry->x,bndry->y, zk) = f(bndry->x-bndry->bx, bndry->y-bndry->by, zk) + delta*val;
	    if (bndry->width == 2){
	      f(bndry->x + bndry->bx, bndry->y + bndry->by, zk) = f(bndry->x - 2*bndry->bx, bndry->y - 2*bndry->by, zk) + 3.0*delta*val;
	    }
	  }
	}
      }
    } else if (loc == CELL_ZLOW) {
      // Shifted in Z
      for(; !bndry->isDone(); bndry->next1d()) {
        // Calculate the X and Y normalised values half-way between the guard cell and grid cell
        BoutReal xnorm = 0.5*(   mesh->GlobalX(bndry->x)  // In the guard cell
                                 + mesh->GlobalX(bndry->x - bndry->bx) ); // the grid cell

        BoutReal ynorm = 0.5*(   mesh->GlobalY(bndry->y)  // In the guard cell
                                 + mesh->GlobalY(bndry->y - bndry->by) ); // the grid cell

        BoutReal delta = bndry->bx*metric->dx(bndry->x,bndry->y)+bndry->by*metric->dy(bndry->x,bndry->y);

        for(int zk=0;zk<mesh->LocalNz;zk++) {
          if(fg){
            val = fg->generate(xnorm,TWOPI*ynorm,TWOPI*(zk - 0.5)/(mesh->LocalNz),t);
          }
          f(bndry->x,bndry->y, zk) = f(bndry->x-bndry->bx, bndry->y-bndry->by, zk) + delta*val;
          if (bndry->width == 2){
            f(bndry->x + bndry->bx, bndry->y + bndry->by, zk) = f(bndry->x - 2*bndry->bx, bndry->y - 2*bndry->by, zk) + 3.0*delta*val;
          }
        }
      }
    } else {
      throw BoutException("Unrecognized location");
    }
  }
  else {
    for(; !bndry->isDone(); bndry->next1d()) {
      // Calculate the X and Y normalised values half-way between the guard cell and grid cell 
      BoutReal xnorm = 0.5*(   mesh->GlobalX(bndry->x)  // In the guard cell
			       + mesh->GlobalX(bndry->x - bndry->bx) ); // the grid cell
      
      BoutReal ynorm = 0.5*(   mesh->GlobalY(bndry->y)  // In the guard cell
			       + mesh->GlobalY(bndry->y - bndry->by) ); // the grid cell
      
      for(int zk=0;zk<mesh->LocalNz;zk++) {
        BoutReal delta = bndry->bx * metric->dx(bndry->x, bndry->y, zk)
                         + bndry->by * metric->dy(bndry->x, bndry->y, zk);

        if(fg){
	  val = fg->generate(xnorm,TWOPI*ynorm,TWOPI*zk/(mesh->LocalNz),t);
	}
	f(bndry->x,bndry->y, zk) = f(bndry->x-bndry->bx, bndry->y-bndry->by, zk) + delta*val;
	if (bndry->width == 2){
	  f(bndry->x + bndry->bx, bndry->y + bndry->by, zk) = f(bndry->x - 2*bndry->bx, bndry->y - 2*bndry->by, zk) + 3.0*delta*val;
	}
      }
    }
  }
}

void BoundaryNeumann::apply_ddt(Field2D &f) {
  Field2D *dt = f.timeDeriv();
  for(bndry->first(); !bndry->isDone(); bndry->next())
    (*dt)(bndry->x,bndry->y) = 0.; // Set time derivative to zero
}

void BoundaryNeumann::apply_ddt(Field3D &f) {
  Mesh* mesh = bndry->localmesh;
  ASSERT1(mesh == f.getMesh());
  Field3D *dt = f.timeDeriv();
  for(bndry->first(); !bndry->isDone(); bndry->next())
    for(int z=0;z<mesh->LocalNz;z++)
      (*dt)(bndry->x,bndry->y,z) = 0.; // Set time derivative to zero
}

///////////////////////////////////////////////////////////////

BoundaryOp* BoundaryNeumann_O4::clone(BoundaryRegion *region, const std::list<std::string> &args){
  std::shared_ptr<FieldGenerator> newgen = nullptr;
  if(!args.empty()) {
    // First argument should be an expression
    newgen = FieldFactory::get()->parse(args.front());
  }
  return new BoundaryNeumann_O4(region, newgen);
}

void BoundaryNeumann_O4::apply(Field2D &f) {
  BoundaryNeumann_O4::apply(f,0.);
}

void BoundaryNeumann_O4::apply(Field2D &f,BoutReal t) {
<<<<<<< HEAD
#ifndef COORDINATES_USE_3D
=======
  Mesh* mesh = bndry->localmesh;
  ASSERT1(mesh == f.getMesh());
  
>>>>>>> c1173ecf
  // Set (at 4th order) the value at the mid-point between the guard cell and the grid cell to be val
  // N.B. Only first guard cells (closest to the grid) should ever be used
  bndry->first();

  // Decide which generator to use
  std::shared_ptr<FieldGenerator>  fg = gen;
  if(!fg)
    fg = f.getBndryGenerator(bndry->location);

  BoutReal val = 0.0;
  
  // Check for staggered grids
  CELL_LOC loc = f.getLocation();
  if(mesh->StaggerGrids && loc != CELL_CENTRE) {
    throw BoutException("neumann_o4 not implemented with staggered grid yet");
  }
  else {
    // Non-staggered, standard case
    
    Coordinates *coords = f.getCoordinates();

    for(bndry->first(); !bndry->isDone(); bndry->next1d()) {
      BoutReal delta = bndry->bx*coords->dx(bndry->x,bndry->y)+bndry->by*coords->dy(bndry->x,bndry->y);
      
      if(fg) {
        // Calculate the X and Y normalised values half-way between the guard cell and grid cell 
        BoutReal xnorm = 0.5*(   mesh->GlobalX(bndry->x)  // In the guard cell
                                 + mesh->GlobalX(bndry->x - bndry->bx) ); // the grid cell
	
        BoutReal ynorm = 0.5*(   mesh->GlobalY(bndry->y)  // In the guard cell
                                 + mesh->GlobalY(bndry->y - bndry->by) ); // the grid cell
	
        val = fg->generate(xnorm, TWOPI*ynorm, 0.0, t);
      }
      
      f(bndry->x, bndry->y) = 12.*delta*val/11.
                             +
                             (
                             + 17.*f(bndry->x-  bndry->bx, bndry->y-  bndry->by)
                             +  9.*f(bndry->x-2*bndry->bx, bndry->y-2*bndry->by)
                             -  5.*f(bndry->x-3*bndry->bx, bndry->y-3*bndry->by)
                             +     f(bndry->x-4*bndry->bx, bndry->y-4*bndry->by)
                             )/22.;

      if (bndry->width == 2){
        throw BoutException("neumann_o4 with a boundary width of 2 not implemented yet");
      }
    }
  }
#else
  throw BoutException(
      "Applying boundary to Field2D not compatible with 3D metrics in all cases.");
#endif
}

void BoundaryNeumann_O4::apply(Field3D &f) {
  BoundaryNeumann_O4::apply(f,0.);
}

void BoundaryNeumann_O4::apply(Field3D &f,BoutReal t) {
  Mesh* mesh = bndry->localmesh;
  ASSERT1(mesh == f.getMesh());
  bndry->first();

  // Decide which generator to use
  std::shared_ptr<FieldGenerator>  fg = gen;
  if(!fg)
    fg = f.getBndryGenerator(bndry->location);

  BoutReal val = 0.0;
  
  // Check for staggered grids
  CELL_LOC loc = f.getLocation();
  if(mesh->StaggerGrids && loc != CELL_CENTRE) {
    throw BoutException("neumann_o4 not implemented with staggered grid yet");
  }
  else {
    Coordinates *coords = f.getCoordinates();
    for(; !bndry->isDone(); bndry->next1d()) {
      // Calculate the X and Y normalised values half-way between the guard cell and grid cell 
      BoutReal xnorm = 0.5*(   mesh->GlobalX(bndry->x)  // In the guard cell
                               + mesh->GlobalX(bndry->x - bndry->bx) ); // the grid cell

      BoutReal ynorm = 0.5*(   mesh->GlobalY(bndry->y)  // In the guard cell
                               + mesh->GlobalY(bndry->y - bndry->by) ); // the grid cell
      
      for(int zk=0;zk<mesh->LocalNz;zk++) {
        BoutReal delta = bndry->bx * coords->dx(bndry->x, bndry->y, zk)
                         + bndry->by * coords->dy(bndry->x, bndry->y, zk);

        if(fg){
          val = fg->generate(xnorm,TWOPI*ynorm,TWOPI*zk/(mesh->LocalNz),t);
        }

        f(bndry->x,bndry->y, zk) = 12.*delta*val/11.
                                 +
                                 (
                                 + 17.*f(bndry->x-  bndry->bx, bndry->y-  bndry->by, zk)
                                 +  9.*f(bndry->x-2*bndry->bx, bndry->y-2*bndry->by, zk)
                                 -  5.*f(bndry->x-3*bndry->bx, bndry->y-3*bndry->by, zk)
                                 +     f(bndry->x-4*bndry->bx, bndry->y-4*bndry->by, zk)
                                 )/22.;

        if (bndry->width == 2){
            throw BoutException("neumann_o4 with a boundary width of 2 not implemented yet");
        }
      }
    }
  }
}

void BoundaryNeumann_O4::apply_ddt(Field2D &f) {
  Field2D *dt = f.timeDeriv();
  for(bndry->first(); !bndry->isDone(); bndry->next())
    (*dt)(bndry->x,bndry->y) = 0.; // Set time derivative to zero
}

void BoundaryNeumann_O4::apply_ddt(Field3D &f) {
  Mesh* mesh = bndry->localmesh;
  ASSERT1(mesh == f.getMesh());
  Field3D *dt = f.timeDeriv();
  for(bndry->first(); !bndry->isDone(); bndry->next())
    for(int z=0;z<mesh->LocalNz;z++)
      (*dt)(bndry->x,bndry->y,z) = 0.; // Set time derivative to zero
}

///////////////////////////////////////////////////////////////

BoundaryOp* BoundaryNeumann_4thOrder::clone(BoundaryRegion *region, const std::list<std::string> &args) {
  verifyNumPoints(region,4);
  if(!args.empty()) {
    // First argument should be a value
    val = stringToReal(args.front());
    return new BoundaryNeumann_4thOrder(region, val);
  }
  return new BoundaryNeumann_4thOrder(region);
}

void BoundaryNeumann_4thOrder::apply(Field2D &f) {
#ifndef COORDINATES_USE_3D
  Coordinates *metric = f.getCoordinates();
  // Set (at 4th order) the gradient at the mid-point between the guard cell and the grid cell to be val
  // This sets the value of the co-ordinate derivative, i.e. DDX/DDY not Grad_par/Grad_perp.x
  for(bndry->first(); !bndry->isDone(); bndry->next1d()) {
    BoutReal delta = -(bndry->bx*metric->dx(bndry->x,bndry->y)+bndry->by*metric->dy(bndry->x,bndry->y));
    f(bndry->x,bndry->y) = 12.*delta/11.*val + 17./22.*f(bndry->x-bndry->bx,bndry->y-bndry->by) + 9./22.*f(bndry->x-2*bndry->bx,bndry->y-2*bndry->by) - 5./22.*f(bndry->x-3*bndry->bx,bndry->y-3*bndry->by) + 1./22.*f(bndry->x-4*bndry->bx,bndry->y-4*bndry->by);
    f(bndry->x+bndry->bx,bndry->y+bndry->by) = -24.*delta*val + 27.*f(bndry->x,bndry->y) - 27.*f(bndry->x-bndry->bx,bndry->y-bndry->by) + f(bndry->x-2*bndry->bx,bndry->y-2*bndry->by); // The f(bndry->x-4*bndry->bx,bndry->y-4*bndry->by) term vanishes, so that this sets to zero the 4th order central difference first derivative at the point half way between the guard cell and the grid cell
  }
#else
  throw BoutException(
      "Applying boundary to Field2D not compatible with 3D metrics in all cases.");
#endif
}

void BoundaryNeumann_4thOrder::apply(Field3D &f) {
  Mesh* mesh = bndry->localmesh;
  ASSERT1(mesh == f.getMesh());
  Coordinates *metric = f.getCoordinates();
  // Set (at 4th order) the gradient at the mid-point between the guard cell and the grid cell to be val
  // This sets the value of the co-ordinate derivative, i.e. DDX/DDY not Grad_par/Grad_perp.x
  for(bndry->first(); !bndry->isDone(); bndry->next1d())
    for(int z=0;z<mesh->LocalNz;z++) {
      BoutReal delta = -(bndry->bx * metric->dx(bndry->x, bndry->y, z)
                         + bndry->by * metric->dy(bndry->x, bndry->y, z));
      f(bndry->x,bndry->y,z) = 12.*delta/11.*val + 17./22.*f(bndry->x-bndry->bx,bndry->y-bndry->by,z) + 9./22.*f(bndry->x-2*bndry->bx,bndry->y-2*bndry->by,z) - 5./22.*f(bndry->x-3*bndry->bx,bndry->y-3*bndry->by,z) + 1./22.*f(bndry->x-4*bndry->bx,bndry->y-4*bndry->by,z);
      f(bndry->x+bndry->bx,bndry->y+bndry->by,z) = -24.*delta*val + 27.*f(bndry->x,bndry->y,z) - 27.*f(bndry->x-bndry->bx,bndry->y-bndry->by,z) + f(bndry->x-2*bndry->bx,bndry->y-2*bndry->by,z); // The f(bndry->x-4*bndry->bx,bndry->y-4*bndry->by,z) term vanishes, so that this sets to zero the 4th order central difference first derivative at the point half way between the guard cell and the grid cell
    }
}

void BoundaryNeumann_4thOrder::apply_ddt(Field2D &f) {
  Field2D *dt = f.timeDeriv();
  for(bndry->first(); !bndry->isDone(); bndry->next())
    (*dt)(bndry->x,bndry->y) = 0.; // Set time derivative to zero
}

void BoundaryNeumann_4thOrder::apply_ddt(Field3D &f) {
  Mesh* mesh = bndry->localmesh;
  ASSERT1(mesh == f.getMesh());
  Field3D *dt = f.timeDeriv();
  for(bndry->first(); !bndry->isDone(); bndry->next())
    for(int z=0;z<mesh->LocalNz;z++)
      (*dt)(bndry->x,bndry->y,z) = 0.; // Set time derivative to zero
}

///////////////////////////////////////////////////////////////

BoundaryOp* BoundaryNeumannPar::clone(BoundaryRegion *region, const std::list<std::string> &args) {
  verifyNumPoints(region,1);
  if(!args.empty()) {
    output << "WARNING: Ignoring arguments to BoundaryNeumann2\n";
  }
  return new BoundaryNeumannPar(region);
}


void BoundaryNeumannPar::apply(Field2D &f) {
#ifndef COORDINATES_USE_3D
  Coordinates *metric = f.getCoordinates();
  // Loop over all elements and set equal to the next point in
  for(bndry->first(); !bndry->isDone(); bndry->next())
    f(bndry->x, bndry->y) = f(bndry->x - bndry->bx, bndry->y - bndry->by)*sqrt(metric->g_22(bndry->x, bndry->y)/metric->g_22(bndry->x - bndry->bx, bndry->y - bndry->by));
#else
  throw BoutException(
      "Applying boundary to Field2D not compatible with 3D metrics in all cases.");
#endif
}

void BoundaryNeumannPar::apply(Field3D &f) {
  Mesh* mesh = bndry->localmesh;
  ASSERT1(mesh == f.getMesh());
  Coordinates *metric = f.getCoordinates();
  for(bndry->first(); !bndry->isDone(); bndry->next())
    for(int z=0;z<mesh->LocalNz;z++)
      f(bndry->x, bndry->y, z) =
          f(bndry->x - bndry->bx, bndry->y - bndry->by, z)
          * sqrt(metric->g_22(bndry->x, bndry->y, z)
                 / metric->g_22(bndry->x - bndry->bx, bndry->y - bndry->by, z));
}

///////////////////////////////////////////////////////////////

BoundaryOp *BoundaryRobin::clone(BoundaryRegion *region,
                                 const std::list<std::string> &args) {
  verifyNumPoints(region, 1);
  BoutReal a = 0.5, b = 1.0, g = 0.;

  auto it = args.begin();

  if (it != args.end()) {
    // First argument is 'a'
    a = stringToReal(*it);
    it++;

    if (it != args.end()) {
      // Second is 'b'
      b = stringToReal(*it);
      it++;

      if (it != args.end()) {
        // Third is 'g'
        g = stringToReal(*it);
        it++;
        if (it != args.end()) {
          output
              << "WARNING: BoundaryRobin takes maximum of 3 arguments. Ignoring extras\n";
        }
      }
    }
  }

  return new BoundaryRobin(region, a, b, g);
}

void BoundaryRobin::apply(Field2D &f) {
  if(fabs(bval) < 1.e-12) {
    // No derivative term so just constant value
    for(bndry->first(); !bndry->isDone(); bndry->next())
      f(bndry->x, bndry->y) = gval / aval;
  }else {
    BoutReal sign = 1.;
    if( (bndry->bx < 0) || (bndry->by < 0))
      sign = -1.;
    for(bndry->first(); !bndry->isDone(); bndry->next())
      f(bndry->x, bndry->y) = f(bndry->x - bndry->bx,bndry->y - bndry->by) + sign*(gval - aval*f(bndry->x - bndry->bx,bndry->y - bndry->by) ) / bval;
  }
}

void BoundaryRobin::apply(Field3D &f) {
  Mesh* mesh = bndry->localmesh;
  ASSERT1(mesh == f.getMesh());
  if(fabs(bval) < 1.e-12) {
    for(bndry->first(); !bndry->isDone(); bndry->next())
      for(int z=0;z<mesh->LocalNz;z++)
	f(bndry->x, bndry->y, z) = gval / aval;
  }else {
    BoutReal sign = 1.;
    if( (bndry->bx < 0) || (bndry->by < 0))
      sign = -1.;
    for(bndry->first(); !bndry->isDone(); bndry->next())
      for(int z=0;z<mesh->LocalNz;z++)
	f(bndry->x, bndry->y, z) = f(bndry->x - bndry->bx, bndry->y - bndry->by, z) + sign*(gval - aval*f(bndry->x - bndry->bx, bndry->y - bndry->by, z) ) / bval;
  }
}

///////////////////////////////////////////////////////////////

void BoundaryConstGradient::apply(Field2D &f){
  // Loop over all elements and set equal to the next point in
  for(bndry->first(); !bndry->isDone(); bndry->next())
    f(bndry->x, bndry->y) = 2.*f(bndry->x - bndry->bx,bndry->y - bndry->by) - f(bndry->x - 2*bndry->bx,bndry->y - 2*bndry->by);
}

void BoundaryConstGradient::apply(Field3D &f) {
  Mesh* mesh = bndry->localmesh;
  ASSERT1(mesh == f.getMesh());
  for(bndry->first(); !bndry->isDone(); bndry->next())
    for(int z=0;z<mesh->LocalNz;z++)
      f(bndry->x, bndry->y, z) = 2.*f(bndry->x - bndry->bx, bndry->y - bndry->by, z) - f(bndry->x - 2*bndry->bx,bndry->y - 2*bndry->by,z);
}

///////////////////////////////////////////////////////////////

BoundaryOp* BoundaryConstGradient::clone(BoundaryRegion *region, const std::list<std::string> &args) {
  verifyNumPoints(region,2);
  if(!args.empty()) {
    output << "WARNING: Ignoring arguments to BoundaryConstGradient\n";
  }
  return new BoundaryConstGradient(region);
}

///////////////////////////////////////////////////////////////

BoundaryOp* BoundaryZeroLaplace::clone(BoundaryRegion *region, const std::list<std::string> &args) {
  verifyNumPoints(region,2);
  if(!args.empty()) {
    output << "WARNING: Ignoring arguments to BoundaryZeroLaplace\n";
  }
  return new BoundaryZeroLaplace(region);
}

void BoundaryZeroLaplace::apply(Field2D &f) {
#ifndef COORDINATES_USE_3D
  Coordinates *metric = f.getCoordinates();
  if((bndry->location != BNDRY_XIN) && (bndry->location != BNDRY_XOUT)) {
    // Can't apply this boundary condition to non-X boundaries
    throw BoutException("ERROR: Can't apply Zero Laplace condition to non-X boundaries\n");
  }
  // Constant X derivative
  int bx = bndry->bx;
  // Loop over the Y dimension
  for(bndry->first(); !bndry->isDone(); bndry->nextY()) {
    int x = bndry->x;
    int y = bndry->y;
    BoutReal g = (f(x-bx,y) - f(x-2*bx,y)) / metric->dx(x-bx,y);
    // Loop in X towards edge of domain
    do {
      f(x,y) = f(x-bx,y) + g*metric->dx(x,y);
      bndry->nextX();
      x = bndry->x; y = bndry->y;
    }while(!bndry->isDone());
  }
#else
  throw BoutException(
      "Applying boundary to Field2D not compatible with 3D metrics in all cases.");
#endif
}

void BoundaryZeroLaplace::apply(Field3D &f) {
<<<<<<< HEAD
#ifndef COORDINATES_USE_3D
=======
  Mesh* mesh = bndry->localmesh;
  ASSERT1(mesh == f.getMesh());
>>>>>>> c1173ecf
  int ncz = mesh->LocalNz;

  Coordinates *metric = f.getCoordinates();

  Array<dcomplex> c0(ncz / 2 + 1);
  Array<dcomplex> c1(ncz / 2 + 1);

  if ((bndry->location != BNDRY_XIN) && (bndry->location != BNDRY_XOUT)) {
    // Can't apply this boundary condition to non-X boundaries
    throw BoutException(
        "ERROR: Can't apply Zero Laplace condition to non-X boundaries\n");
  }

  int bx = bndry->bx;
  // Loop over the Y dimension
  for (bndry->first(); !bndry->isDone(); bndry->nextY()) {
    // bndry->(x,y) is the first point in the boundary
    // bndry->(x-bx,y) is the last "real" point in the domain

    int x = bndry->x;
    int y = bndry->y;

    // Take FFT of last 2 points in domain
    rfft(f(x - bx, y), mesh->LocalNz, c0.begin());
    rfft(f(x - 2 * bx, y), mesh->LocalNz, c1.begin());
    c1[0] = c0[0] - c1[0]; // Only need gradient

    // Solve  metric->g11*d2f/dx2 - metric->g33*kz^2f = 0
    // Assume metric->g11, metric->g33 constant -> exponential growth or decay

    // Loop in X towards edge of domain
    do {
      // kz = 0 solution
      c0[0] += c1[0]; // Straight line

      // kz != 0 solution
      BoutReal coef =
          -1.0 * sqrt(metric->g33(x, y) / metric->g11(x, y)) * metric->dx(x, y);
      for (int jz = 1; jz <= ncz / 2; jz++) {
        BoutReal kwave = jz * 2.0 * PI / metric->zlength(); // wavenumber in [rad^-1]
        c0[jz] *= exp(coef * kwave);                        // The decaying solution only
      }
      // Reverse FFT
      irfft(c0.begin(), mesh->LocalNz, f(x, y));

      bndry->nextX();
      x = bndry->x;
      y = bndry->y;
    } while (!bndry->isDone());
  }
#else
  throw BoutException(
      "Applying boundary to Field3D not compatible with 3D metrics in ZeroLaplace case.");
#endif
}

///////////////////////////////////////////////////////////////

BoundaryOp *BoundaryZeroLaplace2::clone(BoundaryRegion *region,
                                        const std::list<std::string> &args) {
  verifyNumPoints(region, 3);
  if (!args.empty()) {
    output << "WARNING: Ignoring arguments to BoundaryZeroLaplace2\n";
  }
  return new BoundaryZeroLaplace2(region);
}

void BoundaryZeroLaplace2::apply(Field2D &f) {
#ifndef COORDINATES_USE_3D
  if ((bndry->location != BNDRY_XIN) && (bndry->location != BNDRY_XOUT)) {
    // Can't apply this boundary condition to non-X boundaries
    throw BoutException(
        "ERROR: Can't apply Zero Laplace condition to non-X boundaries\n");
  }

  Coordinates *metric = f.getCoordinates();

  // Constant X derivative
  int bx = bndry->bx;
  // Loop over the Y dimension
  for (bndry->first(); !bndry->isDone(); bndry->nextY()) {
    int x = bndry->x;
    int y = bndry->y;
    BoutReal g = (f(x - bx, y) - f(x - 2 * bx, y)) / metric->dx(x - bx, y);
    // Loop in X towards edge of domain
    do {
      f(x, y) = f(x - bx, y) + g * metric->dx(x, y);
      bndry->nextX();
      x = bndry->x;
      y = bndry->y;
    } while (!bndry->isDone());
  }
#else
  throw BoutException(
      "Applying boundary to Field2D not compatible with 3D metrics in all cases.");
#endif
}

void BoundaryZeroLaplace2::apply(Field3D &f) {
<<<<<<< HEAD
#ifndef COORDINATES_USE_3D
=======
  Mesh* mesh = bndry->localmesh;
  ASSERT1(mesh == f.getMesh());
>>>>>>> c1173ecf
  int ncz = mesh->LocalNz;

  ASSERT0(ncz % 2 == 0); // Allocation assumes even number
  
  // allocate memory
  Array<dcomplex> c0(ncz / 2 + 1), c1(ncz / 2 + 1), c2(ncz / 2 + 1);

  if ((bndry->location != BNDRY_XIN) && (bndry->location != BNDRY_XOUT)) {
    // Can't apply this boundary condition to non-X boundaries
    throw BoutException(
        "ERROR: Can't apply Zero Laplace condition to non-X boundaries\n");
  }

  int bx = bndry->bx;
  // Loop over the Y dimension
  for (bndry->first(); !bndry->isDone(); bndry->nextY()) {
    // bndry->(x,y) is the first point in the boundary
    // bndry->(x-bx,y) is the last "real" point in the domain

    int x = bndry->x;
    int y = bndry->y;

    // Take FFT of last 2 points in domain
    rfft(f(x - bx, y), ncz, c1.begin());
    rfft(f(x - 2 * bx, y), ncz, c2.begin());

    // Loop in X towards edge of domain
    do {
      for (int jz = 0; jz <= ncz / 2; jz++) {
        dcomplex la, lb, lc;
        laplace_tridag_coefs(x - bx, y, jz, la, lb, lc);
        if (bx > 0) {
          // Outer boundary
          swap(la, lc);
        }
        c0[jz] = -(lb * c1[jz] + lc * c2[jz]) / la;
      }
      // Reverse FFT
      irfft(c0.begin(), ncz, f(x, y));
      // cycle c0 -> c1 -> c2 -> c0
      swap(c0, c2);
      swap(c2, c1);

      bndry->nextX();
      x = bndry->x;
      y = bndry->y;
    } while (!bndry->isDone());
  }
#else
  throw BoutException("Applying boundary to Field3D not compatible with 3D metrics in "
                      "ZeroLaplace2 case.");
#endif
}

///////////////////////////////////////////////////////////////

BoundaryOp* BoundaryConstLaplace::clone(BoundaryRegion *region, const std::list<std::string> &args) {
  verifyNumPoints(region,2);
  if(!args.empty()) {
    output << "WARNING: Ignoring arguments to BoundaryConstLaplace\n";
  }
  return new BoundaryConstLaplace(region);
}

void BoundaryConstLaplace::apply(Field2D &f) {
  if((bndry->location != BNDRY_XIN) && (bndry->location != BNDRY_XOUT)) {
    // Can't apply this boundary condition to non-X boundaries
    throw BoutException("ERROR: Can't apply Zero Laplace condition to non-X boundaries\n");
  }
  
  // Constant X second derivative
  int bx = bndry->bx;
  // Loop over the Y dimension
  for(bndry->first(); !bndry->isDone(); bndry->nextY()) {
    int x = bndry->x;
    int y = bndry->y;
    // Calculate the Laplacian on the last point
    dcomplex la,lb,lc;
    laplace_tridag_coefs(x-2*bx, y, 0, la, lb, lc);
    dcomplex val = la*f(x-bx-1,y) + lb*f(x-2*bx,y) + lc*f(x-2*bx+1,y);
    // Loop in X towards edge of domain
    do {
      laplace_tridag_coefs(x-bx, y, 0, la, lb, lc);
      if(bx < 0) { // Lower X
	f(x,y) = ((val - lb*f(x-bx,y) + lc*f(x-2*bx,y)) / la).real();
      }else  // Upper X
	f(x,y) = ((val - lb*f(x-bx,y) + la*f(x-2*bx,y)) / lc).real();
      
      bndry->nextX();
      x = bndry->x; y = bndry->y;
    }while(!bndry->isDone());
  }
}

void BoundaryConstLaplace::apply(Field3D &f) {
#ifndef COORDINATES_USE_3D
  if((bndry->location != BNDRY_XIN) && (bndry->location != BNDRY_XOUT)) {
    // Can't apply this boundary condition to non-X boundaries
    throw BoutException("ERROR: Can't apply Zero Laplace condition to non-X boundaries\n");
  }
  
  Mesh* mesh = bndry->localmesh;
  ASSERT1(mesh == f.getMesh());
  Coordinates *metric = f.getCoordinates();
  
  int ncz = mesh->LocalNz;

  // Allocate memory
  Array<dcomplex> c0(ncz/2 + 1), c1(ncz/2 + 1), c2(ncz/2 + 1);
  
  int bx = bndry->bx;
  // Loop over the Y dimension
  for(bndry->first(); !bndry->isDone(); bndry->nextY()) {
    int x = bndry->x;
    int y = bndry->y;
    
    // Take FFT of last 3 points in domain
    rfft(f(x-bx,y), ncz, c0.begin());
    rfft(f(x-2*bx,y), ncz, c1.begin());
    rfft(f(x-3*bx,y), ncz, c2.begin());
    dcomplex k0lin = (c1[0] - c0[0])/metric->dx(x-bx,y); // for kz=0 solution
    
    // Calculate Delp2 on point MXG+1 (and put into c1)
    for(int jz=0;jz<=ncz/2;jz++) {
      dcomplex la,lb,lc;
      laplace_tridag_coefs(x-2*bx, y, jz, la, lb, lc);
      if(bx < 0) { // Inner X
	c1[jz] = la*c0[jz] + lb*c1[jz] + lc*c2[jz];
      }else { // Outer X
	c1[jz] = la*c2[jz] + lb*c1[jz] + lc*c0[jz];
      }
    }
    // Solve  metric->g11*d2f/dx2 - metric->g33*kz^2f = 0
    // Assume metric->g11, metric->g33 constant -> exponential growth or decay
    BoutReal xpos = 0.0;
    // Loop in X towards edge of domain
    do {
      // kz = 0 solution
      xpos -= metric->dx(x,y);
      c2[0] = c0[0] + k0lin*xpos + 0.5*c1[0]*xpos*xpos/metric->g11(x-bx,y);
      // kz != 0 solution
      BoutReal coef = -1.0*sqrt(metric->g33(x-bx,y) / metric->g11(x-bx,y))*metric->dx(x-bx,y);
      for(int jz=1;jz<=ncz/2;jz++) {
	BoutReal kwave=jz*2.0*PI/metric->zlength(); // wavenumber in [rad^-1]
	c0[jz] *= exp(coef*kwave); // The decaying solution only
	// Add the particular solution
	c2[jz] = c0[jz] - c1[jz]/(metric->g33(x-bx,y)*kwave*kwave); 
      }
      // Reverse FFT
      irfft(c2.begin(), ncz, f(x,y));
      
      bndry->nextX();
      x = bndry->x; y = bndry->y;
    }while(!bndry->isDone());
  }
#else
  throw BoutException("Applying boundary to Field3D not compatible with 3D metrics in "
                      "ConstLaplace case.");
#endif
}

///////////////////////////////////////////////////////////////

BoundaryOp* BoundaryDivCurl::clone(BoundaryRegion *region, const std::list<std::string> &args) {
  if(!args.empty()) {
    output << "WARNING: Ignoring arguments to BoundaryDivCurl\n";
  }
  return new BoundaryDivCurl(region);
}

void BoundaryDivCurl::apply(Vector2D &UNUSED(f)) {
  throw BoutException("ERROR: DivCurl boundary not yet implemented for 2D vectors\n");
}

void BoundaryDivCurl::apply(Vector3D &var) {
<<<<<<< HEAD
#ifndef COORDINATES_USE_3D
=======
  Mesh* mesh = bndry->localmesh;
  ASSERT1(mesh == var.x.getMesh());

>>>>>>> c1173ecf
  int jx, jy, jz, jzp, jzm;
  BoutReal tmp;
  
  Coordinates *metric = mesh->getCoordinates(var.getLocation());
  
  int ncz = mesh->LocalNz;
  
  if(bndry->location != BNDRY_XOUT) {
    throw BoutException("ERROR: DivCurl boundary only works for outer X currently\n");
  }
  var.toCovariant();
  
  if(mesh->xstart > 2) {
    throw BoutException("Error: Div = Curl = 0 boundary condition doesn't work for MXG > 2. Sorry\n");
  }

  jx = mesh->xend+1;
  for(jy=1;jy<mesh->LocalNy-1;jy++) {
    for(jz=0;jz<ncz;jz++) {
      jzp = (jz+1) % ncz;
      jzm = (jz - 1 + ncz) % ncz;

      // dB_y / dx = dB_x / dy
      
      // dB_x / dy
      tmp = (var.x(jx-1,jy+1,jz) - var.x(jx-1,jy-1,jz)) / (metric->dy(jx-1,jy-1) + metric->dy(jx-1,jy));
      
      var.y(jx,jy,jz) = var.y(jx-2,jy,jz) + (metric->dx(jx-2,jy) + metric->dx(jx-1,jy)) * tmp;
      if(mesh->xstart == 2)
	// 4th order to get last point
	var.y(jx+1,jy,jz) = var.y(jx-3,jy,jz) + 4.*metric->dx(jx,jy)*tmp;
      
      // dB_z / dx = dB_x / dz
      
      tmp = (var.x(jx-1,jy,jzp) - var.x(jx-1,jy,jzm)) / (2.*metric->dz);
      
      var.z(jx,jy,jz) = var.z(jx-2,jy,jz) + (metric->dx(jx-2,jy) + metric->dx(jx-1,jy)) * tmp;
      if(mesh->xstart == 2)
	var.z(jx+1,jy,jz) = var.z(jx-3,jy,jz) + 4.*metric->dx(jx,jy)*tmp;

      // d/dx( Jmetric->g11 B_x ) = - d/dx( Jmetric->g12 B_y + Jmetric->g13 B_z) 
      //                    - d/dy( JB^y ) - d/dz( JB^z )
	
      tmp = -( metric->J(jx,jy)*metric->g12(jx,jy)*var.y(jx,jy,jz) + metric->J(jx,jy)*metric->g13(jx,jy)*var.z(jx,jy,jz)
	       - metric->J(jx-2,jy)*metric->g12(jx-2,jy)*var.y(jx-2,jy,jz) + metric->J(jx-2,jy)*metric->g13(jx-2,jy)*var.z(jx-2,jy,jz) )
	/ (metric->dx(jx-2,jy) + metric->dx(jx-1,jy)); // First term (d/dx) using vals calculated above
      tmp -= (metric->J(jx-1,jy+1)*metric->g12(jx-1,jy+1)*var.x(jx-1,jy+1,jz) - metric->J(jx-1,jy-1)*metric->g12(jx-1,jy-1)*var.x(jx-1,jy-1,jz)
	      + metric->J(jx-1,jy+1)*metric->g22(jx-1,jy+1)*var.y(jx-1,jy+1,jz) - metric->J(jx-1,jy-1)*metric->g22(jx-1,jy-1)*var.y(jx-1,jy-1,jz)
	      + metric->J(jx-1,jy+1)*metric->g23(jx-1,jy+1)*var.z(jx-1,jy+1,jz) - metric->J(jx-1,jy-1)*metric->g23(jx-1,jy-1)*var.z(jx-1,jy-1,jz))
	/ (metric->dy(jx-1,jy-1) + metric->dy(jx-1,jy)); // second (d/dy)
      tmp -= (metric->J(jx-1,jy)*metric->g13(jx-1,jy)*(var.x(jx-1,jy,jzp) - var.x(jx-1,jy,jzm)) +
	      metric->J(jx-1,jy)*metric->g23(jx-1,jy)*(var.y(jx-1,jy,jzp) - var.y(jx-1,jy,jzm)) +
	      metric->J(jx-1,jy)*metric->g33(jx-1,jy)*(var.z(jx-1,jy,jzp) - var.z(jx-1,jy,jzm))) / (2.*metric->dz);
      
      var.x(jx,jy,jz) = ( metric->J(jx-2,jy)*metric->g11(jx-2,jy)*var.x(jx-2,jy,jz) + 
			  (metric->dx(jx-2,jy) + metric->dx(jx-1,jy)) * tmp ) / metric->J(jx,jy)*metric->g11(jx,jy);
      if(mesh->xstart == 2)
	var.x(jx+1,jy,jz) = ( metric->J(jx-3,jy)*metric->g11(jx-3,jy)*var.x(jx-3,jy,jz) + 
			      4.*metric->dx(jx,jy)*tmp ) / metric->J(jx+1,jy)*metric->g11(jx+1,jy);
    }
  }
#else
  throw BoutException(
      "Applying boundary to Vector3D not compatible with 3D metrics in DivCurl.");
#endif
}

///////////////////////////////////////////////////////////////

BoundaryOp* BoundaryFree::clone(BoundaryRegion *region, const std::list<std::string> &args) {
  if(!args.empty()) {
    // First argument should be a value
    val = stringToReal(args.front());
    return new BoundaryFree(region, val);
  }
  return new BoundaryFree(region);
}

void BoundaryFree::apply(Field2D &UNUSED(f)) {
  // Do nothing for free boundary
}

void BoundaryFree::apply(Field3D &UNUSED(f)) {
  // Do nothing for free boundary
}

void BoundaryFree::apply_ddt(Field2D &UNUSED(f)) {
  // Do nothing for free boundary
}

void BoundaryFree::apply_ddt(Field3D &UNUSED(f)) {
  // Do nothing for free boundary
}
///////////////////////////////////////////////////////////////
// New free boundary implementation.  Uses last grid points to extrapolate into the guard cells.
// Written by L. Easy. 
///////////////////////////////////////////////////////////////

// 2nd order extrapolation:

BoundaryOp* BoundaryFree_O2::clone(BoundaryRegion *region, const std::list<std::string> &args){
  verifyNumPoints(region,2);
  if(!args.empty()) {
    output << "WARNING: Ignoring arguments to BoundaryFree\n";
  }
  return new BoundaryFree_O2(region) ; 
}

void BoundaryFree_O2::apply(Field2D &f) {
  // Set (at 2nd order) the value at the mid-point between the guard cell and the grid cell to be val
  // N.B. Only first guard cells (closest to the grid) should ever be used
  
  Mesh* mesh = bndry->localmesh;
  ASSERT1(mesh == f.getMesh());
  bndry->first();

  // Check for staggered grids
  
  CELL_LOC loc = f.getLocation();
  if(mesh->StaggerGrids and (loc == CELL_XLOW or loc == CELL_YLOW)) {
    // Staggered. Need to apply slightly differently
    
    if( loc == CELL_XLOW) {
      // Field is shifted in X
      
      if(bndry->bx > 0) {
	// Outer x boundary	
	for(; !bndry->isDone(); bndry->next1d()) {
	  for(int i=0;i<bndry->width;i++) {
	    int xi = bndry->x + i*bndry->bx;
	    int yi = bndry->y + i*bndry->by;
	    f(xi, yi) = 2*f(xi - bndry->bx, yi -bndry->by) - f(xi- 2*bndry->bx, yi - 2*bndry->by);	
	  }	
	}
      }
      if(bndry->bx < 0) {
	// Inner x boundary. Set one point inwards
	for(; !bndry->isDone(); bndry->next1d()) {
	  for(int i=-1;i<bndry->width;i++) {
	    int xi = bndry->x + i*bndry->bx;
	    int yi = bndry->y + i*bndry->by;
	    f(xi, yi) = 2*f(xi - bndry->bx, yi -bndry->by) - f(xi- 2*bndry->bx, yi - 2*bndry->by);	
	  }		
	}
      }
      if(bndry->by != 0){
	// y boundaries
	for(; !bndry->isDone(); bndry->next1d()) {
	  for(int i=0;i<bndry->width;i++) {
	    int xi = bndry->x + i*bndry->bx;
	    int yi = bndry->y + i*bndry->by;
	    f(xi, yi) = 2*f(xi - bndry->bx, yi -bndry->by) - f(xi- 2*bndry->bx, yi - 2*bndry->by);	
	  }	
					
	}			
      }
    }
    else if( loc == CELL_YLOW ) {
      // Field is shifted in Y
      
      if(bndry->by > 0) {
	// Upper y boundary
	
	for(; !bndry->isDone(); bndry->next1d()) {
	  for(int i=0;i<bndry->width;i++) {
	    int xi = bndry->x + i*bndry->bx;
	    int yi = bndry->y + i*bndry->by;
	    f(xi, yi) = 2*f(xi - bndry->bx, yi -bndry->by) - f(xi- 2*bndry->bx, yi - 2*bndry->by);	
	  }				
	}
      }
      if(bndry->by < 0) {
	// Lower y boundary. Set one point inwards
	for(; !bndry->isDone(); bndry->next1d()) {
	  for(int i=-1;i<bndry->width;i++) {
	    int xi = bndry->x + i*bndry->bx;
	    int yi = bndry->y + i*bndry->by;
	    f(xi, yi) = 2*f(xi - bndry->bx, yi -bndry->by) - f(xi- 2*bndry->bx, yi - 2*bndry->by);	
	  }	
	}
      }
      if(bndry->bx != 0){
	// x boundaries
	for(; !bndry->isDone(); bndry->next1d()) {
					
	  for(int i=0;i<bndry->width;i++) {
	    int xi = bndry->x + i*bndry->bx;
	    int yi = bndry->y + i*bndry->by;
	    f(xi, yi) = 2*f(xi - bndry->bx, yi -bndry->by) - f(xi- 2*bndry->bx, yi - 2*bndry->by);	
	  }	
	}
      }
    }
  }
  else {
    // Non-staggered, standard case
    
    for(; !bndry->isDone(); bndry->next1d()) {
      
      for(int i=0;i<bndry->width;i++) {
	int xi = bndry->x + i*bndry->bx;
	int yi = bndry->y + i*bndry->by;
	f(xi, yi) = 2*f(xi - bndry->bx, yi -bndry->by) - f(xi- 2*bndry->bx, yi - 2*bndry->by);
      }	
    }
  }
}

void BoundaryFree_O2::apply(Field3D &f) {
  // Extrapolate from the last evolved simulation cells into the guard cells at 3rd order.  

  Mesh* mesh = bndry->localmesh;
  ASSERT1(mesh == f.getMesh());
  bndry->first();

  // Check for staggered grids
  
  CELL_LOC loc = f.getLocation();
  if(mesh->StaggerGrids and (loc == CELL_XLOW or loc == CELL_YLOW)) {
    // Staggered. Need to apply slightly differently
    
    if( loc == CELL_XLOW ) {
      // Field is shifted in X
			
      if(bndry->bx > 0) {
	// Outer x boundary
	
	for(; !bndry->isDone(); bndry->next1d()) {
					
	  for(int zk=0;zk<mesh->LocalNz;zk++) {
	    for(int i=0;i<bndry->width;i++) {
	      int xi = bndry->x + i*bndry->bx;
	      int yi = bndry->y + i*bndry->by;
	      f(xi, yi, zk) = 2*f(xi - bndry->bx, yi -bndry->by, zk) - f(xi- 2*bndry->bx, yi - 2*bndry->by, zk);	
	    }	
	  }
	}
      }
      if(bndry->bx < 0) {
	// Inner x boundary. Set one point inwards
	for(; !bndry->isDone(); bndry->next1d()) {
	  
	  for(int zk=0;zk<mesh->LocalNz;zk++) {
	    for(int i=-1;i<bndry->width;i++) {
	      int xi = bndry->x + i*bndry->bx;
	      int yi = bndry->y + i*bndry->by;
	      f(xi, yi, zk) = 2*f(xi - bndry->bx, yi -bndry->by, zk) - f(xi- 2*bndry->bx, yi - 2*bndry->by, zk);	
	    }	
	  }
	}
      }
      if(bndry->by != 0){
	//y boundaries
				
	for(; !bndry->isDone(); bndry->next1d()) {
					
	  for(int zk=0;zk<mesh->LocalNz;zk++) {
	    for(int i=0;i<bndry->width;i++) {
	      int xi = bndry->x + i*bndry->bx;
	      int yi = bndry->y + i*bndry->by;
	      f(xi, yi, zk) = 2*f(xi - bndry->bx, yi -bndry->by, zk) - f(xi- 2*bndry->bx, yi - 2*bndry->by, zk);	
	    }	
	  }
	}
      }
    }
    else if( loc == CELL_YLOW ) {
      // Field is shifted in Y
      
      if(bndry->by > 0) {
	// Upper y boundary
	for(; !bndry->isDone(); bndry->next1d()) {
	  for(int zk=0;zk<mesh->LocalNz;zk++) {
	    for(int i=0;i<bndry->width;i++) {
	      int xi = bndry->x + i*bndry->bx;
	      int yi = bndry->y + i*bndry->by;
	      f(xi, yi, zk) = 2*f(xi - bndry->bx, yi -bndry->by, zk) - f(xi- 2*bndry->bx, yi - 2*bndry->by, zk);	
	    }	
	  }
	}
      }
      if(bndry->by < 0) {
	// Lower y boundary. Set one point inwards
	for(; !bndry->isDone(); bndry->next1d()) {
					
	  for(int zk=0;zk<mesh->LocalNz;zk++) {
	    for(int i=-1;i<bndry->width;i++) {
	      int xi = bndry->x + i*bndry->bx;
	      int yi = bndry->y + i*bndry->by;
	      f(xi, yi, zk) = 2*f(xi - bndry->bx, yi -bndry->by, zk) - f(xi- 2*bndry->bx, yi - 2*bndry->by, zk);	
	    }
	  }
	}
      }
      if(bndry->bx != 0){
	// x boundaries
	for(; !bndry->isDone(); bndry->next1d()) {
					
	  for(int zk=0;zk<mesh->LocalNz;zk++) {
	    for(int i=0;i<bndry->width;i++) {
	      int xi = bndry->x + i*bndry->bx;
	      int yi = bndry->y + i*bndry->by;
	      f(xi, yi, zk) = 2*f(xi - bndry->bx, yi -bndry->by, zk) - f(xi- 2*bndry->bx, yi - 2*bndry->by, zk);			
	    }
	  }
	}
      }
    }
  }
  else {
    // Standard (non-staggered) case
    for(; !bndry->isDone(); bndry->next1d()) {
			
      for(int zk=0;zk<mesh->LocalNz;zk++) {
	for(int i=0;i<bndry->width;i++) {
	  int xi = bndry->x + i*bndry->bx;
	  int yi = bndry->y + i*bndry->by;
	  f(xi, yi, zk) = 2*f(xi - bndry->bx, yi -bndry->by, zk) - f(xi- 2*bndry->bx, yi - 2*bndry->by, zk);	
	}
      }
    }
  }
}

void BoundaryFree_O2::apply_ddt(Field2D &f) {
  Field2D *dt = f.timeDeriv();
  for(bndry->first(); !bndry->isDone(); bndry->next())
    (*dt)(bndry->x,bndry->y) = 0.; // Set time derivative to zero
}

void BoundaryFree_O2::apply_ddt(Field3D &f) {
  Mesh* mesh = bndry->localmesh;
  ASSERT1(mesh == f.getMesh());
  Field3D *dt = f.timeDeriv();
  for(bndry->first(); !bndry->isDone(); bndry->next())
    for(int z=0;z<mesh->LocalNz;z++)
      (*dt)(bndry->x,bndry->y,z) = 0.; // Set time derivative to zero

}

//////////////////////////////////
// Third order extrapolation:
//////////////////////////////////
BoundaryOp* BoundaryFree_O3::clone(BoundaryRegion *region, const std::list<std::string> &args){
  verifyNumPoints(region,3);

  if(!args.empty()) {
    output << "WARNING: Ignoring arguments to BoundaryConstLaplace\n";
  }
  return new BoundaryFree_O3(region) ; 
}

void BoundaryFree_O3::apply(Field2D &f) {

  Mesh* mesh = bndry->localmesh;
  ASSERT1(mesh == f.getMesh());
  bndry->first();

  // Check for staggered grids
  
  CELL_LOC loc = f.getLocation();
  if(mesh->StaggerGrids and (loc == CELL_XLOW or loc == CELL_YLOW)) {
    // Staggered. Need to apply slightly differently
    
    if( loc == CELL_XLOW) {
      // Field is shifted in X
      
      if(bndry->bx > 0) {
	// Outer x boundary	
	for(; !bndry->isDone(); bndry->next1d()) {
	  for(int i=0;i<bndry->width;i++) {
	    int xi = bndry->x + i*bndry->bx;
	    int yi = bndry->y + i*bndry->by;
	    f(xi, yi) = 3.0*f(xi - bndry->bx, yi - bndry->by) - 3.0*f(xi - 2*bndry->bx, yi - 2*bndry->by) + f(xi - 3*bndry->bx, yi - 3*bndry->by);
	  }	
	}
      }
      if(bndry->bx < 0) {
	// Inner x boundary. Set one point inwards
	for(; !bndry->isDone(); bndry->next1d()) {
	  for(int i=-1;i<bndry->width;i++) {
	    int xi = bndry->x + i*bndry->bx;
	    int yi = bndry->y + i*bndry->by;
	    f(xi, yi) = 3.0*f(xi - bndry->bx, yi - bndry->by) - 3.0*f(xi - 2*bndry->bx, yi - 2*bndry->by) + f(xi - 3*bndry->bx, yi - 3*bndry->by);
	  }		
	}
      }
      if(bndry->by != 0){
	// y boundaries
	for(; !bndry->isDone(); bndry->next1d()) {
	  for(int i=0;i<bndry->width;i++) {
	    int xi = bndry->x + i*bndry->bx;
	    int yi = bndry->y + i*bndry->by;
	    f(xi, yi) = 3.0*f(xi - bndry->bx, yi - bndry->by) - 3.0*f(xi - 2*bndry->bx, yi - 2*bndry->by) + f(xi - 3*bndry->bx, yi - 3*bndry->by);
	  }	
					
	}
      }
    }
    else if( loc == CELL_YLOW ) {
      // Field is shifted in Y
      
      if(bndry->by > 0) {
	// Upper y boundary
	
	for(; !bndry->isDone(); bndry->next1d()) {
	  for(int i=0;i<bndry->width;i++) {
	    int xi = bndry->x + i*bndry->bx;
	    int yi = bndry->y + i*bndry->by;
	    f(xi, yi) = 3.0*f(xi - bndry->bx, yi - bndry->by) - 3.0*f(xi - 2*bndry->bx, yi - 2*bndry->by) + f(xi - 3*bndry->bx, yi - 3*bndry->by);
	  }				
	}
      }
      if(bndry->by < 0) {
	// Lower y boundary. Set one point inwards
	for(; !bndry->isDone(); bndry->next1d()) {
	  for(int i=-1;i<bndry->width;i++) {
	    int xi = bndry->x + i*bndry->bx;
	    int yi = bndry->y + i*bndry->by;
	    f(xi, yi) = 3.0*f(xi - bndry->bx, yi - bndry->by) - 3.0*f(xi - 2*bndry->bx, yi - 2*bndry->by) + f(xi - 3*bndry->bx, yi - 3*bndry->by);
	  }	

	}
      }
      if(bndry->bx != 0){
	// x boundaries
	for(; !bndry->isDone(); bndry->next1d()) {
					
	  for(int i=0;i<bndry->width;i++) {
	    int xi = bndry->x + i*bndry->bx;
	    int yi = bndry->y + i*bndry->by;
	    f(xi, yi) = 3.0*f(xi - bndry->bx, yi - bndry->by) - 3.0*f(xi - 2*bndry->bx, yi - 2*bndry->by) + f(xi - 3*bndry->bx, yi - 3*bndry->by);
	  }	
	}
      }
    }
  }
  else {
    // Non-staggered, standard case
    
    for(; !bndry->isDone(); bndry->next1d()) {
      
      for(int i=0;i<bndry->width;i++) {
	int xi = bndry->x + i*bndry->bx;
	int yi = bndry->y + i*bndry->by;
	f(xi, yi) = 3.0*f(xi - bndry->bx, yi - bndry->by) - 3.0*f(xi - 2*bndry->bx, yi - 2*bndry->by) + f(xi - 3*bndry->bx, yi - 3*bndry->by);
      }	
    }
  }
}

void BoundaryFree_O3::apply(Field3D &f) {
  // Extrapolate from the last evolved simulation cells into the guard cells at 3rd order.  

  Mesh* mesh = bndry->localmesh;
  ASSERT1(mesh == f.getMesh());
  bndry->first();


  // Check for staggered grids
  
  CELL_LOC loc = f.getLocation();
  if(mesh->StaggerGrids and (loc == CELL_XLOW or loc == CELL_YLOW)) {
    // Staggered. Need to apply slightly differently
    
    if( loc == CELL_XLOW ) {
      // Field is shifted in X
			
      if(bndry->bx > 0) {
	// Outer x boundary
	
	for(; !bndry->isDone(); bndry->next1d()) {
					
	  for(int zk=0;zk<mesh->LocalNz;zk++) {
	    for(int i=0;i<bndry->width;i++) {
	      int xi = bndry->x + i*bndry->bx;
	      int yi = bndry->y + i*bndry->by;
	      f(xi, yi, zk) = 3.0*f(xi - bndry->bx, yi - bndry->by, zk) - 3.0*f(xi - 2*bndry->bx, yi - 2*bndry->by, zk) 
		+ f(xi - 3*bndry->bx, yi - 3*bndry->by, zk);
	    }	
	  }
	}
      }
      if(bndry->bx < 0) {
	// Inner x boundary. Set one point inwards
	for(; !bndry->isDone(); bndry->next1d()) {
	  
	  for(int zk=0;zk<mesh->LocalNz;zk++) {
	    for(int i=-1;i<bndry->width;i++) {
	      int xi = bndry->x + i*bndry->bx;
	      int yi = bndry->y + i*bndry->by;
	      f(xi, yi, zk) = 3.0*f(xi - bndry->bx, yi - bndry->by, zk) - 3.0*f(xi - 2*bndry->bx, yi - 2*bndry->by, zk) 
		+ f(xi - 3*bndry->bx, yi - 3*bndry->by, zk);
	    }	
	  }
	}
      }
      if(bndry->by != 0){
	//y boundaries
				
	for(; !bndry->isDone(); bndry->next1d()) {
					
	  for(int zk=0;zk<mesh->LocalNz;zk++) {
	    for(int i=0;i<bndry->width;i++) {
	      int xi = bndry->x + i*bndry->bx;
	      int yi = bndry->y + i*bndry->by;
	      f(xi, yi, zk) = 3.0*f(xi - bndry->bx, yi - bndry->by, zk) - 3.0*f(xi - 2*bndry->bx, yi - 2*bndry->by, zk) 
		+ f(xi - 3*bndry->bx, yi - 3*bndry->by, zk);
	    }	
	  }
	}
      }
    }
    else if( loc == CELL_YLOW ) {
      // Field is shifted in Y
      
      if(bndry->by > 0) {
	// Upper y boundary
	for(; !bndry->isDone(); bndry->next1d()) {
	  for(int zk=0;zk<mesh->LocalNz;zk++) {
	    for(int i=0;i<bndry->width;i++) {
	      int xi = bndry->x + i*bndry->bx;
	      int yi = bndry->y + i*bndry->by;
	      f(xi, yi, zk) = 3.0*f(xi - bndry->bx, yi - bndry->by, zk) - 3.0*f(xi - 2*bndry->bx, yi - 2*bndry->by, zk) 
		+ f(xi - 3*bndry->bx, yi - 3*bndry->by, zk);
	    }	
	  }
	}
      }
      if(bndry->by < 0) {
	// Lower y boundary. Set one point inwards
	for(; !bndry->isDone(); bndry->next1d()) {
					
	  for(int zk=0;zk<mesh->LocalNz;zk++) {
	    for(int i=-1;i<bndry->width;i++) {
	      int xi = bndry->x + i*bndry->bx;
	      int yi = bndry->y + i*bndry->by;
	      f(xi, yi, zk) = 3.0*f(xi - bndry->bx, yi - bndry->by, zk) - 3.0*f(xi - 2*bndry->bx, yi - 2*bndry->by, zk) 
		+ f(xi - 3*bndry->bx, yi - 3*bndry->by, zk);
	    }
	  }
	}
      }
      if(bndry->bx != 0){
	// x boundaries
	for(; !bndry->isDone(); bndry->next1d()) {
					
	  for(int zk=0;zk<mesh->LocalNz;zk++) {
	    for(int i=0;i<bndry->width;i++) {
	      int xi = bndry->x + i*bndry->bx;
	      int yi = bndry->y + i*bndry->by;
	      f(xi, yi, zk) = 3.0*f(xi - bndry->bx, yi - bndry->by, zk) - 3.0*f(xi - 2*bndry->bx, yi - 2*bndry->by, zk) 
		+ f(xi - 3*bndry->bx, yi - 3*bndry->by, zk);
	    }

	  }
	}
      }
    }
  }
  else {
    // Standard (non-staggered) case
    for(; !bndry->isDone(); bndry->next1d()) {
			
      for(int zk=0;zk<mesh->LocalNz;zk++) {
	for(int i=0;i<bndry->width;i++) {
	  int xi = bndry->x + i*bndry->bx;
	  int yi = bndry->y + i*bndry->by;
	  f(xi, yi, zk) = 3.0*f(xi - bndry->bx, yi - bndry->by, zk) - 3.0*f(xi - 2*bndry->bx, yi - 2*bndry->by, zk) 
	    + f(xi - 3*bndry->bx, yi - 3*bndry->by, zk);
	}
      }
    }
  }
}

void BoundaryFree_O3::apply_ddt(Field2D &f) {
  Field2D *dt = f.timeDeriv();
  for(bndry->first(); !bndry->isDone(); bndry->next())
    (*dt)(bndry->x,bndry->y) = 0.; // Set time derivative to zero
}

void BoundaryFree_O3::apply_ddt(Field3D &f) {
  Mesh* mesh = bndry->localmesh;
  ASSERT1(mesh == f.getMesh());
  Field3D *dt = f.timeDeriv();
  for(bndry->first(); !bndry->isDone(); bndry->next())
    for(int z=0;z<mesh->LocalNz;z++)
      (*dt)(bndry->x,bndry->y,z) = 0.; // Set time derivative to zero

}

///////////////////////////////////////////////////////////////

BoundaryOp* BoundaryRelax::cloneMod(BoundaryOp *operation, const std::list<std::string> &args) {
  auto* result = new BoundaryRelax(operation, r);
  
  if(!args.empty()) {
    // First argument should be the rate
    BoutReal val = stringToReal(args.front());
    val = fabs(val); // Should always be positive
    result->r = val;
  }

  return result;
}

void BoundaryRelax::apply(Field2D &f, BoutReal t) {
  // Just apply the original boundary condition to f
  op->apply(f, t);
}

void BoundaryRelax::apply(Field3D &f, BoutReal UNUSED(t)) {
  // Just apply the original boundary condition to f
  op->apply(f);
}

void BoundaryRelax::apply_ddt(Field2D &f) {
  TRACE("BoundaryRelax::apply_ddt(Field2D)");

  // Make a copy of f
  Field2D g = f;
  // Apply the boundary to g
  op->apply(g);
  
  bndry->first();
  
  // Set time-derivatives
  for(bndry->first(); !bndry->isDone(); bndry->next()) {
    ddt(f)(bndry->x, bndry->y) = r * (g(bndry->x, bndry->y) - f(bndry->x, bndry->y));
  }
}

void BoundaryRelax::apply_ddt(Field3D &f) {
  TRACE("BoundaryRelax::apply_ddt(Field3D)");
  
  Mesh* mesh = bndry->localmesh;
  ASSERT1(mesh == f.getMesh());

  // Make a copy of f
  Field3D g = f; // NOTE: This is not very efficient... copying entire field
  // Apply the boundary to g
  op->apply(g);
  // Set time-derivatives
  for(bndry->first(); !bndry->isDone(); bndry->next())
    for(int z=0;z<mesh->LocalNz;z++) {
      ddt(f)(bndry->x, bndry->y, z) = r * (g(bndry->x, bndry->y, z) - f(bndry->x, bndry->y, z));
    }
}

///////////////////////////////////////////////////////////////

BoundaryOp* BoundaryWidth::cloneMod(BoundaryOp *operation, const std::list<std::string> &args) {
  auto* result = new BoundaryWidth(operation, width);
  
  if(args.empty()) {
    output << "WARNING: BoundaryWidth expected 1 argument\n";
  }else {
    // First argument should be the rate
    int val = stringToInt(args.front());
    result->width = val;
  }
  
  return result;
}

void BoundaryWidth::apply(Field2D &f, BoutReal t) {
  // Pointer to boundary region shared between all BoundaryOp, BoundaryModifiers
  int oldwid = bndry->width;
  bndry->width = width;
  op->apply(f, t);
  bndry->width = oldwid;
}

void BoundaryWidth::apply(Field3D &f, BoutReal t) {
  int oldwid = bndry->width;
  bndry->width = width;
  op->apply(f, t);
  bndry->width = oldwid;
}
  
void BoundaryWidth::apply_ddt(Field2D &f) {
  int oldwid = bndry->width;
  bndry->width = width;
  op->apply_ddt(f);
  bndry->width = oldwid;
}
  
void BoundaryWidth::apply_ddt(Field3D &f) {
  int oldwid = bndry->width;
  bndry->width = width;
  op->apply_ddt(f);
  bndry->width = oldwid;
}

///////////////////////////////////////////////////////////////
BoundaryOp* BoundaryToFieldAligned::cloneMod(BoundaryOp *operation, const std::list<std::string> &args) {
  auto* result = new BoundaryToFieldAligned(operation);
  
  if(!args.empty()) {
    output << "WARNING: BoundaryToFieldAligned expected no argument\n";
    //Shouldn't we throw ?
  }
  
  return result;
}

void BoundaryToFieldAligned::apply(Field2D &f, BoutReal t) {
  op->apply(f, t);
}

void BoundaryToFieldAligned::apply(Field3D &f, BoutReal t) {
  ASSERT1(bndry->localmesh == f.getMesh());

  //NOTE: This is not very efficient... updating entire field
  f = fromFieldAligned(f);

  // Apply the boundary to shifted field
  op->apply(f, t);

  //Shift back
  f = toFieldAligned(f);

  //This is inefficient -- could instead use the shiftZ just in the bndry
  //but this is not portable to other parallel transforms -- we could instead
  //have a flag to define the region in which we want to apply to/fromFieldAligned
}
  
void BoundaryToFieldAligned::apply_ddt(Field2D &f) {
  op->apply_ddt(f);
}

void BoundaryToFieldAligned::apply_ddt(Field3D &f) {
  ASSERT1(bndry->localmesh == f.getMesh());

  f = fromFieldAligned(f);
  ddt(f) = fromFieldAligned(ddt(f));
  op->apply_ddt(f);
  ddt(f) = toFieldAligned(ddt(f));
}


///////////////////////////////////////////////////////////////
BoundaryOp* BoundaryFromFieldAligned::cloneMod(BoundaryOp *operation, const std::list<std::string> &args) {
  auto* result = new BoundaryFromFieldAligned(operation);
  
  if(!args.empty()) {
    output << "WARNING: BoundaryFromFieldAligned expected no argument\n";
    //Shouldn't we throw ?
  }
  
  return result;
}

void BoundaryFromFieldAligned::apply(Field2D &f, BoutReal t) {
  op->apply(f, t);
}

void BoundaryFromFieldAligned::apply(Field3D &f, BoutReal t) {
  ASSERT1(bndry->localmesh == f.getMesh());

  //NOTE: This is not very efficient... shifting entire field
  f = toFieldAligned(f);

  // Apply the boundary to shifted field
  op->apply(f, t);

  //Shift back
  f = fromFieldAligned(f);

  //This is inefficient -- could instead use the shiftZ just in the bndry
  //but this is not portable to other parallel transforms -- we could instead
  //have a flag to define the region in which we want to apply to/fromFieldAligned
}
  
void BoundaryFromFieldAligned::apply_ddt(Field2D &f) {
  op->apply_ddt(f);
}

void BoundaryFromFieldAligned::apply_ddt(Field3D &f) {
  ASSERT1(bndry->localmesh == f.getMesh());

  f = toFieldAligned(f);
  ddt(f) = toFieldAligned(ddt(f));
  op->apply_ddt(f);
  ddt(f) = fromFieldAligned(ddt(f));
}<|MERGE_RESOLUTION|>--- conflicted
+++ resolved
@@ -1597,12 +1597,9 @@
 }
 
 void BoundaryNeumann_NonOrthogonal::apply(Field2D &f) {
-<<<<<<< HEAD
 #ifndef COORDINATES_USE_3D
-=======
   Mesh* mesh = bndry->localmesh;
   ASSERT1(mesh == f.getMesh());
->>>>>>> c1173ecf
   Coordinates *metric = f.getCoordinates();
   // Calculate derivatives for metric use
   mesh->communicate(f);
@@ -1717,13 +1714,9 @@
 void BoundaryNeumann::apply(Field2D &f,BoutReal t) {
   // Set (at 2nd order) the value at the mid-point between the guard cell and the grid cell to be val
   // N.B. Only first guard cells (closest to the grid) should ever be used
-<<<<<<< HEAD
 #ifndef COORDINATES_USE_3D
-=======
-  
   Mesh* mesh = bndry->localmesh;
   ASSERT1(mesh == f.getMesh());
->>>>>>> c1173ecf
   Coordinates *metric = f.getCoordinates();
   
   bndry->first();
@@ -2187,13 +2180,10 @@
 }
 
 void BoundaryNeumann_O4::apply(Field2D &f,BoutReal t) {
-<<<<<<< HEAD
 #ifndef COORDINATES_USE_3D
-=======
   Mesh* mesh = bndry->localmesh;
   ASSERT1(mesh == f.getMesh());
   
->>>>>>> c1173ecf
   // Set (at 4th order) the value at the mid-point between the guard cell and the grid cell to be val
   // N.B. Only first guard cells (closest to the grid) should ever be used
   bndry->first();
@@ -2542,12 +2532,9 @@
 }
 
 void BoundaryZeroLaplace::apply(Field3D &f) {
-<<<<<<< HEAD
 #ifndef COORDINATES_USE_3D
-=======
   Mesh* mesh = bndry->localmesh;
   ASSERT1(mesh == f.getMesh());
->>>>>>> c1173ecf
   int ncz = mesh->LocalNz;
 
   Coordinates *metric = f.getCoordinates();
@@ -2647,12 +2634,9 @@
 }
 
 void BoundaryZeroLaplace2::apply(Field3D &f) {
-<<<<<<< HEAD
 #ifndef COORDINATES_USE_3D
-=======
   Mesh* mesh = bndry->localmesh;
   ASSERT1(mesh == f.getMesh());
->>>>>>> c1173ecf
   int ncz = mesh->LocalNz;
 
   ASSERT0(ncz % 2 == 0); // Allocation assumes even number
@@ -2828,13 +2812,10 @@
 }
 
 void BoundaryDivCurl::apply(Vector3D &var) {
-<<<<<<< HEAD
 #ifndef COORDINATES_USE_3D
-=======
   Mesh* mesh = bndry->localmesh;
   ASSERT1(mesh == var.x.getMesh());
 
->>>>>>> c1173ecf
   int jx, jy, jz, jzp, jzm;
   BoutReal tmp;
   
