/**************************************************************************
* Various differential operators defined on BOUT grid
*
**************************************************************************
* Copyright 2010 B.D.Dudson, S.Farley, M.V.Umansky, X.Q.Xu
*
* Contact: Ben Dudson, bd512@york.ac.uk
* 
* This file is part of BOUT++.
*
* BOUT++ is free software: you can redistribute it and/or modify
* it under the terms of the GNU Lesser General Public License as published by
* the Free Software Foundation, either version 3 of the License, or
* (at your option) any later version.
*
* BOUT++ is distributed in the hope that it will be useful,
* but WITHOUT ANY WARRANTY; without even the implied warranty of
* MERCHANTABILITY or FITNESS FOR A PARTICULAR PURPOSE.  See the
* GNU Lesser General Public License for more details.
*
* You should have received a copy of the GNU Lesser General Public License
* along with BOUT++.  If not, see <http://www.gnu.org/licenses/>.
* 
**************************************************************************/

#include <globals.hxx>
#include <bout/solver.hxx>
#include <difops.hxx>
#include <vecops.hxx>
#include <utils.hxx>
#include <derivs.hxx>
#include <fft.hxx>
#include <msg_stack.hxx>
#include <bout/assert.hxx>

#include <invert_laplace.hxx> // Delp2 uses same coefficients as inversion code

#include <interpolation.hxx>
#include <unused.hxx>

#include <cmath>

/*******************************************************************************
* Grad_par
* The parallel derivative along unperturbed B-field
*******************************************************************************/

const Coordinates::metric_field_type Grad_par(const Field2D& var, CELL_LOC outloc,
                                              const std::string& method) {
  return var.getCoordinates(outloc)->Grad_par(var, outloc, method);
}

const Coordinates::metric_field_type
Grad_par(const Field2D& var, const std::string& method, CELL_LOC outloc) {
  return var.getCoordinates(outloc)->Grad_par(var, outloc, method);
}

const Field3D Grad_par(const Field3D &var, CELL_LOC outloc, const std::string &method) {
  return var.getCoordinates(outloc)->Grad_par(var, outloc, method);
}

const Field3D Grad_par(const Field3D &var, const std::string &method, CELL_LOC outloc) {
  return var.getCoordinates(outloc)->Grad_par(var, outloc, method);
}

/*******************************************************************************
* Grad_parP
*
* Derivative along perturbed field-line
*
* b0 dot Grad  -  (1/B)b0 x Grad(apar) dot Grad
*
* Combines the parallel and perpendicular calculation to include
* grid-points at the corners.
*******************************************************************************/

const Field3D Grad_parP(const Field3D &apar, const Field3D &f) {
  ASSERT1_FIELDS_COMPATIBLE(apar, f);
  ASSERT1(f.hasParallelSlices());

  Mesh *mesh = apar.getMesh();

  Field3D result{emptyFrom(f)};
  
  int ncz = mesh->LocalNz;

  Coordinates *metric = apar.getCoordinates();

  Field3D gys{emptyFrom(f)};

  // Need Y derivative everywhere
  for(int x=1;x<=mesh->LocalNx-2;x++)
    for(int y=1;y<=mesh->LocalNy-2;y++)
      for(int z=0;z<ncz;z++) {
        gys(x, y, z) = (f.yup()(x, y+1, z) - f.ydown()(x, y-1, z))/(0.5*metric->dy(x, y+1, z) + metric->dy(x, y, z) + 0.5*metric->dy(x, y-1, z));
      }
  
  for(int x=1;x<=mesh->LocalNx-2;x++) {
    for(int y=mesh->ystart;y<=mesh->yend;y++) {
      for(int z=0;z<ncz;z++) {
	BoutReal by = 1./sqrt(metric->g_22(x, y, z));
        // Z indices zm and zp
        int zm = (z - 1 + ncz) % ncz;
        int zp = (z + 1) % ncz;
        
        // bx = -DDZ(apar)
        BoutReal bx = (apar(x, y, zm) - apar(x, y, zp))/(0.5*metric->dz(x, y, zm) + metric->dz(x, y, z) + 0.5*metric->dz(x, y, zp));
        // bz = DDX(f)
        BoutReal bz = (apar(x+1, y, z) - apar(x-1, y, z))/(0.5*metric->dx(x-1, y, z) + metric->dx(x, y, z) + 0.5*metric->dx(x+1, y, z));
        
	// Now calculate (bx*d/dx + by*d/dy + bz*d/dz) f
        
        // Length dl for predictor
        BoutReal dl = fabs(metric->dx(x, y, z)) / (fabs(bx) + 1e-16);
        dl = BOUTMIN(dl, fabs(metric->dy(x, y, z)) / (fabs(by) + 1e-16));
        dl = BOUTMIN(dl, fabs(metric->dz(x, y, z)) / (fabs(bz) + 1e-16));
        
	BoutReal fp, fm;
        
        // X differencing
        fp = f(x+1, y, z)
          + (0.25*dl/metric->dz(x, y, z)) * bz * (f(x+1, y, zm) - f(x+1, y, zp))
          - 0.5*dl * by * gys(x+1, y, z);
        
        fm = f(x-1, y, z)
          + (0.25*dl/metric->dz(x, y, z)) * bz * (f(x-1, y, zm) - f(x-1, y, zp))
          - 0.5*dl * by * gys(x-1, y, z);
        
        result(x, y, z) = bx * (fp - fm) / (0.5*metric->dx(x-1, y, z) + metric->dx(x, y, z) + 0.5*metric->dx(x+1, y, z));

	// Z differencing
        
        fp = f(x, y, zp)
          + (0.25*dl/metric->dx(x, y, z)) * bx * (f(x-1, y, zp) - f(x+1, y, zp))
          - 0.5*dl * by * gys(x, y, zp);
        
        fm = f(x, y, zm)
          + (0.25*dl/metric->dx(x, y, z)) * bx * (f(x-1,y,zm) - f(x+1, y, zm))
          - 0.5*dl * by * gys(x, y, zm);

        result(x, y, z) += bz * (fp - fm) / (0.5*metric->dz(x, y, zm) + metric->dz(x, y, z) + 0.5*metric->dz(x, y, zp));

        // Y differencing
        
        fp = f.yup()(x,y+1,z)
          - 0.5*dl * bx * (f.yup()(x+1, y+1, z) - f.yup()(x-1, y+1, z))/(0.5*metric->dx(x-1, y, z) + metric->dx(x, y, z) + 0.5*metric->dx(x+1, y, z))
          
          + (0.25*dl/metric->dz(x,y,z)) * bz * (f.yup()(x,y+1,zm) - f.yup()(x,y+1,zp));
        
        fm = f.ydown()(x,y-1,z)
          - 0.5*dl * bx * (f.ydown()(x+1, y-1, z) - f.ydown()(x-1, y-1, z))/(0.5*metric->dx(x-1, y, z) + metric->dx(x, y, z) + 0.5*metric->dx(x+1, y, z))
          + (0.25*dl/metric->dz(x,y,z)) * bz * (f.ydown()(x,y-1,zm) - f.ydown()(x,y-1,zp));

        result(x,y,z) += by * (fp - fm) / (0.5*metric->dy(x,y-1, z) + metric->dy(x,y,z) + 0.5*metric->dy(x,y+1,z));
      }
    }
  }
  
  ASSERT2(result.getLocation() == f.getLocation());

  return result;
}

/*******************************************************************************
* Vpar_Grad_par
* vparallel times the parallel derivative along unperturbed B-field
*******************************************************************************/

const Coordinates::metric_field_type Vpar_Grad_par(const Field2D& v, const Field2D& f,
                                                   CELL_LOC outloc,
                                                   const std::string& method) {
  return f.getCoordinates(outloc)->Vpar_Grad_par(v, f, outloc, method);
}

const Coordinates::metric_field_type Vpar_Grad_par(const Field2D& v, const Field2D& f,
                                                   const std::string& method,
                                                   CELL_LOC outloc) {
  return f.getCoordinates(outloc)->Vpar_Grad_par(v, f, outloc, method);
}

const Field3D Vpar_Grad_par(const Field3D &v, const Field3D &f, CELL_LOC outloc, const std::string &method) {
  return f.getCoordinates(outloc)->Vpar_Grad_par(v, f, outloc, method);
}

const Field3D Vpar_Grad_par(const Field3D &v, const Field3D &f, const std::string &method, CELL_LOC outloc) {
  return f.getCoordinates(outloc)->Vpar_Grad_par(v, f, outloc, method);
}

/*******************************************************************************
* Div_par
* parallel divergence operator B \partial_{||} (F/B)
*******************************************************************************/
const Coordinates::metric_field_type Div_par(const Field2D& f, CELL_LOC outloc,
                                             const std::string& method) {
  return f.getCoordinates(outloc)->Div_par(f, outloc, method);
}

const Coordinates::metric_field_type Div_par(const Field2D& f, const std::string& method,
                                             CELL_LOC outloc) {
  return f.getCoordinates(outloc)->Div_par(f, outloc, method);
}

const Field3D Div_par(const Field3D &f, CELL_LOC outloc, const std::string &method) {
  return f.getCoordinates(outloc)->Div_par(f, outloc, method);
}

const Field3D Div_par(const Field3D &f, const std::string &method, CELL_LOC outloc) {
  return f.getCoordinates(outloc)->Div_par(f, outloc, method);
}

const Field3D Div_par(const Field3D& f, const Field3D& v) {
  ASSERT1_FIELDS_COMPATIBLE(f, v);
  ASSERT1(f.hasParallelSlices());
  ASSERT1(v.hasParallelSlices());

  // Parallel divergence, using velocities at cell boundaries
  // Note: Not guaranteed to be flux conservative
  Mesh* mesh = f.getMesh();

  Field3D result{emptyFrom(f)};

  Coordinates* coord = f.getCoordinates();

  for (int i = mesh->xstart; i <= mesh->xend; i++)
    for (int j = mesh->ystart; j <= mesh->yend; j++) {
      for (int k = mesh->zstart; k <= mesh->zend; k++) {
        // Value of f and v at left cell face
        BoutReal fL = 0.5 * (f(i, j, k) + f.ydown()(i, j - 1, k));
        BoutReal vL = 0.5 * (v(i, j, k) + v.ydown()(i, j - 1, k));

        BoutReal fR = 0.5 * (f(i, j, k) + f.yup()(i, j + 1, k));
        BoutReal vR = 0.5 * (v(i, j, k) + v.yup()(i, j + 1, k));

        // Calculate flux at right boundary (y+1/2)
        BoutReal fluxRight =
            fR * vR * (coord->J(i, j, k) + coord->J(i, j + 1, k))
            / (sqrt(coord->g_22(i, j, k)) + sqrt(coord->g_22(i, j + 1, k)));

        // Calculate at left boundary (y-1/2)
        BoutReal fluxLeft =
            fL * vL * (coord->J(i, j, k) + coord->J(i, j - 1, k))
            / (sqrt(coord->g_22(i, j, k)) + sqrt(coord->g_22(i, j - 1, k)));

        result(i, j, k) =
            (fluxRight - fluxLeft) / (coord->dy(i, j, k) * coord->J(i, j, k));
      }
    }

  return result;
}

//////// Flux methods

const Field3D Div_par_flux(const Field3D &v, const Field3D &f, CELL_LOC outloc, const std::string &method) {
  Coordinates *metric = f.getCoordinates(outloc);

  auto Bxy_floc = f.getCoordinates()->Bxy;

  if (!f.hasParallelSlices()) {
    return metric->Bxy*FDDY(v, f/Bxy_floc, outloc, method)/sqrt(metric->g_22);
  }

  // Need to modify yup and ydown fields
  Field3D f_B = f / Bxy_floc;
  // Distinct fields
  f_B.splitParallelSlices();
  f_B.yup() = f.yup() / Bxy_floc;
  f_B.ydown() = f.ydown() / Bxy_floc;
  return metric->Bxy*FDDY(v, f_B, outloc, method)/sqrt(metric->g_22);
}

const Field3D Div_par_flux(const Field3D &v, const Field3D &f, const std::string &method, CELL_LOC outloc) {
  return Div_par_flux(v,f, outloc, method);
}

/*******************************************************************************
* Grad2_par2
* second parallel derivative
*
* (b dot Grad)(b dot Grad)
*
* Note: For parallel Laplacian use LaplacePar
*******************************************************************************/

const Coordinates::metric_field_type Grad2_par2(const Field2D& f, CELL_LOC outloc,
                                                const std::string& method) {
  return f.getCoordinates(outloc)->Grad2_par2(f, outloc, method);
}

const Field3D Grad2_par2(const Field3D &f, CELL_LOC outloc, const std::string &method) {
  return f.getCoordinates(outloc)->Grad2_par2(f, outloc, method);
}

/*******************************************************************************
* Div_par_K_Grad_par
* Parallel divergence of diffusive flux, K*Grad_par
*******************************************************************************/

const Coordinates::metric_field_type Div_par_K_Grad_par(BoutReal kY, const Field2D& f,
                                                        CELL_LOC outloc) {
  return kY*Grad2_par2(f, outloc);
}

const Field3D Div_par_K_Grad_par(BoutReal kY, const Field3D &f, CELL_LOC outloc) {
  return kY*Grad2_par2(f, outloc);
}

const Coordinates::metric_field_type
Div_par_K_Grad_par(const Field2D& kY, const Field2D& f, CELL_LOC outloc) {
  return interp_to(kY, outloc)*Grad2_par2(f, outloc) + Div_par(kY, outloc)*Grad_par(f, outloc);
}

const Field3D Div_par_K_Grad_par(const Field2D &kY, const Field3D &f, CELL_LOC outloc) {
  return interp_to(kY, outloc)*Grad2_par2(f, outloc) + Div_par(kY, outloc)*Grad_par(f, outloc);
}

const Field3D Div_par_K_Grad_par(const Field3D &kY, const Field2D &f, CELL_LOC outloc) {
  return interp_to(kY, outloc)*Grad2_par2(f, outloc) + Div_par(kY, outloc)*Grad_par(f, outloc);
}

const Field3D Div_par_K_Grad_par(const Field3D &kY, const Field3D &f, CELL_LOC outloc) {
  return interp_to(kY, outloc)*Grad2_par2(f, outloc) + Div_par(kY, outloc)*Grad_par(f, outloc);
}

/*******************************************************************************
* Delp2
* perpendicular Laplacian operator
*******************************************************************************/

const Coordinates::metric_field_type Delp2(const Field2D& f, CELL_LOC outloc, bool useFFT) {
  return f.getCoordinates(outloc)->Delp2(f, outloc, useFFT);
}

const Field3D Delp2(const Field3D& f, CELL_LOC outloc, bool useFFT) {
  return f.getCoordinates(outloc)->Delp2(f, outloc, useFFT);
}

const FieldPerp Delp2(const FieldPerp& f, CELL_LOC outloc, bool useFFT) {
  return f.getCoordinates(outloc)->Delp2(f, outloc, useFFT);
}

/*******************************************************************************
* LaplacePerp
* Full perpendicular Laplacian operator on scalar field
*
* Laplace_perp = Laplace - Laplace_par
*******************************************************************************/

<<<<<<< HEAD
const Coordinates::metric_field_type Laplace_perp(const Field2D& f, CELL_LOC outloc) {
  return Laplace(f, outloc) - Laplace_par(f, outloc);
=======
const Field2D Laplace_perp(const Field2D& f, CELL_LOC outloc,
                           const std::string& dfdy_boundary_condition,
                           const std::string& dfdy_region) {
  return Laplace(f, outloc, dfdy_boundary_condition, dfdy_region)
         - Laplace_par(f, outloc);
>>>>>>> aa09b98a
}

const Field3D Laplace_perp(const Field3D& f, CELL_LOC outloc,
                           const std::string& dfdy_boundary_condition,
                           const std::string& dfdy_region) {
  return Laplace(f, outloc, dfdy_boundary_condition, dfdy_region)
         - Laplace_par(f, outloc);
}

/*******************************************************************************
* LaplacePar
* Full parallel Laplacian operator on scalar field
*
* LaplacePar(f) = Div( b (b dot Grad(f)) ) 
*
*******************************************************************************/

const Coordinates::metric_field_type Laplace_par(const Field2D& f, CELL_LOC outloc) {
  return f.getCoordinates(outloc)->Laplace_par(f, outloc);
}

const Field3D Laplace_par(const Field3D &f, CELL_LOC outloc) {
  return f.getCoordinates(outloc)->Laplace_par(f, outloc);
}

/*******************************************************************************
* Laplacian
* Full Laplacian operator on scalar field
*******************************************************************************/

<<<<<<< HEAD
const Coordinates::metric_field_type Laplace(const Field2D& f, CELL_LOC outloc) {
  return f.getCoordinates(outloc)->Laplace(f, outloc);
=======
const Field2D Laplace(const Field2D& f, CELL_LOC outloc,
                      const std::string& dfdy_boundary_condition,
                      const std::string& dfdy_region) {
  return f.getCoordinates(outloc)->Laplace(f, outloc, dfdy_boundary_condition,
                                           dfdy_region);
>>>>>>> aa09b98a
}

const Field3D Laplace(const Field3D& f, CELL_LOC outloc,
                      const std::string& dfdy_boundary_condition,
                      const std::string& dfdy_region) {
  return f.getCoordinates(outloc)->Laplace(f, outloc, dfdy_boundary_condition,
                                           dfdy_region);
}

/*******************************************************************************
 * Laplace_perpXY
 * Inverse of Laplacian operator in LaplaceXY solver
 *******************************************************************************/

const Field2D Laplace_perpXY(const Field2D& A, const Field2D& f) {
  return f.getCoordinates()->Laplace_perpXY(A, f);
}

/*******************************************************************************
* b0xGrad_dot_Grad
* Terms of form b0 x Grad(phi) dot Grad(A)
* Used for ExB terms and perturbed B field using A_||
*******************************************************************************/

const Coordinates::metric_field_type b0xGrad_dot_Grad(const Field2D& phi,
                                                      const Field2D& A, CELL_LOC outloc) {

  TRACE("b0xGrad_dot_Grad( Field2D , Field2D )");
  
  if (outloc == CELL_DEFAULT) outloc = A.getLocation();

  ASSERT1(phi.getMesh() == A.getMesh());

  Coordinates *metric = phi.getCoordinates(outloc);

  // Calculate phi derivatives
  Coordinates::metric_field_type dpdx = DDX(phi, outloc);
  Coordinates::metric_field_type dpdy = DDY(phi, outloc);

  // Calculate advection velocity
  Coordinates::metric_field_type vx = -metric->g_23 * dpdy;
  Coordinates::metric_field_type vy = metric->g_23 * dpdx;

  // Upwind A using these velocities
  Coordinates::metric_field_type result = VDDX(vx, A, outloc) + VDDY(vy, A, outloc);
  result /= metric->J*sqrt(metric->g_22);

  ASSERT1(result.getLocation() == outloc);

#ifdef TRACK
  result.name = "b0xGrad_dot_Grad("+phi.name+","+A.name+")";
#endif
  return result;
}

const Field3D b0xGrad_dot_Grad(const Field2D &phi, const Field3D &A, CELL_LOC outloc) {
  TRACE("b0xGrad_dot_Grad( Field2D , Field3D )");

  if (outloc == CELL_DEFAULT) outloc = A.getLocation();

  ASSERT1(phi.getMesh() == A.getMesh());

  Mesh *mesh = phi.getMesh();

  Coordinates *metric = phi.getCoordinates(outloc);

  // Calculate phi derivatives
  Coordinates::metric_field_type dpdx = DDX(phi, outloc);
  Coordinates::metric_field_type dpdy = DDY(phi, outloc);

  // Calculate advection velocity
  Coordinates::metric_field_type vx = -metric->g_23 * dpdy;
  Coordinates::metric_field_type vy = metric->g_23 * dpdx;
  Coordinates::metric_field_type vz = metric->g_12 * dpdy - metric->g_22 * dpdx;

  if(mesh->IncIntShear) {
    // BOUT-06 style differencing
    vz += metric->IntShiftTorsion * vx;
  }

  // Upwind A using these velocities

  Field3D result = VDDX(vx, A, outloc) + VDDY(vy, A, outloc) + VDDZ(vz, A, outloc);

  result /= (metric->J*sqrt(metric->g_22));

#ifdef TRACK
  result.name = "b0xGrad_dot_Grad("+phi.name+","+A.name+")";
#endif

  ASSERT2(result.getLocation() == outloc);
  
  return result;
}

const Field3D b0xGrad_dot_Grad(const Field3D &p, const Field2D &A, CELL_LOC outloc) {
  TRACE("b0xGrad_dot_Grad( Field3D , Field2D )");

  if (outloc == CELL_DEFAULT) outloc = A.getLocation();

  ASSERT1(p.getMesh() == A.getMesh());

  Coordinates *metric = p.getCoordinates(outloc);

  // Calculate phi derivatives
  Field3D dpdx = DDX(p, outloc);
  Field3D dpdy = DDY(p, outloc);
  Field3D dpdz = DDZ(p, outloc);

  // Calculate advection velocity
  Field3D vx = metric->g_22 * dpdz - metric->g_23 * dpdy;
  Field3D vy = metric->g_23 * dpdx - metric->g_12 * dpdz;

  // Upwind A using these velocities

  Field3D result = VDDX(vx, A, outloc) + VDDY(vy, A, outloc);

  result /= (metric->J*sqrt(metric->g_22));
  
#ifdef TRACK
  result.name = "b0xGrad_dot_Grad("+p.name+","+A.name+")";
#endif
  
  ASSERT2(result.getLocation() == outloc);

  return result;
}

const Field3D b0xGrad_dot_Grad(const Field3D &phi, const Field3D &A, CELL_LOC outloc) {
  TRACE("b0xGrad_dot_Grad( Field3D , Field3D )");

  if (outloc == CELL_DEFAULT) outloc = A.getLocation();

  ASSERT1(phi.getMesh() == A.getMesh());

  Mesh * mesh = phi.getMesh();

  Coordinates *metric = phi.getCoordinates(outloc);

  // Calculate phi derivatives
  Field3D dpdx = DDX(phi, outloc);
  Field3D dpdy = DDY(phi, outloc);
  Field3D dpdz = DDZ(phi, outloc);

  // Calculate advection velocity
  Field3D vx = metric->g_22 * dpdz - metric->g_23 * dpdy;
  Field3D vy = metric->g_23 * dpdx - metric->g_12 * dpdz;
  Field3D vz = metric->g_12 * dpdy - metric->g_22 * dpdx;

  if(mesh->IncIntShear) {
    // BOUT-06 style differencing
    vz += metric->IntShiftTorsion * vx;
  }

  Field3D result = VDDX(vx, A, outloc) + VDDY(vy, A, outloc) + VDDZ(vz, A, outloc);

  result /=  (metric->J*sqrt(metric->g_22));

#ifdef TRACK
  result.name = "b0xGrad_dot_Grad("+phi.name+","+A.name+")";
#endif

  ASSERT2(result.getLocation() == outloc);

  return result;
}


const Field3D Div_Perp_Lap_FV(const Field3D &a, const Field3D &f, CELL_LOC outloc) {
  
  Field3D result = 0.0;

  //////////////////////////////////////////
  // X-Z diffusion
  // 
  //            Z
  //            |
  // 
  //     o --- gU --- o
  //     |     nU     |
  //     |            |
  //    gL nL      nR gR    -> X
  //     |            |
  //     |     nD     |
  //     o --- gD --- o
  //
  Coordinates *coords = a.getCoordinates(outloc);
  Mesh *mesh = f.getMesh();

  Field3D fs = f;
  Field3D as = a;

  for(int i=mesh->xstart;i<=mesh->xend;i++)
    for(int j=mesh->ystart;j<=mesh->yend;j++)
      for(int k=0;k<mesh->LocalNz;k++) {

	// wrap k-index around as Z is (currently) periodic.
	int kp = (k+1) % (mesh->LocalNz);
	int km = (k-1+mesh->LocalNz) % (mesh->LocalNz);
        
        // Calculate gradients on cell faces -- assumes constant grid spacing
        
        BoutReal gR = (coords->g11(i,j,k) + coords->g11(i+1,j,k)) * (fs(i+1,j,k) - fs(i,j,k))/(coords->dx(i+1,j,k) + coords->dx(i,j,k))
          + 0.5*(coords->g13(i,j,k) + coords->g13(i+1,j,k))*(fs(i+1,j,kp) - fs(i+1,j,km) + fs(i,j,kp) - fs(i,j,km))/(4.*coords->dz(i,j,k));
        
	BoutReal gL = (coords->g11(i-1,j,k) + coords->g11(i,j,k))*(fs(i,j,k) - fs(i-1,j,k))/(coords->dx(i-1,j,k) + coords->dx(i,j,k))
	  + 0.5*(coords->g13(i-1,j,k) + coords->g13(i,j,k))*(fs(i-1,j,kp) - fs(i-1,j,km) + f(i,j,kp) - f(i,j,km))/(4*coords->dz(i,j,k));
	
	BoutReal gD = coords->g13(i,j,k)*(fs(i+1,j,km) - fs(i-1,j,km) + fs(i+1,j,k) - fs(i-1,j,k))/(4.*coords->dx(i,j,k))
	  + coords->g33(i,j,k)*(fs(i,j,k) - fs(i,j,km))/coords->dz(i,j,k);
        
        BoutReal gU = coords->g13(i,j,k)*(fs(i+1,j,kp) - fs(i-1,j,kp) + fs(i+1,j,k) - fs(i-1,j,k))/(4.*coords->dx(i,j,k))
          + coords->g33(i,j,k)*(fs(i,j,kp) - fs(i,j,k))/coords->dz(i,j,k);
          
        
        // Flow right
        BoutReal flux = gR * 0.25*(coords->J(i+1,j,k) + coords->J(i,j,k)) *(as(i+1,j,k) + as(i,j,k));
        result(i,j,k)   += flux / (coords->dx(i,j,k)*coords->J(i,j,k));
        
        // Flow left
        flux = gL * 0.25*(coords->J(i-1,j,k) + coords->J(i,j,k)) *(as(i-1,j,k) + as(i,j,k));
        result(i,j,k)   -= flux / (coords->dx(i,j,k)*coords->J(i,j,k));
        
        
        // Flow up
        flux = gU * 0.25*(coords->J(i,j,k) + coords->J(i,j,kp)) *(as(i,j,k) + as(i,j,kp));
        result(i,j,k) += flux / (coords->dz(i,j,k) * coords->J(i,j,k));

	// Flow down
        flux = gD * 0.25*(coords->J(i,j,km) + coords->J(i,j,k)) *(as(i,j,km) + as(i,j,k));
        result(i,j,k) += flux / (coords->dz(i,j,k) * coords->J(i,j,k));
      }

  return result;
}


/*******************************************************************************
 * Poisson bracket
 * Terms of form b0 x Grad(f) dot Grad(g) / B = [f, g]
 *******************************************************************************/

const Coordinates::metric_field_type bracket(const Field2D& f, const Field2D& g,
                                             BRACKET_METHOD method, CELL_LOC outloc,
                                             Solver* UNUSED(solver)) {
  TRACE("bracket(Field2D, Field2D)");

  ASSERT1_FIELDS_COMPATIBLE(f, g);
  if (outloc == CELL_DEFAULT) {
    outloc = g.getLocation();
  }
  ASSERT1(outloc == g.getLocation());

  Coordinates::metric_field_type result{emptyFrom(f)};

  if( (method == BRACKET_SIMPLE) || (method == BRACKET_ARAKAWA)) {
    // Use a subset of terms for comparison to BOUT-06
    result = 0.0;
    result.setLocation(outloc);
  }else {
    // Use full expression with all terms
    result = b0xGrad_dot_Grad(f, g, outloc) / f.getCoordinates(outloc)->Bxy;
  }
  return result;
}

const Field3D bracket(const Field3D &f, const Field2D &g, BRACKET_METHOD method,
                      CELL_LOC outloc, Solver *solver) {
  TRACE("bracket(Field3D, Field2D)");

  ASSERT1_FIELDS_COMPATIBLE(f, g);
  if (outloc == CELL_DEFAULT) {
    outloc = g.getLocation();
  }
  ASSERT1(outloc == g.getLocation());

  Mesh *mesh = f.getMesh();

  Field3D result{emptyFrom(f).setLocation(outloc)};

  Coordinates *metric = f.getCoordinates(outloc);

  switch(method) {
  case BRACKET_CTU: {
    // First order Corner Transport Upwind method
    // P.Collela JCP 87, 171-200 (1990)
    
    if(!solver)
      throw BoutException("CTU method requires access to the solver");

#ifndef COORDINATES_USE_3D
    const int ncz = mesh->LocalNz;

    for(int x=mesh->xstart;x<=mesh->xend;x++)
      for(int y=mesh->ystart;y<=mesh->yend;y++) {
        for (int z = 0; z < ncz; z++) {
          int zm = (z - 1 + ncz) % ncz;
	  int zp = (z + 1) % ncz;
          
	  BoutReal gp, gm;
	  
          // Vx = DDZ(f)
          BoutReal vx = (f(x,y,zp) - f(x,y,zm))/(2.*metric->dz(x,y,z));
          
          // Set stability condition
          solver->setMaxTimestep(metric->dx(x, y, z) / (fabs(vx) + 1e-16));

          // X differencing
          if(vx > 0.0) {
            gp = g(x,y);
            
            gm = g(x-1,y);
            
          }else {
            gp = g(x+1,y);
            
            gm = g(x,y);
          }

          result(x, y, z) = vx * (gp - gm) / metric->dx(x, y, z);
        }
      }
#else
    throw BoutException("BRACKET_CTU not valid with 3D metrics yet.");
#endif
    break;
  }
  case BRACKET_ARAKAWA: {
    // Arakawa scheme for perpendicular flow. Here as a test

#ifndef COORDINATES_USE_3D
    const int ncz = mesh->LocalNz;

    BOUT_FOR(j2D, result.getRegion2D("RGN_NOBNDRY")) {
      // Get constants for this iteration
      const BoutReal spacingFactor = 1.0 / (12 * metric->dz[j2D] * metric->dx[j2D]);
      const int jy = j2D.y(), jx = j2D.x();
      const int xm = jx - 1, xp = jx + 1;

      // Extract relevant Field2D values
      const BoutReal gxm = g(xm, jy), gc = g(jx, jy), gxp = g(xp, jy);

      // Index Field3D as 2D to get start of z data block
      const auto fxm = f(xm, jy), fc = f(jx, jy), fxp = f(xp, jy);

      // Here we split the loop over z into three parts; the first value, the middle block
      // and the last value
      // this is to allow the loop used in the middle block to vectorise.

      // The first value
      {
        const int jzp = 1;
        const int jzm = ncz - 1;

        // J++ = DDZ(f)*DDX(g) - DDX(f)*DDZ(g)
        const BoutReal Jpp = 2 * (fc[jzp] - fc[jzm]) * (gxp - gxm);

        // J+x
        const BoutReal Jpx = gxp * (fxp[jzp] - fxp[jzm]) - gxm * (fxm[jzp] - fxm[jzm]) +
                             gc * (fxp[jzm] - fxp[jzp] - fxm[jzm] + fxm[jzp]);

        result(jx, jy, 0) = (Jpp + Jpx) * spacingFactor;
      }

      // The middle block
      for (int jz = 1; jz < mesh->LocalNz - 1; jz++) {
        const int jzp = jz + 1;
        const int jzm = jz - 1;

        // J++ = DDZ(f)*DDX(g) - DDX(f)*DDZ(g)
        const BoutReal Jpp = 2 * (fc[jzp] - fc[jzm]) * (gxp - gxm);

        // J+x
        const BoutReal Jpx = gxp * (fxp[jzp] - fxp[jzm]) - gxm * (fxm[jzp] - fxm[jzm]) +
                             gc * (fxp[jzm] - fxp[jzp] - fxm[jzm] + fxm[jzp]);

        result(jx, jy, jz) = (Jpp + Jpx) * spacingFactor;
      }

      // The last value
      {
        const int jzp = 0;
        const int jzm = ncz - 2;

        // J++ = DDZ(f)*DDX(g) - DDX(f)*DDZ(g)
        const BoutReal Jpp = 2 * (fc[jzp] - fc[jzm]) * (gxp - gxm);

        // J+x
        const BoutReal Jpx = gxp * (fxp[jzp] - fxp[jzm]) - gxm * (fxm[jzp] - fxm[jzm]) +
                             gc * (fxp[jzm] - fxp[jzp] - fxm[jzm] + fxm[jzp]);

        result(jx, jy, ncz - 1) = (Jpp + Jpx) * spacingFactor;
      }
    }
#else
    throw BoutException("BRACKET_ARAKAWA not valid with 3D metrics yet.");
#endif

    break;
  }
  case BRACKET_ARAKAWA_OLD: {
#ifndef COORDINATES_USE_3D
    const int ncz = mesh->LocalNz;
    BOUT_OMP(parallel for)
    for(int jx=mesh->xstart;jx<=mesh->xend;jx++){
      for(int jy=mesh->ystart;jy<=mesh->yend;jy++){
	const BoutReal partialFactor = 1.0/(12 * metric->dz(jx,jy));
    	const BoutReal spacingFactor = partialFactor / metric->dx(jx,jy);
        for (int jz = 0; jz < mesh->LocalNz; jz++) {
          const int jzp = jz+1 < ncz ? jz + 1 : 0;
	  //Above is alternative to const int jzp = (jz + 1) % ncz;
	  const int jzm = jz-1 >=  0 ? jz - 1 : ncz-1;
	  //Above is alternative to const int jzmTmp = (jz - 1 + ncz) % ncz;

          // J++ = DDZ(f)*DDX(g) - DDX(f)*DDZ(g)
          BoutReal Jpp = ( (f(jx,jy,jzp) - f(jx,jy,jzm))*
			   (g(jx+1,jy) - g(jx-1,jy)) -
			   (f(jx+1,jy,jz) - f(jx-1,jy,jz))*
			   (g(jx,jy) - g(jx,jy)) );
      
          // J+x
          BoutReal Jpx = ( g(jx+1,jy)*(f(jx+1,jy,jzp)-f(jx+1,jy,jzm)) -
			   g(jx-1,jy)*(f(jx-1,jy,jzp)-f(jx-1,jy,jzm)) -
			   g(jx,jy)*(f(jx+1,jy,jzp)-f(jx-1,jy,jzp)) +
			   g(jx,jy)*(f(jx+1,jy,jzm)-f(jx-1,jy,jzm)));

          // Jx+
          BoutReal Jxp = ( g(jx+1,jy)*(f(jx,jy,jzp)-f(jx+1,jy,jz)) -
			   g(jx-1,jy)*(f(jx-1,jy,jz)-f(jx,jy,jzm)) -
			   g(jx-1,jy)*(f(jx,jy,jzp)-f(jx-1,jy,jz)) +
			   g(jx+1,jy)*(f(jx+1,jy,jz)-f(jx,jy,jzm)));
          
          result(jx,jy,jz) = (Jpp + Jpx + Jxp) * spacingFactor;
	  }
	}
      }
#else
    throw BoutException("BRACKET_ARAKAWA_OLD not valid with 3D metrics yet.");
#endif
      break;
  }
  case BRACKET_SIMPLE: {
    // Use a subset of terms for comparison to BOUT-06
    result = VDDX(DDZ(f, outloc), g, outloc);
    break;
  }
  default: {
    // Use full expression with all terms
    result = b0xGrad_dot_Grad(f, g, outloc) / metric->Bxy;
  }
  }
  return result;
}

const Field3D bracket(const Field2D &f, const Field3D &g, BRACKET_METHOD method,
                      CELL_LOC outloc, Solver *solver) {
  TRACE("bracket(Field2D, Field3D)");

  ASSERT1_FIELDS_COMPATIBLE(f, g);
  if (outloc == CELL_DEFAULT) {
    outloc = g.getLocation();
  }
  ASSERT1(outloc == g.getLocation())

  Mesh *mesh = f.getMesh();

  Field3D result(mesh);

  switch(method) {
  case BRACKET_CTU:
    throw BoutException("Bracket method CTU is not yet implemented for [2d,3d] fields.");
    break;
  case BRACKET_ARAKAWA: 
    // It is symmetric, therefore we can return -[3d,2d]
    return -bracket(g,f,method,outloc,solver);
    break;
  case BRACKET_SIMPLE: {
    // Use a subset of terms for comparison to BOUT-06
    result = VDDZ(-DDX(f, outloc), g, outloc);
    break;
  }
  default: {
    // Use full expression with all terms
    Coordinates *metric = f.getCoordinates(outloc);
    result = b0xGrad_dot_Grad(f, g, outloc) / metric->Bxy;
  }
  }
  
  return result;
}

const Field3D bracket(const Field3D &f, const Field3D &g, BRACKET_METHOD method,
                      CELL_LOC outloc, Solver *solver) {
  TRACE("Field3D, Field3D");

  ASSERT1_FIELDS_COMPATIBLE(f, g);
  if (outloc == CELL_DEFAULT) {
    outloc = g.getLocation();
  }
  ASSERT1(outloc == g.getLocation());

  Mesh *mesh = f.getMesh();

  Field3D result{emptyFrom(f).setLocation(outloc)};

  Coordinates *metric = f.getCoordinates(outloc);

  if (mesh->GlobalNx == 1 || mesh->GlobalNz == 1) {
    result=0;
    result.setLocation(outloc);
    return result;
  }
  
  switch(method) {
  case BRACKET_CTU: {
    // First order Corner Transport Upwind method
    // P.Collela JCP 87, 171-200 (1990)
#ifndef COORDINATES_USE_3D
    if(!solver)
      throw BoutException("CTU method requires access to the solver");

    // Get current timestep
    BoutReal dt = solver->getCurrentTimestep();
    
    FieldPerp vx(mesh), vz(mesh);
    vx.allocate();
    vx.setLocation(outloc);
    vz.allocate();
    vz.setLocation(outloc);
    
    int ncz = mesh->LocalNz;
    for(int y=mesh->ystart;y<=mesh->yend;y++) {
      for(int x=1;x<=mesh->LocalNx-2;x++) {
        for (int z = 0; z < mesh->LocalNz; z++) {
          int zm = (z - 1 + ncz) % ncz;
          int zp = (z + 1) % ncz;
          
          // Vx = DDZ(f)
          vx(x,z) = (f(x,y,zp) - f(x,y,zm))/(2.*metric->dz(x,y,z));
          // Vz = -DDX(f)
          vz(x,z) = (f(x-1,y,z) - f(x+1,y,z))/(0.5*metric->dx(x-1,y) + metric->dx(x,y) + 0.5*metric->dx(x+1,y));
          
          // Set stability condition
          solver->setMaxTimestep(fabs(metric->dx(x,y)) / (fabs(vx(x,z)) + 1e-16));
          solver->setMaxTimestep(metric->dz(x,y) / (fabs(vz(x,z)) + 1e-16));
        }
      }
      
      // Simplest form: use cell-centered velocities (no divergence included so not flux conservative)
      
      for(int x=mesh->xstart;x<=mesh->xend;x++)
        for (int z = 0; z < ncz; z++) {
          int zm = (z - 1 + ncz) % ncz;
          int zp = (z + 1) % ncz;

          BoutReal gp, gm;

          // X differencing
          if (vx(x, z) > 0.0) {
            gp = g(x, y, z) +
                 (0.5 * dt / metric->dz(x,y)) * ((vz(x, z) > 0)
                                                ? vz(x, z) * (g(x, y, zm) - g(x, y, z))
                                                : vz(x, z) * (g(x, y, z) - g(x, y, zp)));

            gm = g(x - 1, y, z) +
                 (0.5 * dt / metric->dz(x,y)) *
                     ((vz(x, z) > 0) ? vz(x, z) * (g(x - 1, y, zm) - g(x - 1, y, z))
                                     : vz(x, z) * (g(x - 1, y, z) - g(x - 1, y, zp)));

          } else {
            gp = g(x + 1, y, z) +
                 (0.5 * dt / metric->dz(x,y)) *
                     ((vz(x, z) > 0) ? vz(x, z) * (g(x + 1, y, zm) - g(x + 1, y, z))
                                     : vz[x][z] * (g(x + 1, y, z) - g(x + 1, y, zp)));

            gm = g(x, y, z) +
                 (0.5 * dt / metric->dz(x,y)) * ((vz(x, z) > 0)
                                                ? vz(x, z) * (g(x, y, zm) - g(x, y, z))
                                                : vz(x, z) * (g(x, y, z) - g(x, y, zp)));
          }

          result(x, y, z) = vx(x, z) * (gp - gm) / metric->dx(x, y);

          // Z differencing
          if (vz(x, z) > 0.0) {
            gp = g(x, y, z) +
                 (0.5 * dt / metric->dx(x, y)) *
                     ((vx[x][z] > 0) ? vx[x][z] * (g(x - 1, y, z) - g(x, y, z))
                                     : vx[x][z] * (g(x, y, z) - g(x + 1, y, z)));

            gm = g(x, y, zm) +
                 (0.5 * dt / metric->dx(x, y)) *
                     ((vx(x, z) > 0) ? vx(x, z) * (g(x - 1, y, zm) - g(x, y, zm))
                                     : vx(x, z) * (g(x, y, zm) - g(x + 1, y, zm)));
          } else {
            gp = g(x, y, zp) +
                 (0.5 * dt / metric->dx(x, y)) *
                     ((vx(x, z) > 0) ? vx(x, z) * (g(x - 1, y, zp) - g(x, y, zp))
                                     : vx(x, z) * (g(x, y, zp) - g(x + 1, y, zp)));

            gm = g(x, y, z) +
                 (0.5 * dt / metric->dx(x, y)) *
                     ((vx(x, z) > 0) ? vx(x, z) * (g(x - 1, y, z) - g(x, y, z))
                                     : vx(x, z) * (g(x, y, z) - g(x + 1, y, z)));
          }

          result(x, y, z) += vz(x, z) * (gp - gm) / metric->dz(x,y);
        }
    }
#else
    throw BoutException("BRACKET_CTU not valid with 3D metrics yet.");
#endif
    break;
  }
  case BRACKET_ARAKAWA: {
    // Arakawa scheme for perpendicular flow
    const int ncz = mesh->LocalNz;

    // We need to discard const qualifier in order to manipulate
    // storage array directly
    Field3D f_temp = f;
    Field3D g_temp = g;

    BOUT_FOR(j2D, result.getRegion2D("RGN_NOBNDRY")) {
#ifndef COORDINATES_USE_3D
      const BoutReal spacingFactor = 1.0/(12 * metric->dz[j2D] * metric->dx[j2D]);
#endif
      const int jy = j2D.y(), jx = j2D.x();
      const int xm = jx - 1, xp = jx + 1;

      const auto Fxm = f_temp(xm, jy), Fx = f_temp(jx, jy), Fxp = f_temp(xp, jy);
      const auto Gxm = g_temp(xm, jy), Gx = g_temp(jx, jy), Gxp = g_temp(xp, jy);

      // Here we split the loop over z into three parts; the first value, the middle block
      // and the last value
      // this is to allow the loop used in the middle block to vectorise.

      {
        const int jz = 0;
        const int jzp = 1;
        const int jzm = ncz - 1;
#ifdef COORDINATES_USE_3D
	const BoutReal spacingFactor = 1.0 / (12 * metric->dz(jx, jy, jz) * metric->dx(jx, jy, jz));
#endif

        // J++ = DDZ(f)*DDX(g) - DDX(f)*DDZ(g)
        const BoutReal Jpp = ((Fx[jzp] - Fx[jzm]) * (Gxp[jz] - Gxm[jz]) -
                              (Fxp[jz] - Fxm[jz]) * (Gx[jzp] - Gx[jzm]));

        // J+x
        const BoutReal Jpx =
            (Gxp[jz] * (Fxp[jzp] - Fxp[jzm]) - Gxm[jz] * (Fxm[jzp] - Fxm[jzm]) -
             Gx[jzp] * (Fxp[jzp] - Fxm[jzp]) + Gx[jzm] * (Fxp[jzm] - Fxm[jzm]));

        // Jx+
        const BoutReal Jxp =
            (Gxp[jzp] * (Fx[jzp] - Fxp[jz]) - Gxm[jzm] * (Fxm[jz] - Fx[jzm]) -
             Gxm[jzp] * (Fx[jzp] - Fxm[jz]) + Gxp[jzm] * (Fxp[jz] - Fx[jzm]));

        result(jx, jy, jz) = (Jpp + Jpx + Jxp) * spacingFactor;
      }

      for (int jz = 1; jz < mesh->LocalNz - 1; jz++) {
#ifdef COORDINATES_USE_3D
	const BoutReal spacingFactor = 1.0 / (12 * metric->dz(jx, jy, jz) * metric->dx(jx, jy, jz));
#endif
        const int jzp = jz + 1;
        const int jzm = jz - 1;

        // J++ = DDZ(f)*DDX(g) - DDX(f)*DDZ(g)
        const BoutReal Jpp = ((Fx[jzp] - Fx[jzm]) * (Gxp[jz] - Gxm[jz]) -
                              (Fxp[jz] - Fxm[jz]) * (Gx[jzp] - Gx[jzm]));

        // J+x
        const BoutReal Jpx =
            (Gxp[jz] * (Fxp[jzp] - Fxp[jzm]) - Gxm[jz] * (Fxm[jzp] - Fxm[jzm]) -
             Gx[jzp] * (Fxp[jzp] - Fxm[jzp]) + Gx[jzm] * (Fxp[jzm] - Fxm[jzm]));

        // Jx+
        const BoutReal Jxp =
            (Gxp[jzp] * (Fx[jzp] - Fxp[jz]) - Gxm[jzm] * (Fxm[jz] - Fx[jzm]) -
             Gxm[jzp] * (Fx[jzp] - Fxm[jz]) + Gxp[jzm] * (Fxp[jz] - Fx[jzm]));

        result(jx, jy, jz) = (Jpp + Jpx + Jxp) * spacingFactor;
      }

      {
        const int jz = ncz - 1;
        const int jzp = 0;
        const int jzm = ncz - 2;
#ifdef COORDINATES_USE_3D
	const BoutReal spacingFactor = 1.0 / (12 * metric->dz(jx, jy, jz) * metric->dx(jx, jy, jz));
#endif

        // J++ = DDZ(f)*DDX(g) - DDX(f)*DDZ(g)
        const BoutReal Jpp = ((Fx[jzp] - Fx[jzm]) * (Gxp[jz] - Gxm[jz]) -
                              (Fxp[jz] - Fxm[jz]) * (Gx[jzp] - Gx[jzm]));

        // J+x
        const BoutReal Jpx =
            (Gxp[jz] * (Fxp[jzp] - Fxp[jzm]) - Gxm[jz] * (Fxm[jzp] - Fxm[jzm]) -
             Gx[jzp] * (Fxp[jzp] - Fxm[jzp]) + Gx[jzm] * (Fxp[jzm] - Fxm[jzm]));

        // Jx+
        const BoutReal Jxp =
            (Gxp[jzp] * (Fx[jzp] - Fxp[jz]) - Gxm[jzm] * (Fxm[jz] - Fx[jzm]) -
             Gxm[jzp] * (Fx[jzp] - Fxm[jz]) + Gxp[jzm] * (Fxp[jz] - Fx[jzm]));

        result(jx, jy, jz) = (Jpp + Jpx + Jxp) * spacingFactor;
      }
    }
    break;
  }
  case BRACKET_ARAKAWA_OLD: {
    // Arakawa scheme for perpendicular flow

    const int ncz = mesh->LocalNz;

    // We need to discard const qualifier in order to manipulate
    // storage array directly
    Field3D f_temp = f;
    Field3D g_temp = g;

    BOUT_OMP(parallel for)
    for(int jx=mesh->xstart;jx<=mesh->xend;jx++){
      for(int jy=mesh->ystart;jy<=mesh->yend;jy++){
#ifndef COORDINATES_USE_3D
	const BoutReal spacingFactor = 1.0 / (12 * metric->dz(jx,jy)
					      * metric->dx(jx, jy));
#endif
        const BoutReal *Fxm = f_temp(jx-1, jy);
        const BoutReal *Fx  = f_temp(jx,   jy);
        const BoutReal *Fxp = f_temp(jx+1, jy);
        const BoutReal *Gxm = g_temp(jx-1, jy);
        const BoutReal *Gx  = g_temp(jx,   jy);
        const BoutReal *Gxp = g_temp(jx+1, jy);
        for (int jz = 0; jz < mesh->LocalNz; jz++) {
#ifdef COORDINATES_USE_3D
	  const BoutReal spacingFactor = 1.0 / (12 * metric->dz(jx, jy, jz)
						* metric->dx(jx, jy, jz));
#endif
          const int jzp = jz+1 < ncz ? jz + 1 : 0;
	  //Above is alternative to const int jzp = (jz + 1) % ncz;
	  const int jzm = jz-1 >=  0 ? jz - 1 : ncz-1;
	  //Above is alternative to const int jzm = (jz - 1 + ncz) % ncz;

          // J++ = DDZ(f)*DDX(g) - DDX(f)*DDZ(g)
          BoutReal Jpp = ((Fx[jzp] - Fx[jzm])*(Gxp[jz] - Gxm[jz]) - 
			  (Fxp[jz] - Fxm[jz])*(Gx[jzp] - Gx[jzm]));

          // J+x
          BoutReal Jpx = ( Gxp[jz]*(Fxp[jzp]-Fxp[jzm]) -
			   Gxm[jz]*(Fxm[jzp]-Fxm[jzm]) -
			   Gx[jzp]*(Fxp[jzp]-Fxm[jzp]) +
			   Gx[jzm]*(Fxp[jzm]-Fxm[jzm])) ;

          // Jx+
          BoutReal Jxp = ( Gxp[jzp]*(Fx[jzp]-Fxp[jz]) -
			   Gxm[jzm]*(Fxm[jz]-Fx[jzm]) -
			   Gxm[jzp]*(Fx[jzp]-Fxm[jz]) +
			   Gxp[jzm]*(Fxp[jz]-Fx[jzm]));
			  
          result(jx, jy, jz) = (Jpp + Jpx + Jxp) * spacingFactor;
        }
      }
    }

    break;
  }
  case BRACKET_SIMPLE: {
    // Use a subset of terms for comparison to BOUT-06
    result = VDDX(DDZ(f, outloc), g, outloc) + VDDZ(-DDX(f, outloc), g, outloc);
    break;
  }
  default: {
    // Use full expression with all terms
    result = b0xGrad_dot_Grad(f, g, outloc) / metric->Bxy;
  }
  }
  
  return result;
}<|MERGE_RESOLUTION|>--- conflicted
+++ resolved
@@ -346,16 +346,11 @@
 * Laplace_perp = Laplace - Laplace_par
 *******************************************************************************/
 
-<<<<<<< HEAD
-const Coordinates::metric_field_type Laplace_perp(const Field2D& f, CELL_LOC outloc) {
-  return Laplace(f, outloc) - Laplace_par(f, outloc);
-=======
-const Field2D Laplace_perp(const Field2D& f, CELL_LOC outloc,
-                           const std::string& dfdy_boundary_condition,
-                           const std::string& dfdy_region) {
+const Coordinates::metric_field_type Laplace_perp(const Field2D& f, CELL_LOC outloc,
+                                                  const std::string& dfdy_boundary_condition,
+                                                  const std::string& dfdy_region) {
   return Laplace(f, outloc, dfdy_boundary_condition, dfdy_region)
          - Laplace_par(f, outloc);
->>>>>>> aa09b98a
 }
 
 const Field3D Laplace_perp(const Field3D& f, CELL_LOC outloc,
@@ -386,16 +381,11 @@
 * Full Laplacian operator on scalar field
 *******************************************************************************/
 
-<<<<<<< HEAD
-const Coordinates::metric_field_type Laplace(const Field2D& f, CELL_LOC outloc) {
-  return f.getCoordinates(outloc)->Laplace(f, outloc);
-=======
-const Field2D Laplace(const Field2D& f, CELL_LOC outloc,
-                      const std::string& dfdy_boundary_condition,
-                      const std::string& dfdy_region) {
+const Coordinates::metric_field_type Laplace(const Field2D& f, CELL_LOC outloc,
+                                             const std::string& dfdy_boundary_condition,
+                                             const std::string& dfdy_region) {
   return f.getCoordinates(outloc)->Laplace(f, outloc, dfdy_boundary_condition,
                                            dfdy_region);
->>>>>>> aa09b98a
 }
 
 const Field3D Laplace(const Field3D& f, CELL_LOC outloc,
