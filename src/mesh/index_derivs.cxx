/**************************************************************************
 * Basic derivative methods in mesh index space
 *
 *
 * Four kinds of differencing methods:
 *
 * 1. First derivative DD*
 *    Central differencing e.g. Div(f)
 *
 * 2. Second derivatives D2D*2
 *    Central differencing e.g. Delp2(f)
 *
 * 3. Upwinding VDD*
 *    Terms like v*Grad(f)
 *
 * 4. Flux methods FDD* (e.g. flux conserving, limiting)
 *    Div(v*f)
 *
 * Changelog
 * =========
 *
 * 2014-11-22   Ben Dudson  <benjamin.dudson@york.ac.uk>
 *    o Moved here from sys/derivs, made part of Mesh
 *
 **************************************************************************
 * Copyright 2010 B.D.Dudson, S.Farley, M.V.Umansky, X.Q.Xu
 *
 * Contact: Ben Dudson, bd512@york.ac.uk
 *
 * This file is part of BOUT++.
 *
 * BOUT++ is free software: you can redistribute it and/or modify
 * it under the terms of the GNU Lesser General Public License as published by
 * the Free Software Foundation, either version 3 of the License, or
 * (at your option) any later version.
 *
 * BOUT++ is distributed in the hope that it will be useful,
 * but WITHOUT ANY WARRANTY; without even the implied warranty of
 * MERCHANTABILITY or FITNESS FOR A PARTICULAR PURPOSE.  See the
 * GNU Lesser General Public License for more details.
 *
 * You should have received a copy of the GNU Lesser General Public License
 * along with BOUT++.  If not, see <http://www.gnu.org/licenses/>.
 *
 **************************************************************************/

#include <bout/constants.hxx>
#include <derivs.hxx>
#include <fft.hxx>
#include <globals.hxx>
#include <interpolation.hxx>
#include <msg_stack.hxx>
#include <stencils.hxx>
#include <utils.hxx>

#include <cmath>
#include <stdlib.h>
#include <string.h>

#include <output.hxx>

#include <bout/mesh.hxx>

/*******************************************************************************
 * Limiters
 *******************************************************************************/

/// Van Leer limiter. Used in TVD code
BoutReal VANLEER(BoutReal r) { return r + fabs(r) / (1.0 + fabs(r)); }

// Superbee limiter
BoutReal SUPERBEE(BoutReal r) {
  return BOUTMAX(0.0, BOUTMIN(2. * r, 1.0), BOUTMIN(r, 2.));
}

/*******************************************************************************
 * Basic derivative methods.
 * All expect to have an input grid cell at the same location as the output
 * Hence convert cell centred values -> centred values, or left -> left
 *******************************************************************************/

const BoutReal WENO_SMALL = 1.0e-8; // Small number for WENO schemes

////////////////////// FIRST DERIVATIVES /////////////////////

/// central, 2nd order
BoutReal DDX_C2(stencil &f) { return 0.5 * (f.p - f.m); }

/// central, 4th order
BoutReal DDX_C4(stencil &f) { return (8. * f.p - 8. * f.m + f.mm - f.pp) / 12.; }

/// Central WENO method, 2nd order (reverts to 1st order near shocks)
BoutReal DDX_CWENO2(stencil &f) {
  BoutReal isl, isr, isc;  // Smoothness indicators
  BoutReal al, ar, ac, sa; // Un-normalised weights
  BoutReal dl, dr, dc;     // Derivatives using different stencils

  dc = 0.5 * (f.p - f.m);
  dl = f.c - f.m;
  dr = f.p - f.c;

  isl = SQ(dl);
  isr = SQ(dr);
  isc = (13. / 3.) * SQ(f.p - 2. * f.c + f.m) + 0.25 * SQ(f.p - f.m);

  al = 0.25 / SQ(WENO_SMALL + isl);
  ar = 0.25 / SQ(WENO_SMALL + isr);
  ac = 0.5 / SQ(WENO_SMALL + isc);
  sa = al + ar + ac;

  return (al * dl + ar * dr + ac * dc) / sa;
}

// Smoothing 2nd order derivative
BoutReal DDX_S2(stencil &f) {

  // 4th-order differencing
  BoutReal result = (8. * f.p - 8. * f.m + f.mm - f.pp) / 12.;

  result += SIGN(f.c) * (f.pp - 4. * f.p + 6. * f.c - 4. * f.m + f.mm) / 12.;

  return result;
}

///////////////////// SECOND DERIVATIVES ////////////////////

/// Second derivative: Central, 2nd order
BoutReal D2DX2_C2(stencil &f) { return f.p + f.m - 2. * f.c; }

/// Second derivative: Central, 4th order
BoutReal D2DX2_C4(stencil &f) {
  return (-f.pp + 16. * f.p - 30. * f.c + 16. * f.m - f.mm) / 12.;
}

//////////////////////// UPWIND METHODS ///////////////////////

/// Upwinding: Central, 2nd order
BoutReal VDDX_C2(BoutReal vc, stencil &f) { return vc * 0.5 * (f.p - f.m); }

/// Upwinding: Central, 4th order
BoutReal VDDX_C4(BoutReal vc, stencil &f) {
  return vc * (8. * f.p - 8. * f.m + f.mm - f.pp) / 12.;
}

/// upwind, 1st order
BoutReal VDDX_U1(BoutReal vc, stencil &f) {
  return vc >= 0.0 ? vc * (f.c - f.m) : vc * (f.p - f.c);
}

/// upwind, 2nd order
BoutReal VDDX_U2(BoutReal vc, stencil &f) {
  return vc >= 0.0 ? vc * (1.5 * f.c - 2.0 * f.m + 0.5 * f.mm)
                   : vc * (-0.5 * f.pp + 2.0 * f.p - 1.5 * f.c);
}

/// upwind, 4th order
BoutReal VDDX_U4(BoutReal vc, stencil &f) {
  return vc >= 0.0 ? vc * (4. * f.p - 12. * f.m + 2. * f.mm + 6. * f.c) / 12.
                   : vc * (-4. * f.m + 12. * f.p - 2. * f.pp - 6. * f.c) / 12.;
}

/// 3rd-order WENO scheme
BoutReal VDDX_WENO3(BoutReal vc, stencil &f) {
  BoutReal deriv, w, r;

  if (vc > 0.0) {
    // Left-biased stencil

    r = (WENO_SMALL + SQ(f.c - 2.0 * f.m + f.mm)) /
        (WENO_SMALL + SQ(f.p - 2.0 * f.c + f.m));
    w = 1.0 / (1.0 + 2.0 * r * r);

    deriv = 0.5 * (f.p - f.m) - 0.5 * w * (-f.mm + 3. * f.m - 3. * f.c + f.p);

  } else {
    // Right-biased

    r = (WENO_SMALL + SQ(f.pp - 2.0 * f.p + f.c)) /
        (WENO_SMALL + SQ(f.p - 2.0 * f.c + f.m));
    w = 1.0 / (1.0 + 2.0 * r * r);

    deriv = 0.5 * (f.p - f.m) - 0.5 * w * (-f.m + 3. * f.c - 3. * f.p + f.pp);
  }

  return vc * deriv;
}

/// 3rd-order CWENO. Uses the upwinding code and split flux
BoutReal DDX_CWENO3(stencil &f) {
  BoutReal a, ma = fabs(f.c);
  // Split flux
  a = fabs(f.m);
  if (a > ma)
    ma = a;
  a = fabs(f.p);
  if (a > ma)
    ma = a;
  a = fabs(f.mm);
  if (a > ma)
    ma = a;
  a = fabs(f.pp);
  if (a > ma)
    ma = a;

  stencil sp, vp, sm, vm;

  sp = f + ma;
  sm = ma - f;

  return VDDX_WENO3(0.5, sp) + VDDX_WENO3(-0.5, sm);
}

//////////////////////// FLUX METHODS ///////////////////////

BoutReal FDDX_U1(stencil &v, stencil &f) {
  // Velocity at lower end
  BoutReal vs = 0.5 * (v.m + v.c);
  BoutReal result = (vs >= 0.0) ? vs * f.m : vs * f.c;
  // and at upper
  vs = 0.5 * (v.c + v.p);
  result -= (vs >= 0.0) ? vs * f.c : vs * f.p;

  return result;
}

BoutReal FDDX_C2(stencil &v, stencil &f) { return 0.5 * (v.p * f.p - v.m * f.m); }

BoutReal FDDX_C4(stencil &v, stencil &f) {
  return (8. * v.p * f.p - 8. * v.m * f.m + v.mm * f.mm - v.pp * f.pp) / 12.;
}

/// Non-oscillatory, containing No free parameters and Dissipative (NND) scheme
/// http://arxiv.org/abs/1010.4135v1
BoutReal FDDX_NND(stencil &v, stencil &f) {
  // f{+-} i
  BoutReal fp = 0.5 * (v.c + fabs(v.c)) * f.c;
  BoutReal fm = 0.5 * (v.c - fabs(v.c)) * f.c;

  // f{+-} i+1
  BoutReal fp1 = 0.5 * (v.p + fabs(v.p)) * f.p;
  BoutReal fm1 = 0.5 * (v.p - fabs(v.p)) * f.p;

  // f{+-} i+2
  BoutReal fm2 = 0.5 * (v.pp - fabs(v.pp)) * f.pp;

  // f{+-} i-1
  BoutReal fp_1 = 0.5 * (v.m + fabs(v.m)) * f.m;
  BoutReal fm_1 = 0.5 * (v.m - fabs(v.m)) * f.m;

  // f{+-} i-2
  BoutReal fp_2 = 0.5 * (v.mm + fabs(v.mm)) * f.mm;

  // f^{LR} {i+1/2}
  BoutReal flp = fp + 0.5 * MINMOD(fp1 - fp, fp - fp_1);
  BoutReal frp = fm1 - 0.5 * MINMOD(fm1 - fm, fm2 - fm1);

  // f^{LR} {i-1/2}
  BoutReal flm = fp_1 + 0.5 * MINMOD(fp - fp_1, fp_1 - fp_2);
  BoutReal frm = fm - 0.5 * MINMOD(fm - fm_1, fm1 - fm);

  // h{+-}
  BoutReal hp = flp + frp;
  BoutReal hm = flm + frm;

  return hp - hm;
}

//////////////////////// MUSCL scheme ///////////////////////

void DDX_KT_LR(const stencil &f, BoutReal &fLp, BoutReal &fRp, BoutReal &fLm,
               BoutReal &fRm) {
  // Limiter functions
  BoutReal phi = SUPERBEE((f.c - f.m) / (f.p - f.c));
  BoutReal phi_m = SUPERBEE((f.m - f.mm) / (f.c - f.m));
  BoutReal phi_p = SUPERBEE((f.p - f.c) / (f.pp - f.p));

  fLp = f.c + 0.5 * phi * (f.p - f.c);
  fRp = f.p - 0.5 * phi_p * (f.pp - f.p);

  fLm = f.m + 0.5 * phi_m * (f.c - f.m);
  fRm = f.c - 0.5 * phi * (f.p - f.c);
}

// du/dt = d/dx(f)  with maximum local velocity Vmax
BoutReal DDX_KT(const stencil &f, const stencil &u, const BoutReal Vmax) {
  BoutReal uLp, uRp, uLm, uRm;
  BoutReal fLp, fRp, fLm, fRm;

  DDX_KT_LR(u, uLp, uRp, uLm, uRm);
  DDX_KT_LR(f, fLp, fRp, fLm, fRm);

  BoutReal Fm = 0.5 * (fRm + fLm - Vmax * (uRm - uLm));
  BoutReal Fp = 0.5 * (fRp + fLp - Vmax * (uRp - uLp));

  return Fm - Fp;
}

/*******************************************************************************
 * Staggered differencing methods
 * These expect the output grid cell to be at a different location to the input
 *
 * The stencil no longer has a value in 'C' (centre)
 * instead, points are shifted as follows:
 *
 * mm  -> -3/2 h
 * m   -> -1/2 h
 * p   -> +1/2 h
 * pp  -? +3/2 h
 *
 * NOTE: Cell widths (dx, dy, dz) are currently defined as centre->centre
 * for the methods above. This is currently not taken account of, so large
 * variations in cell size will cause issues.
 *******************************************************************************/

/////////////////////// FIRST DERIVATIVES //////////////////////
// Map Centre -> Low or Low -> Centre

// Second order differencing (staggered)
BoutReal DDX_C2_stag(stencil &f) { return f.p - f.m; }

BoutReal DDX_C4_stag(stencil &f) { return (27. * (f.p - f.m) - (f.pp - f.mm)) / 24.; }

BoutReal D2DX2_C2_stag(stencil &f) { return (f.pp + f.mm - f.p - f.m) / 2.; }
/////////////////////////// UPWINDING ///////////////////////////
// Map (Low, Centre) -> Centre  or (Centre, Low) -> Low
// Hence v contains only (mm, m, p, pp) fields whilst f has 'c' too
//
// v.p is v at +1/2, v.m is at -1/2

BoutReal VDDX_U1_stag(stencil &v, stencil &f) {
  // Lower cell boundary
  BoutReal result = (v.m >= 0) ? v.m * f.m : v.m * f.c;

  // Upper cell boundary
  result -= (v.p >= 0) ? v.p * f.c : v.p * f.p;

  result *= -1;

  // result is now d/dx(v*f), but want v*d/dx(f) so subtract f*d/dx(v)
  result -= f.c * (v.p - v.m);

  return result;
}

BoutReal VDDX_U2_stag(stencil &v, stencil &f) {
  BoutReal result;

  if (v.p > 0 && v.m > 0) {
    // Extrapolate v to centre from below, use 2nd order backward difference on f
    result = (1.5 * v.m - .5 * v.mm) * (.5 * f.mm - 2. * f.m + 1.5 * f.c);
  } else if (v.p < 0 && v.m < 0) {
    // Extrapolate v to centre from above, use 2nd order forward difference on f
    result = (1.5 * v.p - .5 * v.pp) * (-1.5 * f.c + 2. * f.p - .5 * f.pp);
  } else {
    // Velocity changes sign, hence is almost zero: use centred interpolation/differencing
    result = .25 * (v.p + v.m) * (f.p - f.m);
  }

  return result;
}

BoutReal VDDX_C2_stag(stencil &v, stencil &f) {
  // Result is needed at location of f: interpolate v to f's location and take an
  // unstaggered derivative of f
  return 0.5 * (v.p + v.m) * 0.5 * (f.p - f.m);
}

BoutReal VDDX_C4_stag(stencil &v, stencil &f) {
  // Result is needed at location of f: interpolate v to f's location and take an
  // unstaggered derivative of f
  return (9. * (v.m + v.p) - v.mm - v.pp) / 16. * (8. * f.p - 8. * f.m + f.mm - f.pp) /
         12.;
}

/////////////////////////// FLUX ///////////////////////////
// Map (Low, Centre) -> Centre  or (Centre, Low) -> Low
// Hence v contains only (mm, m, p, pp) fields whilst f has 'c' too
//
// v.p is v at +1/2, v.m is at -1/2

BoutReal FDDX_U1_stag(stencil &v, stencil &f) {
  // Lower cell boundary
  BoutReal result = (v.m >= 0) ? v.m * f.m : v.m * f.c;

  // Upper cell boundary
  result -= (v.p >= 0) ? v.p * f.c : v.p * f.p;

  return result;
}

/*******************************************************************************
 * Lookup tables of functions. Map between names, codes and functions
 *******************************************************************************/

/// Translate between DIFF_METHOD codes, and functions
struct DiffLookup {
  DIFF_METHOD method;
  Mesh::deriv_func func;     // Single-argument differencing function
  Mesh::upwind_func up_func; // Upwinding function
  Mesh::flux_func fl_func;   // Flux function
};

/// Translate between short names, long names and DIFF_METHOD codes
struct DiffNameLookup {
  DIFF_METHOD method;
  const char *label; // Short name
  const char *name;  // Long name
};

/// Differential function name/code lookup
static DiffNameLookup DiffNameTable[] = {
    {DIFF_U1, "U1", "First order upwinding"},
    {DIFF_U2, "U2", "Second order upwinding"},
    {DIFF_C2, "C2", "Second order central"},
    {DIFF_W2, "W2", "Second order WENO"},
    {DIFF_W3, "W3", "Third order WENO"},
    {DIFF_C4, "C4", "Fourth order central"},
    {DIFF_U4, "U4", "Fourth order upwinding"},
    {DIFF_S2, "S2", "Smoothing 2nd order"},
    {DIFF_FFT, "FFT", "FFT"},
    {DIFF_NND, "NND", "NND"},
    {DIFF_SPLIT, "SPLIT", "Split into upwind and central"},
    {DIFF_DEFAULT, NULL, NULL}}; // Use to terminate the list

/// First derivative lookup table
static DiffLookup FirstDerivTable[] = {
    {DIFF_C2, DDX_C2, NULL, NULL},     {DIFF_W2, DDX_CWENO2, NULL, NULL},
    {DIFF_W3, DDX_CWENO3, NULL, NULL}, {DIFF_C4, DDX_C4, NULL, NULL},
    {DIFF_S2, DDX_S2, NULL, NULL},     {DIFF_FFT, NULL, NULL, NULL},
    {DIFF_DEFAULT, NULL, NULL, NULL}};

/// Second derivative lookup table
static DiffLookup SecondDerivTable[] = {{DIFF_C2, D2DX2_C2, NULL, NULL},
                                        {DIFF_C4, D2DX2_C4, NULL, NULL},
                                        {DIFF_FFT, NULL, NULL, NULL},
                                        {DIFF_DEFAULT, NULL, NULL, NULL}};

/// Upwinding functions lookup table
static DiffLookup UpwindTable[] = {
    {DIFF_U1, NULL, VDDX_U1, NULL},    {DIFF_U2, NULL, VDDX_U2, NULL},
    {DIFF_C2, NULL, VDDX_C2, NULL},    {DIFF_U4, NULL, VDDX_U4, NULL},
    {DIFF_W3, NULL, VDDX_WENO3, NULL}, {DIFF_C4, NULL, VDDX_C4, NULL},
    {DIFF_DEFAULT, NULL, NULL, NULL}};

/// Flux functions lookup table
static DiffLookup FluxTable[] = {
    {DIFF_SPLIT, NULL, NULL, NULL},   {DIFF_U1, NULL, NULL, FDDX_U1},
    {DIFF_C2, NULL, NULL, FDDX_C2},   {DIFF_C4, NULL, NULL, FDDX_C4},
    {DIFF_NND, NULL, NULL, FDDX_NND}, {DIFF_DEFAULT, NULL, NULL, NULL}};

/// First staggered derivative lookup
static DiffLookup FirstStagDerivTable[] = {{DIFF_C2, DDX_C2_stag, NULL, NULL},
                                           {DIFF_C4, DDX_C4_stag, NULL, NULL},
                                           {DIFF_DEFAULT, NULL, NULL, NULL}};

/// Second staggered derivative lookup
static DiffLookup SecondStagDerivTable[] = {{DIFF_C2, D2DX2_C2_stag, NULL, NULL},
                                            {DIFF_DEFAULT, NULL, NULL, NULL}};

/// Upwinding staggered lookup
static DiffLookup UpwindStagTable[] = {{DIFF_U1, NULL, NULL, VDDX_U1_stag},
                                       {DIFF_U2, NULL, NULL, VDDX_U2_stag},
                                       {DIFF_C2, NULL, NULL, VDDX_C2_stag},
                                       {DIFF_C4, NULL, NULL, VDDX_C4_stag},
                                       {DIFF_DEFAULT, NULL, NULL, NULL}};

/// Flux staggered lookup
static DiffLookup FluxStagTable[] = {{DIFF_SPLIT, NULL, NULL, NULL},
                                     {DIFF_U1, NULL, NULL, FDDX_U1_stag},
                                     {DIFF_DEFAULT, NULL, NULL, NULL}};

/*******************************************************************************
 * Routines to use the above tables to map between function codes, names
 * and pointers
 *******************************************************************************/

Mesh::deriv_func lookupFunc(DiffLookup *table, DIFF_METHOD method) {
  int i = 0;
  do {
    if (table[i].method == method)
      return table[i].func;
    i++;
  } while (table[i].method != DIFF_DEFAULT);
  // Not found in list. Return the first

  return table[0].func;
}

Mesh::upwind_func lookupUpwindFunc(DiffLookup *table, DIFF_METHOD method) {
  int i = 0;
  do {
    if (table[i].method == method)
      return table[i].up_func;
    i++;
  } while (table[i].method != DIFF_DEFAULT);
  // Not found in list. Return the first

  return table[0].up_func;
}

Mesh::flux_func lookupFluxFunc(DiffLookup *table, DIFF_METHOD method) {
  int i = 0;
  do {
    if (table[i].method == method)
      return table[i].fl_func;
    i++;
  } while (table[i].method != DIFF_DEFAULT);
  // Not found in list. Return the first

  return table[0].fl_func;
}

/// Test if a given DIFF_METHOD exists in a table
bool isImplemented(DiffLookup *table, DIFF_METHOD method) {
  int i = 0;
  do {
    if (table[i].method == method)
      return true;
    i++;
  } while (table[i].method != DIFF_DEFAULT);

  return false;
}

/// This function is used during initialisation only (i.e. doesn't need to be particularly
/// fast) Returns DIFF_METHOD, rather than function so can be applied to central and
/// upwind tables
DIFF_METHOD lookupFunc(DiffLookup *table, const string &label) {

  if (label.empty())
    return table[0].method;

  // Loop through the name lookup table
  for (int i = 0; DiffNameTable[i].method != DIFF_DEFAULT; ++i) {
    if (strcasecmp(label.c_str(), DiffNameTable[i].label) == 0) { // Whole match
      return DiffNameTable[i].method;
    }
  }

  // No exact match, so throw
  std::string avail{};
  for (int i = 0; DiffNameTable[i].method != DIFF_DEFAULT; ++i) {
    avail += DiffNameTable[i].label;
    avail += "\n";
  }
  throw BoutException("Unknown option %s.\nAvailable options are:\n%s", label.c_str(),
                      avail.c_str());
}

void printFuncName(DIFF_METHOD method) {
  // Find this entry

  int i = 0;
  do {
    if (DiffNameTable[i].method == method) {
      output_info.write(" %s (%s)\n", DiffNameTable[i].name, DiffNameTable[i].label);
      return;
    }
    i++;
  } while (DiffNameTable[i].method != DIFF_DEFAULT);

  // None
  output_error.write(" == INVALID DIFFERENTIAL METHOD ==\n");
}

/*******************************************************************************
 * Default functions
 *
 *
 *******************************************************************************/

// Central -> Central (or Left -> Left) functions
Mesh::deriv_func fDDX, fDDY, fDDZ;       ///< Differencing methods for each dimension
Mesh::deriv_func fD2DX2, fD2DY2, fD2DZ2; ///< second differential operators
Mesh::upwind_func fVDDX, fVDDY, fVDDZ;   ///< Upwind functions in the three directions
Mesh::flux_func fFDDX, fFDDY, fFDDZ;     ///< Default flux functions

// Central -> Left (or Left -> Central) functions
Mesh::deriv_func sfDDX, sfDDY, sfDDZ;
Mesh::deriv_func sfD2DX2, sfD2DY2, sfD2DZ2;
Mesh::flux_func sfVDDX, sfVDDY, sfVDDZ;
Mesh::flux_func sfFDDX, sfFDDY, sfFDDZ;

/*******************************************************************************
 * Initialisation
 *******************************************************************************/

/// Set the derivative method, given a table and option name
void derivs_set(Options *options, DiffLookup *table, const char *name,
                Mesh::deriv_func &f) {
  TRACE("derivs_set( deriv_func )");
  string label;
  options->get(name, label, "C2");

  DIFF_METHOD method = lookupFunc(table, label); // Find the function
  printFuncName(method);                         // Print differential function name
  f = lookupFunc(table, method);                 // Find the function pointer
}

void derivs_set(Options *options, DiffLookup *table, const char *name,
                Mesh::upwind_func &f) {
  TRACE("derivs_set( upwind_func )");
  string label;
  options->get(name, label, "U1");

  DIFF_METHOD method = lookupFunc(table, label); // Find the function
  printFuncName(method);                         // Print differential function name
  f = lookupUpwindFunc(table, method);
}

void derivs_set(Options *options, DiffLookup *table, const char *name,
                Mesh::flux_func &f) {
  TRACE("derivs_set( flux_func )");
  string label;
  options->get(name, label, "U1");

  DIFF_METHOD method = lookupFunc(table, label); // Find the function
  printFuncName(method);                         // Print differential function name
  f = lookupFluxFunc(table, method);
}

/// Initialise derivatives from options
void derivs_initialise(Options *options, bool StaggerGrids, Mesh::deriv_func &fdd,
                       Mesh::deriv_func &sfdd, Mesh::deriv_func &fd2d,
                       Mesh::deriv_func &sfd2d, Mesh::upwind_func &fu,
                       Mesh::flux_func &sfu, Mesh::flux_func &ff, Mesh::flux_func &sff) {
  output_info.write("\tFirst       : ");
  derivs_set(options, FirstDerivTable, "first", fdd);
  if (StaggerGrids) {
    output_info.write("\tStag. First : ");
    derivs_set(options, FirstStagDerivTable, "first", sfdd);
  }
  output_info.write("\tSecond      : ");
  derivs_set(options, SecondDerivTable, "second", fd2d);
  if (StaggerGrids) {
    output_info.write("\tStag. Second: ");
    derivs_set(options, SecondStagDerivTable, "second", sfd2d);
  }
  output_info.write("\tUpwind      : ");
  derivs_set(options, UpwindTable, "upwind", fu);
  if (StaggerGrids) {
    output_info.write("\tStag. Upwind: ");
    derivs_set(options, UpwindStagTable, "upwind", sfu);
  }
  output_info.write("\tFlux        : ");
  derivs_set(options, FluxTable, "flux", ff);
  if (StaggerGrids) {
    output_info.write("\tStag. Flux  : ");
    derivs_set(options, FluxStagTable, "flux", sff);
  }
}

/// Initialise the derivative methods. Must be called before any derivatives are used
void Mesh::derivs_init(Options *options) {
  TRACE("Initialising derivatives");

  output_info.write("Setting X differencing methods\n");
  derivs_initialise(options->getSection("ddx"), StaggerGrids, fDDX, sfDDX, fD2DX2,
                    sfD2DX2, fVDDX, sfVDDX, fFDDX, sfFDDX);

  if ((fDDX == NULL) || (fD2DX2 == NULL))
    throw BoutException("FFT cannot be used in X\n");

  output_info.write("Setting Y differencing methods\n");
  derivs_initialise(options->getSection("ddy"), StaggerGrids, fDDY, sfDDY, fD2DY2,
                    sfD2DY2, fVDDY, sfVDDY, fFDDY, sfFDDY);

  if ((fDDY == NULL) || (fD2DY2 == NULL))
    throw BoutException("FFT cannot be used in Y\n");

  output_info.write("Setting Z differencing methods\n");
  derivs_initialise(options->getSection("ddz"), StaggerGrids, fDDZ, sfDDZ, fD2DZ2,
                    sfD2DZ2, fVDDZ, sfVDDZ, fFDDZ, sfFDDZ);

  // Get the fraction of modes filtered out in FFT derivatives
  options->getSection("ddz")->get("fft_filter", fft_derivs_filter, 0.0);
}

/*******************************************************************************
 * Apply differential operators. These are fairly brain-dead functions
 * which apply a derivative function to a field (sort of like map). Decisions
 * of what to apply are made in the DDX,DDY and DDZ functions lower down.
 *
 * loc  is the cell location of the result
 *******************************************************************************/

// X derivative

<<<<<<< HEAD
const Field2D Mesh::applyXdiff(const Field2D &var, Mesh::deriv_func func, CELL_LOC loc, REGION region) {
  if (var.getNx() == 1){
=======
const Field2D Mesh::applyXdiff(const Field2D &var, Mesh::deriv_func func, CELL_LOC loc,
                               REGION region) {
  if (var.getNx() == 1) {
>>>>>>> 77545c7c
    return Field2D(0., this);
  }

  ASSERT1(var.isAllocated());
  ASSERT1(this == var.getMesh());

  Field2D result(this);
  result.allocate(); // Make sure data allocated

  if (mesh->StaggerGrids && (loc != CELL_DEFAULT) && (loc != var.getLocation())) {
    // Staggered differencing

    CELL_LOC location = var.getLocation();

    if (mesh->xstart > 1) {
      // More than one guard cell, so set pp and mm values
      // This allows higher-order methods to be used
      stencil s;
      for (const auto &i : result.region(region)) {
        s.c = var[i];
        s.p = var[i.xp()];
        s.m = var[i.xm()];
        s.pp = var[i.offset(2, 0, 0)];
        s.mm = var[i.offset(-2, 0, 0)];

        if ((location == CELL_CENTRE) && (loc == CELL_XLOW)) {
          // Producing a stencil centred around a lower X value
          s.pp = s.p;
          s.p = s.c;
        } else if (location == CELL_XLOW) {
          // Stencil centred around a cell centre
          s.mm = s.m;
          s.m = s.c;
        }

        result[i] = func(s);
      }
    } else {
      // Only one guard cell, so no pp or mm values
      for (const auto &i : result.region(region)) {
        stencil s;
        s.c = var[i];
        s.p = var[i.xp()];
        s.m = var[i.xm()];
        s.pp = nan("");
        s.mm = nan("");

        if ((location == CELL_CENTRE) && (loc == CELL_XLOW)) {
          // Producing a stencil centred around a lower X value
          s.pp = s.p;
          s.p = s.c;
        } else if (location == CELL_XLOW) {
          // Stencil centred around a cell centre
          s.mm = s.m;
          s.m = s.c;
        }

        result[i] = func(s);
      }
    }

  } else {
    // Non-staggered differencing

    if (mesh->xstart > 1) {
      // More than one guard cell, so set pp and mm values
      // This allows higher-order methods to be used
      for (const auto &i : result.region(region)) {
        stencil s;
        s.c = var[i];
        s.p = var[i.xp()];
        s.m = var[i.xm()];
        s.pp = var[i.offset(2, 0, 0)];
        s.mm = var[i.offset(-2, 0, 0)];

        result[i] = func(s);
      }
    } else {
      // Only one guard cell, so no pp or mm values
      for (const auto &i : result.region(region)) {
        stencil s;
        s.c = var[i];
        s.p = var[i.xp()];
        s.m = var[i.xm()];
        s.pp = nan("");
        s.mm = nan("");

        result[i] = func(s);
      }
    }
  }

#if CHECK > 0
  // Mark boundaries as invalid
  result.bndry_xin = result.bndry_xout = result.bndry_yup = result.bndry_ydown = false;
#endif

  return result;
}

const Field3D Mesh::applyXdiff(const Field3D &var, Mesh::deriv_func func, CELL_LOC loc,
                               REGION region) {
  if (var.getNx() == 1) {
    return Field3D(0., this);
  }
  // Check that the input variable has data
  ASSERT1(var.isAllocated());

  // Check that the mesh is correct
  ASSERT1(this == var.getMesh());

  Field3D result(this);
  result.allocate(); // Make sure data allocated

  if (mesh->StaggerGrids && (loc != CELL_DEFAULT) && (loc != var.getLocation())) {
    // Staggered differencing

    CELL_LOC location = var.getLocation();

    if (mesh->xstart > 1) {
      // More than one guard cell, so set pp and mm values
      // This allows higher-order methods to be used
      stencil s;
      for (const auto &i : result.region(region)) {
        s.c = var[i];
        s.p = var[i.xp()];
        s.m = var[i.xm()];
        s.pp = var[i.offset(2, 0, 0)];
        s.mm = var[i.offset(-2, 0, 0)];

        if ((location == CELL_CENTRE) && (loc == CELL_XLOW)) {
          // Producing a stencil centred around a lower X value
          s.pp = s.p;
          s.p = s.c;
        } else if (location == CELL_XLOW) {
          // Stencil centred around a cell centre
          s.mm = s.m;
          s.m = s.c;
        }

        result[i] = func(s);
      }
    } else {
      // Only one guard cell, so no pp or mm values
      stencil s;
      s.pp = nan("");
      s.mm = nan("");
      for (const auto &i : result.region(region)) {
        s.c = var[i];
        s.p = var[i.xp()];
        s.m = var[i.xm()];

        if ((location == CELL_CENTRE) && (loc == CELL_XLOW)) {
          // Producing a stencil centred around a lower X value
          s.pp = s.p;
          s.p = s.c;
        } else if (location == CELL_XLOW) {
          // Stencil centred around a cell centre
          s.mm = s.m;
          s.m = s.c;
        }

        result[i] = func(s);
      }
    }

  } else {
    // Non-staggered differencing

    if (mesh->xstart > 1) {
      // More than one guard cell, so set pp and mm values
      // This allows higher-order methods to be used
      stencil s;
      for (const auto &i : result.region(region)) {
        s.c = var[i];
        s.p = var[i.xp()];
        s.m = var[i.xm()];
        s.pp = var[i.offset(2, 0, 0)];
        s.mm = var[i.offset(-2, 0, 0)];

        result[i] = func(s);
      }
    } else {
      // Only one guard cell, so no pp or mm values
      stencil s;
      s.pp = nan("");
      s.mm = nan("");
      for (const auto &i : result.region(region)) {
        s.c = var[i];
        s.p = var[i.xp()];
        s.m = var[i.xm()];

        result[i] = func(s);
      }
    }
  }

#if CHECK > 0
  // Mark boundaries as invalid
  result.bndry_xin = result.bndry_xout = result.bndry_yup = result.bndry_ydown = false;
#endif

  return result;
}

// Y derivative

const Field2D Mesh::applyYdiff(const Field2D &var, Mesh::deriv_func func, CELL_LOC loc,
                               REGION region) {
  if (var.getNy() == 1) {
    return Field2D(0., this);
  }

  // Check that the input variable has data
  ASSERT1(var.isAllocated());

  ASSERT1(this == var.getMesh());

  Field2D result(this);
  result.allocate(); // Make sure data allocated

  if (mesh->ystart > 1) {
    // More than one guard cell, so set pp and mm values
    // This allows higher-order methods to be used

    for (const auto &i : result.region(region)) {
      // Set stencils
      stencil s;
      s.c = var[i];
      s.p = var[i.yp()];
      s.m = var[i.ym()];
      s.pp = var[i.offset(0, 2, 0)];
      s.mm = var[i.offset(0, -2, 0)];

      result[i] = func(s);
    }
  } else {
    // Only one guard cell, so no pp or mm values
    for (const auto &i : result.region(region)) {
      // Set stencils
      stencil s;
      s.c = var[i];
      s.p = var[i.yp()];
      s.m = var[i.ym()];
      s.pp = nan("");
      s.mm = nan("");

      result[i] = func(s);
    }
  }

#if CHECK > 0
  // Mark boundaries as invalid
  result.bndry_yup = result.bndry_ydown = false;
#endif

  return result;
}

<<<<<<< HEAD
const Field3D Mesh::applyYdiff(const Field3D &var, Mesh::deriv_func func, CELL_LOC loc, REGION region) {
  if (var.getNy() == 1){
=======
const Field3D Mesh::applyYdiff(const Field3D &var, Mesh::deriv_func func, CELL_LOC loc,
                               REGION region) {
  if (var.getNy() == 1) {
>>>>>>> 77545c7c
    return Field3D(0., this);
  }

  // Check that the input variable has data
  ASSERT1(var.isAllocated());

  ASSERT1(this == var.getMesh());

  Field3D result(this);
  result.allocate(); // Make sure data allocated

  if (var.hasYupYdown() && ((&var.yup() != &var) || (&var.ydown() != &var))) {
    // Field "var" has distinct yup and ydown fields which
    // will be used to calculate a derivative along
    // the magnetic field

    if (mesh->StaggerGrids && (loc != CELL_DEFAULT) && (loc != var.getLocation())) {
      // Staggered differencing

      // Cell location of the input field
      CELL_LOC location = var.getLocation();

      stencil s;
      s.pp = nan("");
      s.mm = nan("");
      for (const auto &i : result.region(region)) {
        // Set stencils
        s.c = var[i];
        s.p = var.yup()[i.yp()];
        s.m = var.ydown()[i.ym()];

        if ((location == CELL_CENTRE) && (loc == CELL_YLOW)) {
          // Producing a stencil centred around a lower Y value
          s.pp = s.p;
          s.p = s.c;
        } else if (location == CELL_YLOW) {
          // Stencil centred around a cell centre
          s.mm = s.m;
          s.m = s.c;
        }

        result[i] = func(s);
      }
    } else {
      // Non-staggered
      stencil s;
      s.pp = nan("");
      s.mm = nan("");
      for (const auto &i : result.region(region)) {
        // Set stencils
        s.c = var[i];
        s.p = var.yup()[i.yp()];
        s.m = var.ydown()[i.ym()];

        result[i] = func(s);
      }
    }
  } else {
    // var has no yup/ydown fields, so we need to shift into field-aligned coordinates

    Field3D var_fa = mesh->toFieldAligned(var);

    if (mesh->StaggerGrids && (loc != CELL_DEFAULT) && (loc != var.getLocation())) {
      // Staggered differencing

      // Cell location of the input field
      CELL_LOC location = var.getLocation();

      if (mesh->ystart > 1) {
        // More than one guard cell, so set pp and mm values
        // This allows higher-order methods to be used
        stencil s;
        for (const auto &i : result.region(region)) {
          // Set stencils
          s.c = var_fa[i];
          s.p = var_fa[i.yp()];
          s.m = var_fa[i.ym()];
          s.pp = var_fa[i.offset(0, 2, 0)];
          s.mm = var_fa[i.offset(0, -2, 0)];

          if ((location == CELL_CENTRE) && (loc == CELL_YLOW)) {
            // Producing a stencil centred around a lower Y value
            s.pp = s.p;
            s.p = s.c;
          } else if (location == CELL_YLOW) {
            // Stencil centred around a cell centre
            s.mm = s.m;
            s.m = s.c;
          }

          result[i] = func(s);
        }
      } else {
        // Only one guard cell, so no pp or mm values
        stencil s;
        s.pp = nan("");
        s.mm = nan("");
        for (const auto &i : result.region(region)) {
          // Set stencils
          s.c = var_fa[i];
          s.p = var_fa[i.yp()];
          s.m = var_fa[i.ym()];

          if ((location == CELL_CENTRE) && (loc == CELL_YLOW)) {
            // Producing a stencil centred around a lower Y value
            s.pp = s.p;
            s.p = s.c;
          } else if (location == CELL_YLOW) {
            // Stencil centred around a cell centre
            s.mm = s.m;
            s.m = s.c;
          }

          result[i] = func(s);
        }
      }

    } else {
      // Non-staggered differencing

      if (mesh->ystart > 1) {
        // More than one guard cell, so set pp and mm values
        // This allows higher-order methods to be used
        stencil s;
        for (const auto &i : result.region(region)) {
          // Set stencils
          s.c = var_fa[i];
          s.p = var_fa[i.yp()];
          s.m = var_fa[i.ym()];
          s.pp = var_fa[i.offset(0, 2, 0)];
          s.mm = var_fa[i.offset(0, -2, 0)];

          result[i] = func(s);
        }
      } else {
        // Only one guard cell, so no pp or mm values
        stencil s;
        s.pp = nan("");
        s.mm = nan("");
        for (const auto &i : result.region(region)) {
          // Set stencils
          s.c = var_fa[i];
          s.p = var_fa[i.yp()];
          s.m = var_fa[i.ym()];

          result[i] = func(s);
        }
      }
    }

    // Shift result back

    result = mesh->fromFieldAligned(result);
  }
#if CHECK > 0
  // Mark boundaries as invalid
  result.bndry_xin = result.bndry_xout = result.bndry_yup = result.bndry_ydown = false;
#endif

  return result;
}

// Z derivative

<<<<<<< HEAD
const Field3D Mesh::applyZdiff(const Field3D &var, Mesh::deriv_func func, CELL_LOC loc, REGION region) {
  if (var.getNz()==1){
=======
const Field3D Mesh::applyZdiff(const Field3D &var, Mesh::deriv_func func, CELL_LOC loc,
                               REGION region) {
  if (var.getNz() == 1) {
>>>>>>> 77545c7c
    return Field3D(0., this);
  }

  ASSERT1(this == var.getMesh());

  if (mesh->StaggerGrids && (loc != CELL_DEFAULT) && (loc != var.getLocation())) {
    // Staggered differencing
    throw BoutException("No one used this before. And no one implemented it.");
  }

  Field3D result(this);
  result.allocate(); // Make sure data allocated

  // Check that the input variable has data
  ASSERT1(var.isAllocated());

  stencil s;
  for (const auto &i : result.region(region)) {
    s.c = var[i];
    s.p = var[i.zp()];
    s.m = var[i.zm()];
    s.pp = var[i.offset(0, 0, 2)];
    s.mm = var[i.offset(0, 0, -2)];

    result[i] = func(s);
  }

  return result;
}

/*******************************************************************************
 * First central derivatives
 *******************************************************************************/

////////////// X DERIVATIVE /////////////////

const Field3D Mesh::indexDDX(const Field3D &f, CELL_LOC outloc, DIFF_METHOD method) {
  Mesh::deriv_func func = fDDX; // Set to default function
  DiffLookup *table = FirstDerivTable;

  CELL_LOC inloc = f.getLocation(); // Input location
  CELL_LOC diffloc = inloc;         // Location of differential result

  ASSERT1(this == f.getMesh());

  Field3D result(this);

  if (mesh->StaggerGrids && (outloc == CELL_DEFAULT)) {
    // Take care of CELL_DEFAULT case
    outloc = diffloc; // No shift (i.e. same as no stagger case)
  }

  if (mesh->StaggerGrids && (outloc != inloc)) {
    // Shifting to a new location

    if (((inloc == CELL_CENTRE) && (outloc == CELL_XLOW)) ||
        ((inloc == CELL_XLOW) && (outloc == CELL_CENTRE))) {
      // Shifting in X. Centre -> Xlow, or Xlow -> Centre

      func = sfDDX;                // Set default
      table = FirstStagDerivTable; // Set table for others
      diffloc = (inloc == CELL_CENTRE) ? CELL_XLOW : CELL_CENTRE;

    } else {
      // A more complicated shift. Get a result at cell centre, then shift.
      if (inloc == CELL_XLOW) {
        // Shifting

        func = sfDDX;                // Set default
        table = FirstStagDerivTable; // Set table for others
        diffloc = CELL_CENTRE;

      } else if (inloc != CELL_CENTRE) {
        // Interpolate then (centre -> centre) then interpolate
        return DDX(interp_to(f, CELL_CENTRE), outloc, method);
      }
    }
  }

  if (method != DIFF_DEFAULT) {
    // Lookup function
    func = lookupFunc(table, method);
    if (func == NULL)
      throw BoutException("Cannot use FFT for X derivatives");
  }

  result = applyXdiff(f, func, diffloc);
  result.setLocation(diffloc); // Set the result location

  result = interp_to(result, outloc); // Interpolate if necessary

  return result;
}

const Field2D Mesh::indexDDX(const Field2D &f) { return applyXdiff(f, fDDX); }

////////////// Y DERIVATIVE /////////////////

const Field3D Mesh::indexDDY(const Field3D &f, CELL_LOC outloc, DIFF_METHOD method) {
  Mesh::deriv_func func = fDDY; // Set to default function
  DiffLookup *table = FirstDerivTable;

  CELL_LOC inloc = f.getLocation(); // Input location
  CELL_LOC diffloc = inloc;         // Location of differential result

  ASSERT1(this == f.getMesh());

  Field3D result(this);

  if (mesh->StaggerGrids && (outloc == CELL_DEFAULT)) {
    // Take care of CELL_DEFAULT case
    outloc = diffloc; // No shift (i.e. same as no stagger case)
  }

  if (mesh->StaggerGrids && (outloc != inloc)) {
    // Shifting to a new location
    if (((inloc == CELL_CENTRE) && (outloc == CELL_YLOW)) ||
        ((inloc == CELL_YLOW) && (outloc == CELL_CENTRE))) {
      // Shifting in Y. Centre -> Ylow, or Ylow -> Centre

      func = sfDDY;                // Set default
      table = FirstStagDerivTable; // Set table for others
      diffloc = (inloc == CELL_CENTRE) ? CELL_YLOW : CELL_CENTRE;

    } else {
      // A more complicated shift. Get a result at cell centre, then shift.
      if (inloc == CELL_YLOW) {
        // Shifting

        func = sfDDY;                // Set default
        table = FirstStagDerivTable; // Set table for others
        diffloc = CELL_CENTRE;

      } else if (inloc != CELL_CENTRE) {
        // Interpolate to centre then call DDY again
        return DDY(interp_to(f, CELL_CENTRE), outloc, method);
      }
    }
  }

  if (method != DIFF_DEFAULT) {
    // Lookup function
    func = lookupFunc(table, method);
    if (func == NULL)
      throw BoutException("Cannot use FFT for Y derivatives");
  }

  result = applyYdiff(f, func, diffloc);

  result.setLocation(diffloc); // Set the result location

  return interp_to(result, outloc); // Interpolate if necessary
}

const Field2D Mesh::indexDDY(const Field2D &f) { return applyYdiff(f, fDDY); }

////////////// Z DERIVATIVE /////////////////

const Field3D Mesh::indexDDZ(const Field3D &f, CELL_LOC outloc, DIFF_METHOD method,
                             bool inc_xbndry) {
  Mesh::deriv_func func = fDDZ; // Set to default function
  DiffLookup *table = FirstDerivTable;

  CELL_LOC inloc = f.getLocation(); // Input location
  CELL_LOC diffloc = inloc;         // Location of differential result

  ASSERT1(this == f.getMesh());
  Field3D result(this);

  if (mesh->StaggerGrids && (outloc == CELL_DEFAULT)) {
    // Take care of CELL_DEFAULT case
    outloc = diffloc; // No shift (i.e. same as no stagger case)
  }

  if (mesh->StaggerGrids && (outloc != inloc)) {
    // Shifting to a new location

    if (((inloc == CELL_CENTRE) && (outloc == CELL_ZLOW)) ||
        ((inloc == CELL_ZLOW) && (outloc == CELL_CENTRE))) {
      // Shifting in Z. Centre -> Zlow, or Zlow -> Centre

      func = sfDDZ;                // Set default
      table = FirstStagDerivTable; // Set table for others
      diffloc = (inloc == CELL_CENTRE) ? CELL_ZLOW : CELL_CENTRE;

    } else {
      // A more complicated shift. Get a result at cell centre, then shift.
      if (inloc == CELL_ZLOW) {
        // Shifting

        func = sfDDZ;                // Set default
        table = FirstStagDerivTable; // Set table for others
        diffloc = CELL_CENTRE;

      } else if (inloc != CELL_CENTRE) {
        // Interpolate then (centre -> centre) then interpolate
        return DDZ(interp_to(f, CELL_CENTRE), outloc, method);
      }
    }
  }

  if (method != DIFF_DEFAULT) {
    // Lookup function
    func = lookupFunc(table, method);
  }

  if (func == NULL) {
    // Use FFT

    BoutReal shift = 0.; // Shifting result in Z?
    if (mesh->StaggerGrids) {
      if ((inloc == CELL_CENTRE) && (diffloc == CELL_ZLOW)) {
        // Shifting down - multiply by exp(-0.5*i*k*dz)
        shift = -1.;
        throw BoutException("Not tested - probably broken");
      } else if ((inloc == CELL_ZLOW) && (diffloc == CELL_CENTRE)) {
        // Shifting up
        shift = 1.;
        throw BoutException("Not tested - probably broken");
      }
    }

    result.allocate(); // Make sure data allocated

    int ncz = mesh->LocalNz;

#pragma omp parallel
    {
      Array<dcomplex> cv(ncz / 2 + 1);

      int xs = mesh->xstart;
      int xe = mesh->xend;
      int ys = mesh->ystart;
      int ye = mesh->yend;

      if (inc_xbndry) { // Include x boundary region (for mixed XZ derivatives)
        xs = 0;
        xe = mesh->LocalNx - 1;
      }

      // Calculate how many Z wavenumbers will be removed
      int kfilter =
          static_cast<int>(fft_derivs_filter * ncz / 2); // truncates, rounding down
      if (kfilter < 0)
        kfilter = 0;
      if (kfilter > (ncz / 2))
        kfilter = ncz / 2;
      int kmax = ncz / 2 - kfilter; // Up to and including this wavenumber index

#pragma omp for
      for (int jx = xs; jx <= xe; jx++) {
        for (int jy = ys; jy <= ye; jy++) {
          rfft(f(jx, jy), ncz, cv.begin()); // Forward FFT

          for (int jz = 0; jz <= kmax; jz++) {
            BoutReal kwave = jz * 2.0 * PI / ncz; // wave number is 1/[rad]

            cv[jz] *= dcomplex(0.0, kwave);
            if (shift)
              cv[jz] *= exp(Im * (shift * kwave));
          }
          for (int jz = kmax + 1; jz <= ncz / 2; jz++) {
            cv[jz] = 0.0;
          }

          irfft(cv.begin(), ncz, result(jx, jy)); // Reverse FFT
        }
      }
    }
      // End of parallel section

#if CHECK > 0
    // Mark boundaries as invalid
    result.bndry_xin = false;
    result.bndry_xout = false;
    result.bndry_yup = false;
    result.bndry_ydown = false;
#endif

  } else {
    // All other (non-FFT) functions
    result = applyZdiff(f, func);
  }

  result.setLocation(diffloc);

  return interp_to(result, outloc);
}

const Field2D Mesh::indexDDZ(const Field2D &f) {
  ASSERT1(this == f.getMesh());
  return Field2D(0., this);
}

/*******************************************************************************
 * 2nd derivatives
 *******************************************************************************/

////////////// X DERIVATIVE /////////////////

/*!
 * @brief Calculates second X derivative on Mesh in index space
 *
 * @param[in] f        3D scalar field to be differentiated.
 *                     Must be allocated and finite
 *
 * @param[in] outloc   The cell location of the result
 *
 * @param[in] method   The numerical method to use
 *
 * @return  A 3D scalar field with invalid data in the
 *          guard cells
 *
 */
const Field3D Mesh::indexD2DX2(const Field3D &f, CELL_LOC outloc, DIFF_METHOD method) {
  Mesh::deriv_func func = fD2DX2; // Set to default function
  DiffLookup *table = SecondDerivTable;

  CELL_LOC inloc = f.getLocation(); // Input location
  CELL_LOC diffloc = inloc;         // Location of differential result

  ASSERT1(this == f.getMesh());

  Field3D result(this);

  if (StaggerGrids && (outloc == CELL_DEFAULT)) {
    // Take care of CELL_DEFAULT case
    outloc = diffloc; // No shift (i.e. same as no stagger case)
  }

  if (StaggerGrids && (outloc != inloc)) {
    // Shifting to a new location

    if (((inloc == CELL_CENTRE) && (outloc == CELL_XLOW)) ||
        ((inloc == CELL_XLOW) && (outloc == CELL_CENTRE))) {
      // Shifting in X. Centre -> Xlow, or Xlow -> Centre

      func = sfD2DX2;               // Set default
      table = SecondStagDerivTable; // Set table for others
      diffloc = (inloc == CELL_CENTRE) ? CELL_XLOW : CELL_CENTRE;

    } else {
      // A more complicated shift. Get a result at cell centre, then shift.
      if (inloc == CELL_XLOW) {
        // Shifting

        func = sfD2DX2;               // Set default
        table = SecondStagDerivTable; // Set table for others
        diffloc = CELL_CENTRE;

      } else if (inloc != CELL_CENTRE) {
        // Interpolate then (centre -> centre) then interpolate
        return D2DX2(interp_to(f, CELL_CENTRE), outloc, method);
      }
    }
  }

  if (method != DIFF_DEFAULT) {
    // Lookup function
    func = lookupFunc(table, method);
    if (func == NULL)
      throw BoutException("Cannot use FFT for X derivatives");
  }

  result = applyXdiff(f, func);
  result.setLocation(diffloc);

  result = interp_to(result, outloc);

  return result;
}

/*!
 * @brief Calculates second X derivative on Mesh in index space
 *
 * @param[in] f        2D scalar field to be differentiated.
 *                     Must be allocated and finite
 *
 * @return  A 2D scalar field with invalid data in the
 *          guard cells
 *
 */
const Field2D Mesh::indexD2DX2(const Field2D &f) { return applyXdiff(f, fD2DX2); }

////////////// Y DERIVATIVE /////////////////

/*!
 * @brief Calculates second Y derivative on Mesh in index space
 *
 * @param[in] f        3D scalar field to be differentiated.
 *                     Must be allocated and finite
 *
 * @return  A 3D scalar field with invalid data in the
 *          guard cells
 *
 */
const Field3D Mesh::indexD2DY2(const Field3D &f, CELL_LOC outloc, DIFF_METHOD method) {
  Mesh::deriv_func func = fD2DY2; // Set to default function
  DiffLookup *table = SecondDerivTable;

  CELL_LOC inloc = f.getLocation(); // Input location
  CELL_LOC diffloc = inloc;         // Location of differential result

  ASSERT1(this == f.getMesh());

  Field3D result(this);

  if (StaggerGrids && (outloc == CELL_DEFAULT)) {
    // Take care of CELL_DEFAULT case
    outloc = diffloc; // No shift (i.e. same as no stagger case)
  }

  if (StaggerGrids && (outloc != inloc)) {
    // Shifting to a new location

    if (((inloc == CELL_CENTRE) && (outloc == CELL_YLOW)) ||
        ((inloc == CELL_YLOW) && (outloc == CELL_CENTRE))) {
      // Shifting in Y. Centre -> Ylow, or Ylow -> Centre

      func = sfD2DY2;               // Set default
      table = SecondStagDerivTable; // Set table for others
      diffloc = (inloc == CELL_CENTRE) ? CELL_YLOW : CELL_CENTRE;

    } else {
      // A more complicated shift. Get a result at cell centre, then shift.
      if (inloc == CELL_YLOW) {
        // Shifting

        func = sfD2DY2;               // Set default
        table = SecondStagDerivTable; // Set table for others
        diffloc = CELL_CENTRE;

      } else if (inloc != CELL_CENTRE) {
        // Interpolate then (centre -> centre) then interpolate
        return D2DY2(interp_to(f, CELL_CENTRE), outloc, method);
      }
    }
  }

  if (method != DIFF_DEFAULT) {
    // Lookup function
    func = lookupFunc(table, method);
    if (func == NULL)
      throw BoutException("Cannot use FFT for Y derivatives");
  }

  result = applyYdiff(f, func);
  result.setLocation(diffloc);

  return interp_to(result, outloc);
}

/*!
 * @brief Calculates second Y derivative on Mesh in index space
 *
 * @param[in] f        2D scalar field to be differentiated.
 *                     Must be allocated and finite
 *
 * @return  A 2D scalar field with invalid data in the
 *          guard cells
 *
 */
const Field2D Mesh::indexD2DY2(const Field2D &f) { return applyYdiff(f, fD2DY2); }

////////////// Z DERIVATIVE /////////////////

/*!
 * @brief Calculates second Z derivative on Mesh in index space
 *
 * @param[in] f        3D scalar field to be differentiated.
 *                     Must be allocated and finite
 *
 * @return  A 3D scalar field with invalid data in the
 *          guard cells
 *
 */
const Field3D Mesh::indexD2DZ2(const Field3D &f, CELL_LOC outloc, DIFF_METHOD method,
                               bool inc_xbndry) {
  Mesh::deriv_func func = fD2DZ2; // Set to default function
  DiffLookup *table = SecondDerivTable;

  CELL_LOC inloc = f.getLocation(); // Input location
  CELL_LOC diffloc = inloc;         // Location of differential result

  ASSERT1(this == f.getMesh());

  Field3D result(this);

  if (StaggerGrids && (outloc == CELL_DEFAULT)) {
    // Take care of CELL_DEFAULT case
    outloc = diffloc; // No shift (i.e. same as no stagger case)
  }

  if (StaggerGrids && (outloc != inloc)) {
    // Shifting to a new location

    if (((inloc == CELL_CENTRE) && (outloc == CELL_ZLOW)) ||
        ((inloc == CELL_ZLOW) && (outloc == CELL_CENTRE))) {
      // Shifting in Z. Centre -> Zlow, or Zlow -> Centre

      func = sfD2DZ2;               // Set default
      table = SecondStagDerivTable; // Set table for others
      diffloc = (inloc == CELL_CENTRE) ? CELL_ZLOW : CELL_CENTRE;

    } else {
      // A more complicated shift. Get a result at cell centre, then shift.
      if (inloc == CELL_ZLOW) {
        // Shifting

        func = sfD2DZ2;               // Set default
        table = SecondStagDerivTable; // Set table for others
        diffloc = CELL_CENTRE;

      } else if (inloc != CELL_CENTRE) {
        // Interpolate then (centre -> centre) then interpolate
        return D2DZ2(interp_to(f, CELL_CENTRE), outloc, method);
      }
    }
  }

  if (method != DIFF_DEFAULT) {
    // Lookup function
    func = lookupFunc(table, method);
  }

  if (func == NULL) {
    // Use FFT

    BoutReal shift = 0.; // Shifting result in Z?
    if (StaggerGrids) {
      if ((inloc == CELL_CENTRE) && (diffloc == CELL_ZLOW)) {
	      // Shifting down - multiply by exp(-0.5*i*k*dz) 
        throw BoutException("Not tested - probably broken");
      } else if((inloc == CELL_ZLOW) && (diffloc == CELL_CENTRE)) {
	      // Shifting up
        throw BoutException("Not tested - probably broken");
      } else if (diffloc != CELL_DEFAULT && diffloc != inloc){
        throw BoutException("Not implemented!");
      }
    }

    result.allocate(); // Make sure data allocated

    int ncz = mesh->LocalNz;

    ASSERT1(ncz % 2 == 0); // Must be a power of 2
    Array<dcomplex> cv(ncz / 2 + 1);

    int xs = mesh->xstart;
    int xe = mesh->xend;
    int ys = mesh->ystart;
    int ye = mesh->yend;
    if (inc_xbndry) { // Include x boundary region (for mixed XZ derivatives)
      xs = 0;
      xe = mesh->LocalNx - 1;
    }
    
    for (int jx = xs; jx <= xe; jx++) {
      for (int jy = ys; jy <= ye; jy++) {

        rfft(f(jx, jy), ncz, cv.begin()); // Forward FFT

        for (int jz = 0; jz <= ncz / 2; jz++) {
          BoutReal kwave = jz * 2.0 * PI / ncz; // wave number is 1/[rad]

          cv[jz] *= -SQ(kwave);
          if (shift)
            cv[jz] *= exp(0.5 * Im * (shift * kwave));
        }

        irfft(cv.begin(), ncz, result(jx, jy)); // Reverse FFT
      }
    }

#if CHECK > 0
    // Mark boundaries as invalid
    result.bndry_xin = false;
    result.bndry_xout = false;
    result.bndry_yup = false;
    result.bndry_ydown = false;
#endif

  } else {
    // All other (non-FFT) functions
    result = applyZdiff(f, func);
  }

  result.setLocation(diffloc);

  return interp_to(result, outloc);
}

/*******************************************************************************
 * Fourth derivatives
 *******************************************************************************/

BoutReal D4DX4_C2(stencil &f) { return (f.pp - 4. * f.p + 6. * f.c - 4. * f.m + f.mm); }

const Field3D Mesh::indexD4DX4(const Field3D &f) { return applyXdiff(f, D4DX4_C2); }

const Field2D Mesh::indexD4DX4(const Field2D &f) { return applyXdiff(f, D4DX4_C2); }

const Field3D Mesh::indexD4DY4(const Field3D &f) { return applyYdiff(f, D4DX4_C2); }

const Field2D Mesh::indexD4DY4(const Field2D &f) { return applyYdiff(f, D4DX4_C2); }

const Field3D Mesh::indexD4DZ4(const Field3D &f) { return applyZdiff(f, D4DX4_C2); }

/*******************************************************************************
 * Mixed derivatives
 *******************************************************************************/

/*******************************************************************************
 * Advection schemes
 *
 * Jan 2018  - Re-written to use iterators and handle staggering as different cases
 * Jan 2009  - Re-written to use Set*Stencil routines
 *******************************************************************************/

////////////// X DERIVATIVE /////////////////

/// Special case where both arguments are 2D. Output location ignored for now
const Field2D Mesh::indexVDDX(const Field2D &v, const Field2D &f, CELL_LOC UNUSED(outloc),
                              DIFF_METHOD method, REGION region) {
  TRACE("Mesh::indexVDDX(Field2D, Field2D)");

  Mesh::upwind_func func = fVDDX;

  if (method != DIFF_DEFAULT) {
    // Lookup function
    func = lookupUpwindFunc(UpwindTable, method);
  }

  ASSERT1(this == f.getMesh());
  ASSERT1(this == v.getMesh());

  Field2D result(this);
  result.allocate(); // Make sure data allocated

  if (mesh->xstart > 1) {
    // Two or more guard cells

    stencil s;
    for (const auto &i : result.region(region)) {
      s.c = f[i];
      s.p = f[i.xp()];
      s.m = f[i.xm()];
      s.pp = f[i.offset(2, 0, 0)];
      s.mm = f[i.offset(-2, 0, 0)];

      result[i] = func(v[i], s);
    }

  } else if (mesh->xstart == 1) {
    // Only one guard cell

    stencil s;
    s.pp = nan("");
    s.mm = nan("");

    for (const auto &i : result.region(region)) {
      s.c = f[i];
      s.p = f[i.xp()];
      s.m = f[i.xm()];

      result[i] = func(v[i], s);
    }
  } else {
    // No guard cells
    throw BoutException("Error: Derivatives in X requires at least one guard cell");
  }

#if CHECK > 0
  // Mark boundaries as invalid
  result.bndry_xin = result.bndry_xout = false;
#endif

  return result;
}

/// General version for 3D objects.
/// 2D objects passed as input will result in copying
const Field3D Mesh::indexVDDX(const Field3D &v, const Field3D &f, CELL_LOC outloc,
                              DIFF_METHOD method, REGION region) {
  TRACE("Mesh::indexVDDX(Field3D, Field3D)");

  ASSERT1(this == v.getMesh());
  ASSERT1(this == f.getMesh());

  Field3D result(this);
  result.allocate(); // Make sure data allocated

  CELL_LOC vloc = v.getLocation();
  CELL_LOC inloc = f.getLocation(); // Input location
  CELL_LOC diffloc = inloc;         // Location of differential result

  if (StaggerGrids && (outloc == CELL_DEFAULT)) {
    // Take care of CELL_DEFAULT case
    outloc = diffloc; // No shift (i.e. same as no stagger case)
  }

  if (StaggerGrids && (vloc != inloc)) {
    // Staggered grids enabled, and velocity at different location to value

    Mesh::flux_func func = sfVDDX;
    DiffLookup *table = UpwindTable;

    if (vloc == CELL_XLOW) {
      // V staggered w.r.t. variable
      func = sfVDDX;
      table = UpwindStagTable;
      diffloc = CELL_CENTRE;
    } else if ((vloc == CELL_CENTRE) && (inloc == CELL_XLOW)) {
      // Shifted
      func = sfVDDX;
      table = UpwindStagTable;
      diffloc = CELL_XLOW;
    } else {
      // More complicated shifting. The user should probably
      // be explicit about what interpolation should be done

      throw BoutException("Unhandled shift in Mesh::indexVDDX");
    }

    if (method != DIFF_DEFAULT) {
      // Lookup function
      func = lookupFluxFunc(table, method);
    }

    // Note: The velocity stencil contains only (mm, m, p, pp)
    // v.p is v at +1/2, v.m is at -1/2 relative to the field f

    if (mesh->xstart > 1) {
      // Two or more guard cells

      if ((vloc == CELL_XLOW) && (diffloc == CELL_CENTRE)) {
        stencil fs, vs;
        vs.c = nan("");

        for (const auto &i : result.region(region)) {
          fs.c = f[i];
          fs.p = f[i.xp()];
          fs.m = f[i.xm()];
          fs.pp = f[i.offset(2, 0, 0)];
          fs.mm = f[i.offset(-2, 0, 0)];

          vs.mm = v[i.xm()];
          vs.m = v[i];
          vs.p = v[i.xp()];
          vs.pp = v[i.offset(2, 0, 0)];

          result[i] = func(vs, fs);
        }

      } else if ((vloc == CELL_CENTRE) && (diffloc == CELL_XLOW)) {
        stencil fs, vs;
        vs.c = nan("");

        for (const auto &i : result.region(region)) {
          fs.c = f[i];
          fs.p = f[i.xp()];
          fs.m = f[i.xm()];
          fs.pp = f[i.offset(2, 0, 0)];
          fs.mm = f[i.offset(-2, 0, 0)];

          vs.mm = v[i.offset(-2, 0, 0)];
          vs.m = v[i.xm()];
          vs.p = v[i];
          vs.pp = v[i.xp()];

          result[i] = func(vs, fs);
        }
      } else {
        throw BoutException("Unhandled shift in Mesh::indexVDDX");
      }
    } else if (mesh->xstart == 1) {
      // One guard cell

      if ((vloc == CELL_XLOW) && (diffloc == CELL_CENTRE)) {
        stencil fs, vs;
        vs.c = nan("");
        vs.pp = nan("");
        fs.pp = nan("");
        fs.mm = nan("");

        for (const auto &i : result.region(region)) {
          fs.c = f[i];
          fs.p = f[i.xp()];
          fs.m = f[i.xm()];

          vs.mm = v[i.xm()];
          vs.m = v[i];
          vs.p = v[i.xp()];

          result[i] = func(vs, fs);
        }

      } else if ((vloc == CELL_CENTRE) && (diffloc == CELL_XLOW)) {
        stencil fs, vs;

        fs.pp = nan("");
        fs.mm = nan("");
        vs.c = nan("");
        vs.mm = nan("");

        for (const auto &i : result.region(region)) {
          fs.c = f[i];
          fs.p = f[i.xp()];
          fs.m = f[i.xm()];

          vs.m = v[i.xm()];
          vs.p = v[i];
          vs.pp = v[i.xp()];

          result[i] = func(vs, fs);
        }
      } else {
        throw BoutException("Unhandled shift in Mesh::indexVDDX");
      }
    } else {
      // No guard cells
      throw BoutException("Error: Derivatives in X requires at least one guard cell");
    }

  } else {
    // Not staggered
    Mesh::upwind_func func = fVDDX;
    DiffLookup *table = UpwindTable;

    if (method != DIFF_DEFAULT) {
      // Lookup function
      func = lookupUpwindFunc(table, method);
    }

    if (mesh->xstart > 1) {
      // Two or more guard cells
      stencil fs;
      for (const auto &i : result.region(region)) {
        fs.c = f[i];
        fs.p = f[i.xp()];
        fs.m = f[i.xm()];
        fs.pp = f[i.offset(2, 0, 0)];
        fs.mm = f[i.offset(-2, 0, 0)];

        result[i] = func(v[i], fs);
      }
    } else if (mesh->xstart == 1) {
      // Only one guard cell
      stencil fs;
      fs.pp = nan("");
      fs.mm = nan("");
      for (const auto &i : result.region(region)) {
        fs.c = f[i];
        fs.p = f[i.xp()];
        fs.m = f[i.xm()];

        result[i] = func(v[i], fs);
      }
    } else {
      // No guard cells
      throw BoutException("Error: Derivatives in X requires at least one guard cell");
    }
  }

  result.setLocation(inloc);

#if CHECK > 0
  // Mark boundaries as invalid
  result.bndry_xin = result.bndry_xout = result.bndry_yup = result.bndry_ydown = false;
#endif

  return interp_to(result, outloc);
}

////////////// Y DERIVATIVE /////////////////

// special case where both are 2D
const Field2D Mesh::indexVDDY(const Field2D &v, const Field2D &f, CELL_LOC outloc,
                              DIFF_METHOD method, REGION region) {
  TRACE("Mesh::indexVDDY");

  ASSERT1(this == v.getMesh());
  ASSERT1(this == f.getMesh());

  ASSERT1(mesh->ystart > 0); // Must have at least one guard cell

  Field2D result(this);
  result.allocate(); // Make sure data allocated

  CELL_LOC vloc = v.getLocation();
  CELL_LOC inloc = f.getLocation(); // Input location
  CELL_LOC diffloc = inloc;         // Location of differential result

  if (StaggerGrids && (outloc == CELL_DEFAULT)) {
    // Take care of CELL_DEFAULT case
    outloc = diffloc; // No shift (i.e. same as no stagger case)
  }

  if (StaggerGrids && (vloc != inloc)) {
    // Staggered grids enabled, and velocity at different location to value

    Mesh::flux_func func = sfVDDY;
    DiffLookup *table = UpwindTable;
    if ((vloc == CELL_YLOW) && (diffloc == CELL_CENTRE)) {
      // V staggered w.r.t. variable
      func = sfVDDY;
      table = UpwindStagTable;
    } else if ((vloc == CELL_CENTRE) && (inloc == CELL_YLOW)) {
      // Shifted
      func = sfVDDY;
      table = UpwindStagTable;
      diffloc = CELL_YLOW;
    } else {
      // More complicated. Deciding what to do here isn't straightforward

      throw BoutException("Unhandled shift in indexVDDY(Field2D, Field2D)");
    }

    if (method != DIFF_DEFAULT) {
      // Lookup function
      func = lookupFluxFunc(table, method);
    }

    // Note: vs.c not used for staggered differencing
    // vs.m is at i-1/2, vs.p is as i+1/2
    if ((vloc == CELL_YLOW) && (diffloc == CELL_CENTRE)) {
      if (mesh->ystart > 1) {
        // Two or more guard cells
        stencil fs, vs;
        vs.c = nan("");
        for (const auto &i : result.region(region)) {

          fs.c = f[i];
          fs.p = f[i.yp()];
          fs.m = f[i.ym()];
          fs.pp = f[i.offset(0, 2, 0)];
          fs.mm = f[i.offset(0, -2, 0)];

          vs.pp = v[i.offset(0, 2, 0)];
          vs.p = v[i.yp()];
          vs.m = v[i];
          vs.mm = v[i.ym()];

          result[i] = func(vs, fs);
        }

      } else {
        // Only one guard cell

        stencil fs, vs;
        fs.pp = nan("");
        fs.mm = nan("");
        vs.c = nan("");
        vs.pp = nan("");

        for (const auto &i : result.region(region)) {
          fs.c = f[i];
          fs.p = f[i.yp()];
          fs.m = f[i.ym()];

          vs.p = v[i.yp()];
          vs.m = v[i];
          vs.mm = v[i.ym()];

          result[i] = func(vs, fs);
        }
      }
    } else if ((vloc == CELL_CENTRE) && (inloc == CELL_YLOW)) {
      if (mesh->ystart > 1) {
        // Two or more guard cells
        stencil fs, vs;
        vs.c = nan("");
        for (const auto &i : result.region(region)) {

          fs.c = f[i];
          fs.p = f[i.yp()];
          fs.m = f[i.ym()];
          fs.pp = f[i.offset(0, 2, 0)];
          fs.mm = f[i.offset(0, -2, 0)];

          vs.pp = v[i.yp()];
          vs.p = v[i];
          vs.m = v[i.ym()];
          vs.mm = v[i.offset(0, -2, 0)];

          result[i] = func(vs, fs);
        }

      } else {
        // Only one guard cell

        stencil fs, vs;
        fs.pp = nan("");
        fs.mm = nan("");
        vs.c = nan("");
        vs.mm = nan("");

        for (const auto &i : result.region(region)) {
          fs.c = f[i];
          fs.p = f[i.yp()];
          fs.m = f[i.ym()];

          vs.pp = v[i.yp()];
          vs.p = v[i];
          vs.m = v[i.ym()];

          result[i] = func(vs, fs);
        }
      }
    } else {
      throw BoutException("Unhandled shift in indexVDDY(Field2D, Field2D)");
    }

  } else {
    // Not staggered

    Mesh::upwind_func func = fVDDY;
    DiffLookup *table = UpwindTable;

    if (method != DIFF_DEFAULT) {
      // Lookup function
      func = lookupUpwindFunc(table, method);
    }

    if (mesh->ystart > 1) {
      // Two or more guard cells
      stencil fs;
      for (const auto &i : result.region(region)) {

        fs.c = f[i];
        fs.p = f[i.yp()];
        fs.m = f[i.ym()];
        fs.pp = f[i.offset(0, 2, 0)];
        fs.mm = f[i.offset(0, -2, 0)];

        result[i] = func(v[i], fs);
      }

    } else {
      // Only one guard cell

      stencil fs;
      fs.pp = nan("");
      fs.mm = nan("");

      for (const auto &i : result.region(region)) {
        fs.c = f[i];
        fs.p = f[i.yp()];
        fs.m = f[i.ym()];

        result[i] = func(v[i], fs);
      }
    }
  }

  result.setLocation(inloc);

#if CHECK > 0
  // Mark boundaries as invalid
  result.bndry_xin = result.bndry_xout = result.bndry_yup = result.bndry_ydown = false;
#endif

  return interp_to(result, outloc);
}

// general case
const Field3D Mesh::indexVDDY(const Field3D &v, const Field3D &f, CELL_LOC outloc,
                              DIFF_METHOD method, REGION region) {
  TRACE("Mesh::indexVDDY(Field3D, Field3D)");

  ASSERT1(this == v.getMesh());
  ASSERT1(this == f.getMesh());

  ASSERT1(mesh->ystart > 0); // Need at least one guard cell

  Field3D result(this);
  result.allocate(); // Make sure data allocated

  CELL_LOC vloc = v.getLocation();
  CELL_LOC inloc = f.getLocation(); // Input location
  CELL_LOC diffloc = inloc;         // Location of differential result

  if (StaggerGrids && (outloc == CELL_DEFAULT)) {
    // Take care of CELL_DEFAULT case
    outloc = diffloc; // No shift (i.e. same as no stagger case)
  }

  if (StaggerGrids && (vloc != inloc)) {
    // Staggered grids enabled, and velocity at different location to value

    Mesh::flux_func func = sfVDDY;
    DiffLookup *table = UpwindTable;

    if (vloc == CELL_YLOW) {
      // V staggered w.r.t. variable
      func = sfVDDY;
      table = UpwindStagTable;
      diffloc = CELL_CENTRE;
    } else if ((vloc == CELL_CENTRE) && (inloc == CELL_YLOW)) {
      // Shifted
      func = sfVDDY;
      table = UpwindStagTable;
      diffloc = CELL_YLOW;
    } else {
      // More complicated. Deciding what to do here isn't straightforward

      throw BoutException("Unhandled shift in VDDY(Field, Field)");
    }

    if (method != DIFF_DEFAULT) {
      // Lookup function
      func = lookupFluxFunc(table, method);
    }

    // There are four cases, corresponding to whether or not f and v
    // have yup, ydown fields.

    // If vUseUpDown is true, field "v" has distinct yup and ydown fields which
    // will be used to calculate a derivative along
    // the magnetic field
    bool vUseUpDown = (v.hasYupYdown() && ((&v.yup() != &v) || (&v.ydown() != &v)));
    bool fUseUpDown = (f.hasYupYdown() && ((&f.yup() != &f) || (&f.ydown() != &f)));

    if (vUseUpDown && fUseUpDown) {
      // Both v and f have up/down fields

      stencil vval, fval;
      vval.pp = nan("");
      vval.mm = nan("");
      fval.pp = nan("");
      fval.mm = nan("");
      for (const auto &i : result.region(region)) {
        vval.c = v[i];
        vval.p = v.yup()[i.yp()];
        vval.m = v.ydown()[i.ym()];
        fval.c = f[i];
        fval.p = f.yup()[i.yp()];
        fval.m = f.ydown()[i.ym()];

        if (diffloc != CELL_DEFAULT) {
          // Non-centred stencil
          if ((vloc == CELL_CENTRE) && (diffloc == CELL_YLOW)) {
            // Producing a stencil centred around a lower Y value
            vval.pp = vval.p;
            vval.p = vval.c;
          } else if (vloc == CELL_YLOW) {
            // Stencil centred around a cell centre
            vval.mm = vval.m;
            vval.m = vval.c;
          }
          // Shifted in one direction -> shift in another
          // Could produce warning
        }
        result[i] = func(vval, fval);
      }
    } else if (vUseUpDown) {
      // Only v has up/down fields
      // f must shift to field aligned coordinates
      Field3D f_fa = mesh->toFieldAligned(f);

      stencil vval, fval;
      vval.pp = nan("");
      vval.mm = nan("");
      for (const auto &i : result.region(region)) {
        vval.c = v[i];
        vval.p = v.yup()[i.yp()];
        vval.m = v.ydown()[i.ym()];
        fval.c = f_fa[i];
        fval.p = f_fa[i.yp()];
        fval.m = f_fa[i.ym()];
        fval.pp = f_fa[i.offset(0, 2, 0)];
        fval.mm = f_fa[i.offset(0, -2, 0)];

        if (diffloc != CELL_DEFAULT) {
          // Non-centred stencil
          if ((vloc == CELL_CENTRE) && (diffloc == CELL_YLOW)) {
            // Producing a stencil centred around a lower Y value
            vval.pp = vval.p;
            vval.p = vval.c;
          } else if (vloc == CELL_YLOW) {
            // Stencil centred around a cell centre
            vval.mm = vval.m;
            vval.m = vval.c;
          }
          // Shifted in one direction -> shift in another
          // Could produce warning
        }
        result[i] = func(vval, fval);
      }
    } else if (fUseUpDown) {
      // Only f has up/down fields
      // v must shift to field aligned coordinates
      Field3D v_fa = mesh->toFieldAligned(v);

      stencil vval, fval;
      fval.pp = nan("");
      fval.mm = nan("");
      for (const auto &i : result.region(region)) {
        vval.c = v_fa[i];
        vval.p = v_fa[i.yp()];
        vval.m = v_fa[i.ym()];
        vval.pp = v_fa[i.offset(0, 2, 0)];
        vval.mm = v_fa[i.offset(0, -2, 0)];
        fval.c = f[i];
        fval.p = f.yup()[i.yp()];
        fval.m = f.ydown()[i.ym()];

        if (diffloc != CELL_DEFAULT) {
          // Non-centred stencil
          if ((vloc == CELL_CENTRE) && (diffloc == CELL_YLOW)) {
            // Producing a stencil centred around a lower Y value
            vval.pp = vval.p;
            vval.p = vval.c;
          } else if (vloc == CELL_YLOW) {
            // Stencil centred around a cell centre
            vval.mm = vval.m;
            vval.m = vval.c;
          }
          // Shifted in one direction -> shift in another
          // Could produce warning
        }
        result[i] = func(vval, fval);
      }
    } else {
      // Both must shift to field aligned
      Field3D v_fa = mesh->toFieldAligned(v);
      Field3D f_fa = mesh->toFieldAligned(f);

      stencil vval, fval;
      for (const auto &i : result.region(region)) {
        vval.c = v_fa[i];
        vval.p = v_fa[i.yp()];
        vval.m = v_fa[i.ym()];
        vval.pp = v_fa[i.offset(0, 2, 0)];
        vval.mm = v_fa[i.offset(0, -2, 0)];
        fval.c = f[i];
        fval.p = f_fa[i.yp()];
        fval.m = f_fa[i.ym()];
        fval.pp = f_fa[i.offset(0, 2, 0)];
        fval.mm = f_fa[i.offset(0, -2, 0)];

        if (diffloc != CELL_DEFAULT) {
          // Non-centred stencil
          if ((vloc == CELL_CENTRE) && (diffloc == CELL_YLOW)) {
            // Producing a stencil centred around a lower Y value
            vval.pp = vval.p;
            vval.p = vval.c;
          } else if (vloc == CELL_YLOW) {
            // Stencil centred around a cell centre
            vval.mm = vval.m;
            vval.m = vval.c;
          }
          // Shifted in one direction -> shift in another
          // Could produce warning
        }
        result[i] = func(vval, fval);
      }
    }
  } else {
    // Non-staggered case

    Mesh::upwind_func func = fVDDY;
    DiffLookup *table = UpwindTable;

    if (method != DIFF_DEFAULT) {
      // Lookup function
      func = lookupUpwindFunc(table, method);
    }

    if (f.hasYupYdown() && ((&f.yup() != &f) || (&f.ydown() != &f))) {
      // f has yup and ydown fields which are distinct

      stencil fs;
      fs.pp = nan("");
      fs.mm = nan("");

      Field3D f_yup = f.yup();
      Field3D f_ydown = f.ydown();

      for (const auto &i : result.region(region)) {

        fs.c = f[i];
        fs.p = f_yup[i.yp()];
        fs.m = f_ydown[i.ym()];

        result[i] = func(v[i], fs);
      }

    } else {
      // Not using yup/ydown fields, so first transform to field-aligned coordinates

      Field3D f_fa = mesh->toFieldAligned(f);
      Field3D v_fa = mesh->toFieldAligned(v);

      if (mesh->ystart > 1) {
        stencil fs;

        for (const auto &i : result.region(region)) {
          fs.c = f_fa[i];
          fs.p = f_fa[i.yp()];
          fs.m = f_fa[i.ym()];
          fs.pp = f_fa[i.offset(0, 2, 0)];
          fs.mm = f_fa[i.offset(0, -2, 0)];

          result[i] = func(v_fa[i], fs);
        }
      } else {
        stencil fs;
        fs.pp = nan("");
        fs.mm = nan("");

        for (const auto &i : result.region(region)) {
          fs.c = f_fa[i];
          fs.p = f_fa[i.yp()];
          fs.m = f_fa[i.ym()];

          result[i] = func(v_fa[i], fs);
        }
      }
      // Shift result back
      result = mesh->fromFieldAligned(result);
    }
  }

  result.setLocation(inloc);

#if CHECK > 0
  // Mark boundaries as invalid
  result.bndry_xin = result.bndry_xout = result.bndry_yup = result.bndry_ydown = false;
#endif

  return interp_to(result, outloc);
}

////////////// Z DERIVATIVE /////////////////

// general case
const Field3D Mesh::indexVDDZ(const Field &v, const Field &f, CELL_LOC outloc,
                              DIFF_METHOD method) {
  TRACE("Mesh::indexVDDZ");

  ASSERT1(this == v.getMesh());
  ASSERT1(this == f.getMesh());

  Field3D result(this);
  result.allocate(); // Make sure data allocated

  CELL_LOC vloc = v.getLocation();
  CELL_LOC inloc = f.getLocation(); // Input location
  CELL_LOC diffloc = inloc;         // Location of differential result

  if (StaggerGrids && (outloc == CELL_DEFAULT)) {
    // Take care of CELL_DEFAULT case
    outloc = diffloc; // No shift (i.e. same as no stagger case)
  }

  if (StaggerGrids && (vloc != inloc)) {
    // Staggered grids enabled, and velocity at different location to value

    Mesh::flux_func func = sfVDDZ;
    DiffLookup *table = UpwindTable;

    if (vloc == CELL_ZLOW) {
      // V staggered w.r.t. variable
      func = sfVDDZ;
      table = UpwindStagTable;
      diffloc = CELL_CENTRE;
    } else if ((vloc == CELL_CENTRE) && (inloc == CELL_ZLOW)) {
      // Shifted
      func = sfVDDZ;
      table = UpwindStagTable;
      diffloc = CELL_ZLOW;
    } else {
      // More complicated. Deciding what to do here isn't straightforward

      throw BoutException("Unhandled shift in indexVDDZ");
    }

    if (method != DIFF_DEFAULT) {
      // Lookup function
      func = lookupFluxFunc(table, method);
    }

    bindex bx;
    start_index(&bx);
    stencil vval, fval;
    do {
      v.setZStencil(vval, bx, diffloc);
      f.setZStencil(fval, bx);

      result(bx.jx, bx.jy, bx.jz) = func(vval, fval);
    } while (next_index3(&bx));

  } else {
    Mesh::upwind_func func = fVDDZ;
    DiffLookup *table = UpwindTable;

    if (method != DIFF_DEFAULT) {
      // Lookup function
      func = lookupUpwindFunc(table, method);
    }

    bindex bx;
    start_index(&bx);
    stencil vval, fval;
    do {
      f.setZStencil(fval, bx);
      result(bx.jx, bx.jy, bx.jz) = func(v[{bx.jx, bx.jy, bx.jz}], fval);
    } while (next_index3(&bx));
  }

  result.setLocation(inloc);

#if CHECK > 0
  // Mark boundaries as invalid
  result.bndry_xin = result.bndry_xout = result.bndry_yup = result.bndry_ydown = false;
#endif

  return interp_to(result, outloc);
}

/*******************************************************************************
 * Flux conserving schemes
 *******************************************************************************/

const Field2D Mesh::indexFDDX(const Field2D &v, const Field2D &f, CELL_LOC outloc,
                              DIFF_METHOD method, REGION region) {
  TRACE("Mesh::::indexFDDX(Field2D, Field2D)");

  if ((method == DIFF_SPLIT) || ((method == DIFF_DEFAULT) && (fFDDX == NULL))) {
    // Split into an upwind and a central differencing part
    // d/dx(v*f) = v*d/dx(f) + f*d/dx(v)
    return indexVDDX(v, f, outloc, DIFF_DEFAULT) + f * indexDDX(v);
  }

  Mesh::flux_func func = fFDDX;
  if (method != DIFF_DEFAULT) {
    // Lookup function
    func = lookupFluxFunc(FluxTable, method);
  }

  if (StaggerGrids &&
      ((v.getLocation() != CELL_CENTRE) || (f.getLocation() != CELL_CENTRE))) {
    // Staggered differencing
    throw BoutException("Unhandled staggering");
  }

  ASSERT1(this == v.getMesh());
  ASSERT1(this == f.getMesh());

  Field2D result(this);
  result.allocate(); // Make sure data allocated

  if (mesh->xstart > 1) {
    // Two or more guard cells

    stencil fs;
    stencil vs;
    for (const auto &i : result.region(region)) {
      fs.c = f[i];
      fs.p = f[i.xp()];
      fs.m = f[i.xm()];
      fs.pp = f[i.offset(2, 0, 0)];
      fs.mm = f[i.offset(-2, 0, 0)];

      vs.c = v[i];
      vs.p = v[i.xp()];
      vs.m = v[i.xm()];
      vs.pp = v[i.offset(2, 0, 0)];
      vs.mm = v[i.offset(-2, 0, 0)];

      result[i] = func(vs, fs);
    }
  } else if (mesh->xstart == 1) {
    // Only one guard cell

    stencil fs;
    fs.pp = nan("");
    fs.mm = nan("");
    stencil vs;
    vs.pp = nan("");
    vs.mm = nan("");

    for (const auto &i : result.region(region)) {
      fs.c = f[i];
      fs.p = f[i.xp()];
      fs.m = f[i.xm()];

      vs.c = v[i];
      vs.p = v[i.xp()];
      vs.m = v[i.xm()];

      result[i] = func(vs, fs);
    }
  } else {
    // No guard cells
    throw BoutException("Error: Derivatives in X requires at least one guard cell");
  }

#if CHECK > 0
  // Mark boundaries as invalid
  result.bndry_xin = result.bndry_xout = false;
#endif

  return result;
}

const Field3D Mesh::indexFDDX(const Field3D &v, const Field3D &f, CELL_LOC outloc,
                              DIFF_METHOD method, REGION region) {
  TRACE("Mesh::indexFDDX(Field3D, Field3D)");

  if ((method == DIFF_SPLIT) || ((method == DIFF_DEFAULT) && (fFDDX == NULL))) {
    // Split into an upwind and a central differencing part
    // d/dx(v*f) = v*d/dx(f) + f*d/dx(v)
    return indexVDDX(v, f, outloc, DIFF_DEFAULT) + indexDDX(v, outloc, DIFF_DEFAULT) * f;
  }

  Mesh::flux_func func = fFDDX;
  DiffLookup *table = FluxTable;

  CELL_LOC vloc = v.getLocation();
  CELL_LOC inloc = f.getLocation(); // Input location
  CELL_LOC diffloc = inloc;         // Location of differential result

  if (StaggerGrids && (outloc == CELL_DEFAULT)) {
    // Take care of CELL_DEFAULT case
    outloc = diffloc; // No shift (i.e. same as no stagger case)
  }

  if (StaggerGrids && (vloc != inloc)) {
    // Staggered grids enabled, and velocity at different location to value
    if (vloc == CELL_XLOW) {
      // V staggered w.r.t. variable
      func = sfFDDX;
      table = FluxStagTable;
      diffloc = CELL_CENTRE;
    } else if ((vloc == CELL_CENTRE) && (inloc == CELL_XLOW)) {
      // Shifted
      func = sfFDDX;
      table = FluxStagTable;
      diffloc = CELL_XLOW;
    } else {
      // More complicated. Deciding what to do here isn't straightforward
      throw BoutException("Unhandled shift in indexFDDX");
    }
  }

  if (method != DIFF_DEFAULT) {
    // Lookup function
    func = lookupFluxFunc(table, method);
  }

  ASSERT1(this == f.getMesh());
  ASSERT1(this == v.getMesh());

  Field3D result(this);
  result.allocate(); // Make sure data allocated

  if (mesh->xstart > 1) {
    // Two or more guard cells
    if (StaggerGrids) {
      if ((vloc == CELL_CENTRE) && (diffloc == CELL_XLOW)) {
        // Producing a stencil centred around a lower X value

        stencil fs, vs;
        vs.c = nan("");
        for (const auto &i : result.region(region)) {
          // Location of f always the same as the output
          fs.c = f[i];
          fs.p = f[i.xp()];
          fs.m = f[i.xm()];
          fs.pp = f[i.offset(2, 0, 0)];
          fs.mm = f[i.offset(-2, 0, 0)];

          // Note: Location in diffloc

          vs.mm = v[i.offset(-2, 0, 0)];
          vs.m = v[i.xm()];
          vs.p = v[i];
          vs.pp = v[i.xp()];

          result[i] = func(vs, fs);
        }
      } else if ((vloc == CELL_XLOW) && (diffloc == CELL_CENTRE)) {
        // Stencil centred around a cell centre
        stencil fs, vs;
        vs.c = nan("");
        for (const auto &i : result.region(region)) {
          // Location of f always the same as the output
          fs.c = f[i];
          fs.p = f[i.xp()];
          fs.m = f[i.xm()];
          fs.pp = f[i.offset(2, 0, 0)];
          fs.mm = f[i.offset(-2, 0, 0)];

          vs.mm = v[i.xm()];
          vs.m = v[i];
          vs.p = v[i.xp()];
          vs.pp = v[i.offset(2, 0, 0)];

          result[i] = func(vs, fs);
        }
      } else {
        throw BoutException("Unhandled staggering");
      }
    } else {
      // Non-staggered, two or more guard cells
      stencil fs;
      stencil vs;
      for (const auto &i : result.region(region)) {
        // Location of f always the same as the output
        fs.c = f[i];
        fs.p = f[i.xp()];
        fs.m = f[i.xm()];
        fs.pp = f[i.offset(2, 0, 0)];
        fs.mm = f[i.offset(-2, 0, 0)];

        // Note: Location in diffloc
        vs.c = v[i];
        vs.p = v[i.xp()];
        vs.m = v[i.xm()];
        vs.pp = v[i.offset(2, 0, 0)];
        vs.mm = v[i.offset(-2, 0, 0)];

        result[i] = func(vs, fs);
      }
    }
  } else if (mesh->xstart == 1) {
    // One guard cell

    stencil fs;
    fs.pp = nan("");
    fs.mm = nan("");

    stencil vs;
    vs.pp = nan("");
    vs.mm = nan("");
    vs.c = nan("");

    if (StaggerGrids) {
      if ((vloc == CELL_CENTRE) && (diffloc == CELL_XLOW)) {
        // Producing a stencil centred around a lower X value

        for (const auto &i : result.region(region)) {
          // Location of f always the same as the output
          fs.c = f[i];
          fs.p = f[i.xp()];
          fs.m = f[i.xm()];

          // Note: Location in diffloc
          vs.m = v[i.xm()];
          vs.p = v[i];
          vs.pp = v[i.xp()];

          result[i] = func(vs, fs);
        }
      } else if ((vloc == CELL_XLOW) && (diffloc == CELL_CENTRE)) {
        // Stencil centred around a cell centre
        for (const auto &i : result.region(region)) {
          // Location of f always the same as the output
          fs.c = f[i];
          fs.p = f[i.xp()];
          fs.m = f[i.xm()];

          vs.mm = v[i.xm()];
          vs.m = v[i];
          vs.p = v[i.xp()];

          result[i] = func(vs, fs);
        }
      } else {
        throw BoutException("Unhandled staggering");
      }
    } else {
      // Non-staggered, one guard cell
      for (const auto &i : result.region(region)) {
        // Location of f always the same as the output
        fs.c = f[i];
        fs.p = f[i.xp()];
        fs.m = f[i.xm()];

        vs.c = v[i];
        vs.p = v[i.xp()];
        vs.m = v[i.xm()];

        result[i] = func(vs, fs);
      }
    }
  } else {
    // No guard cells
    throw BoutException("Error: Derivatives in X requires at least one guard cell");
  }

  result.setLocation(inloc);

#if CHECK > 0
  // Mark boundaries as invalid
  result.bndry_xin = result.bndry_xout = result.bndry_yup = result.bndry_ydown = false;
#endif

  return interp_to(result, outloc);
}

/////////////////////////////////////////////////////////////////////////

const Field2D Mesh::indexFDDY(const Field2D &v, const Field2D &f, CELL_LOC outloc,
                              DIFF_METHOD method, REGION region) {
  TRACE("Mesh::indexFDDY(Field2D, Field2D)");

  if ((method == DIFF_SPLIT) || ((method == DIFF_DEFAULT) && (fFDDY == NULL))) {
    // Split into an upwind and a central differencing part
    // d/dx(v*f) = v*d/dx(f) + f*d/dx(v)
    return indexVDDY(v, f, outloc, DIFF_DEFAULT) + f * indexDDY(v);
  }

  Mesh::flux_func func = fFDDY;
  if (method != DIFF_DEFAULT) {
    // Lookup function
    func = lookupFluxFunc(FluxTable, method);
  }

  ASSERT1(this == v.getMesh());
  ASSERT1(this == f.getMesh());

  Field2D result(this);
  result.allocate(); // Make sure data allocated

  if (mesh->ystart > 1) {
    // Two or more guard cells
    stencil fs, vs;
    for (const auto &i : result.region(region)) {

      fs.c = f[i];
      fs.p = f[i.yp()];
      fs.m = f[i.ym()];
      fs.pp = f[i.offset(0, 2, 0)];
      fs.mm = f[i.offset(0, -2, 0)];

      vs.c = v[i];
      vs.p = v[i.yp()];
      vs.m = v[i.ym()];
      vs.pp = v[i.offset(0, 2, 0)];
      vs.mm = v[i.offset(0, -2, 0)];

      result[i] = func(vs, fs);
    }

  } else if (mesh->ystart == 1) {
    // Only one guard cell

    stencil fs;
    fs.pp = nan("");
    fs.mm = nan("");
    stencil vs;
    vs.pp = nan("");
    vs.mm = nan("");

    for (const auto &i : result.region(region)) {
      fs.c = f[i];
      fs.p = f[i.yp()];
      fs.m = f[i.ym()];

      vs.c = v[i];
      vs.p = v[i.yp()];
      vs.m = v[i.ym()];
      result[i] = func(vs, fs);
    }
  } else {
    // No guard cells
    throw BoutException("Error: Derivatives in Y requires at least one guard cell");
  }

#if CHECK > 0
  // Mark boundaries as invalid
  result.bndry_xin = result.bndry_xout = false;
#endif

  return result;
}

const Field3D Mesh::indexFDDY(const Field3D &v, const Field3D &f, CELL_LOC outloc,
                              DIFF_METHOD method, REGION region) {
  TRACE("Mesh::indexFDDY");

  if ((method == DIFF_SPLIT) || ((method == DIFF_DEFAULT) && (fFDDY == NULL))) {
    // Split into an upwind and a central differencing part
    // d/dx(v*f) = v*d/dx(f) + f*d/dx(v)
    return indexVDDY(v, f, outloc, DIFF_DEFAULT) + indexDDY(v, outloc, DIFF_DEFAULT) * f;
  }
  Mesh::flux_func func = fFDDY;
  DiffLookup *table = FluxTable;

  CELL_LOC vloc = v.getLocation();
  CELL_LOC inloc = f.getLocation(); // Input location
  CELL_LOC diffloc = inloc;         // Location of differential result

  if (StaggerGrids && (outloc == CELL_DEFAULT)) {
    // Take care of CELL_DEFAULT case
    outloc = diffloc; // No shift (i.e. same as no stagger case)
  }

  if (StaggerGrids && (vloc != inloc)) {
    // Staggered grids enabled, and velocity at different location to value
    if (vloc == CELL_YLOW) {
      // V staggered w.r.t. variable
      func = sfFDDY;
      table = FluxStagTable;
      diffloc = CELL_CENTRE;
    } else if ((vloc == CELL_CENTRE) && (inloc == CELL_YLOW)) {
      // Shifted
      func = sfFDDY;
      table = FluxStagTable;
      diffloc = CELL_YLOW;
    } else {
      // More complicated. Deciding what to do here isn't straightforward
      throw BoutException("Unhandled shift in indexFDDY");
    }
  }

  if (method != DIFF_DEFAULT) {
    // Lookup function
    func = lookupFluxFunc(table, method);
  }

  if (func == NULL) {
    // To catch when no function
    return indexVDDY(v, f, outloc, DIFF_DEFAULT) + indexDDY(v, outloc, DIFF_DEFAULT) * f;
  }

  ASSERT1(this == v.getMesh());
  ASSERT1(this == f.getMesh());

  Field3D result(this);
  result.allocate(); // Make sure data allocated

  bindex bx;
  stencil vval, fval;

  start_index(&bx);
  do {
    v.setYStencil(vval, bx, diffloc);
    f.setYStencil(fval, bx); // Location is always the same as input

    result(bx.jx, bx.jy, bx.jz) = func(vval, fval);

  } while (next_index3(&bx));

  result.setLocation(inloc);

#if CHECK > 0
  // Mark boundaries as invalid
  result.bndry_xin = result.bndry_xout = result.bndry_yup = result.bndry_ydown = false;
#endif

  return interp_to(result, outloc);
}

/////////////////////////////////////////////////////////////////////////

const Field3D Mesh::indexFDDZ(const Field3D &v, const Field3D &f, CELL_LOC outloc,
                              DIFF_METHOD method) {
  TRACE("Mesh::indexFDDZ(Field3D, Field3D)");
  if ((method == DIFF_SPLIT) || ((method == DIFF_DEFAULT) && (fFDDZ == NULL))) {
    // Split into an upwind and a central differencing part
    // d/dx(v*f) = v*d/dx(f) + f*d/dx(v)
    return indexVDDZ(v, f, outloc, DIFF_DEFAULT) +
           indexDDZ(v, outloc, DIFF_DEFAULT, true) * f;
  }

  Mesh::flux_func func = fFDDZ;
  DiffLookup *table = FluxTable;

  CELL_LOC vloc = v.getLocation();
  CELL_LOC inloc = f.getLocation(); // Input location
  CELL_LOC diffloc = inloc;         // Location of differential result

  if (StaggerGrids && (outloc == CELL_DEFAULT)) {
    // Take care of CELL_DEFAULT case
    outloc = diffloc; // No shift (i.e. same as no stagger case)
  }

  if (StaggerGrids && (vloc != inloc)) {
    // Staggered grids enabled, and velocity at different location to value
    if (vloc == CELL_ZLOW) {
      // V staggered w.r.t. variable
      func = sfFDDZ;
      table = FluxStagTable;
      diffloc = CELL_CENTRE;
    } else if ((vloc == CELL_CENTRE) && (inloc == CELL_ZLOW)) {
      // Shifted
      func = sfFDDZ;
      table = FluxStagTable;
      diffloc = CELL_ZLOW;
    } else {
      // More complicated. Deciding what to do here isn't straightforward
      throw BoutException("Unhandled shift in indexFDDZ");
    }
  }

  if (method != DIFF_DEFAULT) {
    // Lookup function
    func = lookupFluxFunc(table, method);
  }

  ASSERT1(this == v.getMesh());
  ASSERT1(this == f.getMesh());

  Field3D result(this);
  result.allocate(); // Make sure data allocated

  bindex bx;
  stencil vval, fval;

  start_index(&bx);
  do {
    v.setZStencil(vval, bx, diffloc);
    f.setZStencil(fval, bx); // Location is always the same as input

    result(bx.jx, bx.jy, bx.jz) = func(vval, fval);
  } while (next_index3(&bx));

  result.setLocation(inloc);

#if CHECK > 0
  // Mark boundaries as invalid
  result.bndry_xin = result.bndry_xout = result.bndry_yup = result.bndry_ydown = false;
#endif

  return interp_to(result, outloc);
}<|MERGE_RESOLUTION|>--- conflicted
+++ resolved
@@ -686,14 +686,9 @@
 
 // X derivative
 
-<<<<<<< HEAD
-const Field2D Mesh::applyXdiff(const Field2D &var, Mesh::deriv_func func, CELL_LOC loc, REGION region) {
-  if (var.getNx() == 1){
-=======
 const Field2D Mesh::applyXdiff(const Field2D &var, Mesh::deriv_func func, CELL_LOC loc,
                                REGION region) {
   if (var.getNx() == 1) {
->>>>>>> 77545c7c
     return Field2D(0., this);
   }
 
@@ -953,14 +948,9 @@
   return result;
 }
 
-<<<<<<< HEAD
-const Field3D Mesh::applyYdiff(const Field3D &var, Mesh::deriv_func func, CELL_LOC loc, REGION region) {
-  if (var.getNy() == 1){
-=======
 const Field3D Mesh::applyYdiff(const Field3D &var, Mesh::deriv_func func, CELL_LOC loc,
                                REGION region) {
   if (var.getNy() == 1) {
->>>>>>> 77545c7c
     return Field3D(0., this);
   }
 
@@ -1125,14 +1115,9 @@
 
 // Z derivative
 
-<<<<<<< HEAD
-const Field3D Mesh::applyZdiff(const Field3D &var, Mesh::deriv_func func, CELL_LOC loc, REGION region) {
-  if (var.getNz()==1){
-=======
 const Field3D Mesh::applyZdiff(const Field3D &var, Mesh::deriv_func func, CELL_LOC loc,
                                REGION region) {
   if (var.getNz() == 1) {
->>>>>>> 77545c7c
     return Field3D(0., this);
   }
 
