--- conflicted
+++ resolved
@@ -806,64 +806,6 @@
   // Mark boundaries as invalid
   result.bndry_xin = result.bndry_xout = result.bndry_yup = result.bndry_ydown = false;
 #endif
-<<<<<<< HEAD
-  
-  if (this->freeboundary_ydown) {
-    for (RangeIterator it=this->iterateBndryLowerY(); !it.isDone(); it++)
-      for (bx.jy=this->ystart-1; bx.jy>=0; bx.jy--) {
-	bx.jx=it.ind;
-	calc_index(&bx);
-	var.setXStencil(s, bx, loc);
-	result(bx.jx,bx.jy) = func(s);
-      }
-    #if CHECK > 0
-      result.bndry_ydown = true;
-    #endif
-  }
-  if (this->freeboundary_yup) {
-    for (RangeIterator it=this->iterateBndryUpperY(); !it.isDone(); it++)
-      for (bx.jy=this->yend+1; bx.jy<this->LocalNy; bx.jy++) {
-	bx.jx=it.ind;
-	calc_index(&bx);
-	var.setXStencil(s, bx, loc);
-	result(bx.jx,bx.jy) = func(s);
-      }
-    #if CHECK > 0
-      result.bndry_yup = true;
-    #endif
-  }
-  if (this->freeboundary_xin && this->firstX() && !this->periodicX) {
-    forward_stencil fs;
-    Mesh::boundary_derivs_pair funcs_pair;
-    bx.jx=this->xstart-1;
-    for (bx.jy=this->ystart; bx.jy<=this->yend; bx.jy++) {
-      calc_index(&bx);
-      var.setXStencil(fs, bx, loc);
-      funcs_pair = func_in(fs);
-      result(bx.jx,bx.jy) = funcs_pair.inner;
-      result(bx.jxm,bx.jy) = funcs_pair.outer;
-    }
-    #if CHECK > 0
-      result.bndry_xin = true;
-    #endif
-  }
-  if (this->freeboundary_xout && this->lastX() && !this->periodicX) {
-    backward_stencil bs;
-    Mesh::boundary_derivs_pair funcs_pair;
-    bx.jx=this->xend+1;
-    for (bx.jy=this->ystart; bx.jy<=this->yend; bx.jy++) {
-      calc_index(&bx);
-      var.setXStencil(bs, bx, loc);
-      funcs_pair = func_out(bs);
-      result(bx.jx,bx.jy) = funcs_pair.inner;
-      result(bx.jxp,bx.jy) = funcs_pair.outer;
-    }
-    #if CHECK > 0
-      result.bndry_xout = true;
-    #endif
-  }
-=======
->>>>>>> 06332447
 
   return result;
 }
@@ -970,68 +912,6 @@
   result.bndry_xin = result.bndry_xout = result.bndry_yup = result.bndry_ydown = false;
 #endif
   
-<<<<<<< HEAD
-  if (this->freeboundary_ydown) {
-    for (RangeIterator it=this->iterateBndryLowerY(); !it.isDone(); it++)
-      for (bx.jy=this->ystart-1; bx.jy>=0; bx.jy--)
-	for (bx.jz=0; bx.jz<this->LocalNz; bx.jz++) {
-	  bx.jx=it.ind;
-	  calc_index(&bx);
-	  var.setXStencil(s, bx, loc);
-	  result(bx.jx,bx.jy,bx.jz) = func(s);
-	}
-    #if CHECK > 0
-      result.bndry_ydown = true;
-    #endif
-  }
-  if (this->freeboundary_yup) {
-    for (RangeIterator it=this->iterateBndryUpperY(); !it.isDone(); it++)
-      for (bx.jy=this->yend+1; bx.jy<this->LocalNy; bx.jy++)
-	for (bx.jz=0; bx.jz<this->LocalNz; bx.jz++) {
-	  bx.jx=it.ind;
-	  calc_index(&bx);
-	  var.setXStencil(s, bx, loc);
-	  result(bx.jx,bx.jy,bx.jz) = func(s);
-	}
-    #if CHECK > 0
-      result.bndry_yup = true;
-    #endif
-  }
-  if (this->freeboundary_xin && this->firstX() && !this->periodicX) {
-    forward_stencil fs;
-    Mesh::boundary_derivs_pair funcs_pair;
-    bx.jx=this->xstart-1;
-    for (bx.jy=this->ystart; bx.jy<=this->yend; bx.jy++)
-      for (bx.jz=0; bx.jz<this->LocalNz; bx.jz++) {
-	calc_index(&bx);
-	var.setXStencil(fs, bx, loc);
-	funcs_pair = func_in(fs);
-	result(bx.jx,bx.jy,bx.jz) = funcs_pair.inner;
-	result(bx.jxm,bx.jy,bx.jz) = funcs_pair.outer;
-      }
-    #if CHECK > 0
-      result.bndry_xin = true;
-    #endif
-  }
-  if (this->freeboundary_xout && this->lastX() && !this->periodicX) {
-    backward_stencil bs;
-    Mesh::boundary_derivs_pair funcs_pair;
-    bx.jx=this->xend+1;
-    for (bx.jy=this->ystart; bx.jy<=this->yend; bx.jy++)
-      for (bx.jz=0; bx.jz<this->LocalNz; bx.jz++) {
-	calc_index(&bx);
-	var.setXStencil(bs, bx, loc);
-	funcs_pair = func_out(bs);
-	result(bx.jx,bx.jy,bx.jz) = funcs_pair.inner;
-	result(bx.jxp,bx.jy,bx.jz) = funcs_pair.outer;
-      }
-    #if CHECK > 0
-      result.bndry_xout = true;
-    #endif
-  }
-  
-=======
->>>>>>> 06332447
   return result;
 }
 
@@ -1085,64 +965,6 @@
   result.bndry_yup = result.bndry_ydown = false;
 #endif
 
-<<<<<<< HEAD
-  if (this->freeboundary_xin && this->firstX() && !this->periodicX) {
-    for (bx.jx=this->xstart-1; bx.jx>=0; bx.jx--)
-      for (bx.jy=this->ystart; bx.jy<=this->ystart; bx.jy++) {
-	calc_index(&bx);
-	var.setYStencil(s, bx, loc);
-	result(bx.jx,bx.jy) = func(s);
-      }
-    #if CHECK > 0
-      result.bndry_xin = true;
-    #endif
-  }
-  if (this->freeboundary_xout && this->lastX() && !this->periodicX) {
-    for (bx.jx=this->xend+1; bx.jx<this->LocalNx; bx.jx++)
-      for (bx.jy=this->ystart; bx.jy<=this->ystart; bx.jy++) {
-	calc_index(&bx);
-	var.setYStencil(s, bx, loc);
-	result(bx.jx,bx.jy) = func(s);
-      }
-    #if CHECK > 0
-      result.bndry_xout = true;
-    #endif
-  }
-  if (this->freeboundary_ydown) {
-    forward_stencil fs;
-    Mesh::boundary_derivs_pair funcs_pair;
-    bx.jy=this->ystart-1;
-    for (RangeIterator it=this->iterateBndryLowerY(); !it.isDone(); it++) {
-      bx.jx = it.ind;
-      calc_index(&bx);
-      var.setYStencil(fs, bx, loc);
-      funcs_pair = func_in(fs);
-      result(bx.jx,bx.jy) = funcs_pair.inner;
-      result(bx.jx,bx.jym) = funcs_pair.outer;
-    }
-    #if CHECK > 0
-      result.bndry_ydown = true;
-    #endif
-  }
-  if (this->freeboundary_yup) {
-    backward_stencil bs;
-    Mesh::boundary_derivs_pair funcs_pair;
-    bx.jy=this->yend+1;
-    for (RangeIterator it=this->iterateBndryUpperY(); !it.isDone(); it++) {
-      bx.jx = it.ind;
-      calc_index(&bx);
-      var.setYStencil(bs, bx, loc);
-      funcs_pair = func_out(bs);
-      result(bx.jx,bx.jy) = funcs_pair.inner;
-      result(bx.jx,bx.jyp) = funcs_pair.outer;
-    }
-    #if CHECK > 0
-      result.bndry_yup = true;
-    #endif
-  }
-
-=======
->>>>>>> 06332447
   return result;
 }
 
@@ -1307,73 +1129,6 @@
   // Mark boundaries as invalid
   result.bndry_xin = result.bndry_xout = result.bndry_yup = result.bndry_ydown = false;
 #endif
-<<<<<<< HEAD
-  
-  bindex bx;
-  if (mesh->freeboundary_xin && mesh->firstX() && !mesh->periodicX) {
-    for (bx.jx=mesh->xstart-1; bx.jx>=0; bx.jx--)
-      for (bx.jy=mesh->ystart; bx.jy<=mesh->ystart; bx.jy++)
-	for (bx.jz=0; bx.jz<mesh->LocalNz; bx.jz++) {
-          stencil s;
-	  calc_index(&bx);
-	  var.setYStencil(s, bx, loc);
-	  result(bx.jx,bx.jy,bx.jz) = func(s);
-	}
-    #if CHECK > 0
-      result.bndry_xin = true;
-    #endif
-  }
-  if (this->freeboundary_xout && this->lastX() && !this->periodicX) {
-    for (bx.jx=this->xend+1; bx.jx<this->LocalNx; bx.jx++)
-      for (bx.jy=this->ystart; bx.jy<=this->ystart; bx.jy++)
-	for (bx.jz=0; bx.jz<this->LocalNz; bx.jz++) {
-          stencil s;
-	  calc_index(&bx);
-	  var.setYStencil(s, bx, loc);
-	  result(bx.jx,bx.jy,bx.jz) = func(s);
-	}
-    #if CHECK > 0
-      result.bndry_xout = true;
-    #endif
-  }
-  if (this->freeboundary_ydown) {
-    forward_stencil fs;
-    Mesh::boundary_derivs_pair funcs_pair;
-    bx.jy=this->ystart-1;
-    for (RangeIterator it=this->iterateBndryLowerY(); !it.isDone(); it++)
-      for (bx.jz=0; bx.jz<this->LocalNz; bx.jz++) {
-	bx.jx = it.ind;
-        stencil s;
-	calc_index(&bx);
-	var.setYStencil(fs, bx, loc);
-	funcs_pair = func_in(fs);
-	result(bx.jx,bx.jy,bx.jz) = funcs_pair.inner;
-	result(bx.jx,bx.jym,bx.jz) = funcs_pair.outer;
-      }
-    #if CHECK > 0
-      result.bndry_ydown = true;
-    #endif
-  }
-  if (this->freeboundary_yup) {
-    backward_stencil bs;
-    Mesh::boundary_derivs_pair funcs_pair;
-    bx.jy=this->yend+1;
-    for (RangeIterator it=this->iterateBndryUpperY(); !it.isDone(); it++)
-      for (bx.jz=0; bx.jz<this->LocalNz; bx.jz++) {
-	bx.jx = it.ind;
-        stencil s;
-	calc_index(&bx);
-	var.setYStencil(bs, bx, loc);
-	funcs_pair = func_out(bs);
-	result(bx.jx,bx.jy,bx.jz) = funcs_pair.inner;
-	result(bx.jx,bx.jyp,bx.jz) = funcs_pair.outer;
-      }
-    #if CHECK > 0
-      result.bndry_yup = true;
-    #endif
-  }
-=======
->>>>>>> 06332447
 
   return result;
 }
@@ -1409,66 +1164,6 @@
     result[i] = func(s);
   }
 
-<<<<<<< HEAD
-  bindex bx;
-  stencil s;
-
-  if (this->freeboundary_xin && this->firstX() && !this->periodicX) {
-    for (bx.jx=this->xstart-1; bx.jx>=0; bx.jx--)
-      for (bx.jy=this->ystart; bx.jy<=this->ystart; bx.jy++)
-	for (bx.jz=0; bx.jz<this->LocalNz; bx.jz++) {
-	  calc_index(&bx);
-	  var.setZStencil(s, bx, loc);
-	  result(bx.jx,bx.jy,bx.jz) = func(s);
-	}
-    #if CHECK > 0
-      result.bndry_xin = true;
-    #endif
-  }
-
-  if (this->freeboundary_xout && this->lastX() && !this->periodicX) {
-    for (bx.jx=this->xend+1; bx.jx<this->LocalNx; bx.jx++)
-      for (bx.jy=this->ystart; bx.jy<=this->ystart; bx.jy++)
-	for (bx.jz=0; bx.jz<this->LocalNz; bx.jz++) {
-	  calc_index(&bx);
-	  var.setZStencil(s, bx, loc);
-	  result(bx.jx,bx.jy,bx.jz) = func(s);
-	}
-    #if CHECK > 0
-      result.bndry_xout = true;
-    #endif
-  }
-
-  if (this->freeboundary_ydown) {
-    for (RangeIterator it=this->iterateBndryLowerY(); !it.isDone(); it++)
-      for (bx.jy=this->ystart-1; bx.jy>=0; bx.jy--)
-	for (bx.jz=0; bx.jz<this->LocalNz; bx.jz++) {
-	  bx.jx = it.ind;
-	  calc_index(&bx);
-	  var.setZStencil(s, bx, loc);
-	  result(bx.jx,bx.jy,bx.jz) = func(s);
-	}
-    #if CHECK > 0
-      result.bndry_ydown = true;
-    #endif
-  }
-
-  if (this->freeboundary_yup) {
-    for (RangeIterator it=this->iterateBndryUpperY(); !it.isDone(); it++)
-      for (bx.jy=this->yend; bx.jy<this->LocalNy; bx.jy++)
-	for (bx.jz=0; bx.jz<this->LocalNz; bx.jz++) {
-	  bx.jx = it.ind;
-	  calc_index(&bx);
-	  var.setZStencil(s, bx, loc);
-	  result(bx.jx,bx.jy,bx.jz) = func(s);
-	}
-    #if CHECK > 0
-      result.bndry_yup = true;
-    #endif
-  }
-  
-=======
->>>>>>> 06332447
   return result;
 }
 
@@ -1655,7 +1350,6 @@
     // Use FFT
 
     BoutReal shift = 0.; // Shifting result in Z?
-<<<<<<< HEAD
     if(this->StaggerGrids) {
       if((inloc == CELL_CENTRE) && (diffloc == CELL_ZLOW)) {
 	// Shifting down - multiply by exp(-0.5*i*k*dz)
@@ -1663,15 +1357,6 @@
       }else if((inloc == CELL_ZLOW) && (diffloc == CELL_CENTRE)) {
 	// Shifting up
 	shift = 1.;
-=======
-    if (mesh->StaggerGrids) {
-      if ((inloc == CELL_CENTRE) && (diffloc == CELL_ZLOW)) {
-        // Shifting down - multiply by exp(-0.5*i*k*dz)
-        shift = -1.;
-      } else if ((inloc == CELL_ZLOW) && (diffloc == CELL_CENTRE)) {
-        // Shifting up
-        shift = 1.;
->>>>>>> 06332447
       }
     }
 
@@ -1683,34 +1368,14 @@
     {
       Array<dcomplex> cv(ncz/2 + 1);
       
-<<<<<<< HEAD
-
       int xs = this->xstart;
       int xe = this->xend;
       int ys = this->ystart;
       int ye = this->yend;
       if(inc_xbndry) { // Include x boundary region (for mixed XZ derivatives)
-=======
-      int xs = mesh->xstart;
-      int xe = mesh->xend;
-      int ys = mesh->ystart;
-      int ye = mesh->yend;
-      
-      if (inc_xbndry) { // Include x boundary region (for mixed XZ derivatives)
->>>>>>> 06332447
         xs = 0;
         xe = this->LocalNx-1;
       }
-<<<<<<< HEAD
-      if (this->freeboundary_xin && this->firstX() && !this->periodicX)
-        xs = 0;
-      if (this->freeboundary_xout && this->lastX() && !this->periodicX)
-        xe = this->LocalNx-1;
-      if (this->freeboundary_ydown)
-        ys = 0;
-      if (this->freeboundary_yup)
-        ye = this->LocalNy-1;
-=======
 
       // Calculate how many Z wavenumbers will be removed
       int kfilter = static_cast<int>(fft_derivs_filter * ncz / 2); // truncates, rounding down
@@ -1720,7 +1385,6 @@
         kfilter = ncz / 2;
       int kmax = ncz / 2 - kfilter; // Up to and including this wavenumber index
 
->>>>>>> 06332447
       #pragma omp for
       for (int jx = xs; jx <= xe; jx++) {
         for (int jy = ys; jy <= ye; jy++) {
@@ -1737,18 +1401,8 @@
             cv[jz] = 0.0;
           }
           
-<<<<<<< HEAD
-        for(int jz=0;jz<=ncz/2;jz++) {
-            BoutReal kwave=jz*2.0*PI/ncz; // wave number is 1/[rad]
-            
-          BoutReal flt;
-          if (jz>0.4*ncz) flt=1e-10; else flt=1.0;
-          cv[jz] *= dcomplex(0.0, kwave) * flt;
-          if(this->StaggerGrids)
-            cv[jz] *= exp(Im * (shift * kwave));
-=======
+
           irfft(cv.begin(), ncz, result(jx, jy)); // Reverse FFT
->>>>>>> 06332447
         }
       }
     }
@@ -1756,21 +1410,10 @@
     
 #if CHECK > 0
     // Mark boundaries as invalid
-<<<<<<< HEAD
-    if (this->freeboundary_xin) result.bndry_xin = true;
-    else result.bndry_xin = false;
-    if (this->freeboundary_xout) result.bndry_xout = true;
-    else result.bndry_xout = false;
-    if (this->freeboundary_yup) result.bndry_yup = true;
-    else result.bndry_yup = false;
-    if (this->freeboundary_ydown) result.bndry_ydown = true;
-    else result.bndry_ydown = false;
-=======
     result.bndry_xin = false;
     result.bndry_xout = false;
     result.bndry_yup = false;
     result.bndry_ydown = false;
->>>>>>> 06332447
 #endif
     
   }else {
@@ -1865,21 +1508,6 @@
   
   result = interp_to(result, outloc);
 
-<<<<<<< HEAD
-  /*
-  if(this->ShiftXderivs && this->IncIntShear) {
-    this->IncIntShear = false; // So DDX doesn't try to include I again
-    // Add I^2 d^2/dz^2 term
-    result += this->IntShiftTorsion^2 * D2DZ2(f, outloc);
-    // Mixed derivative
-    result += 2.*this->IntShiftTorsion * D2DXDZ(f);
-    // DDZ term
-    result += DDX(this->IntShiftTorsion) * DDZ(f, outloc);
-    this->IncIntShear = true;
-  }
-  */
-=======
->>>>>>> 06332447
   return result;
 }
 
@@ -2068,17 +1696,6 @@
       xs = 0;
       xe = this->LocalNx-1;
     }
-<<<<<<< HEAD
-    if (this->freeboundary_xin && this->firstX() && !this->periodicX)
-      xs = 0;
-    if (this->freeboundary_xout && this->lastX() && !this->periodicX)
-      xe = this->LocalNx-1;
-    if (this->freeboundary_ydown)
-      ys = 0;
-    if (this->freeboundary_yup)
-      ye = this->LocalNy-1;
-=======
->>>>>>> 06332447
       
     for(int jx=xs;jx<=xe;jx++) {
       for(int jy=ys;jy<=ye;jy++) {
@@ -2099,21 +1716,10 @@
 
 #if CHECK > 0
     // Mark boundaries as invalid
-<<<<<<< HEAD
-    if (this->freeboundary_xin) result.bndry_xin = true;
-    else result.bndry_xin = false;
-    if (this->freeboundary_xout) result.bndry_xout = true;
-    else result.bndry_xout = false;
-    if (this->freeboundary_yup) result.bndry_yup = true;
-    else result.bndry_yup = false;
-    if (this->freeboundary_ydown) result.bndry_ydown = true;
-    else result.bndry_ydown = false;
-=======
     result.bndry_xin = false;
     result.bndry_xout = false;
     result.bndry_yup = false;
     result.bndry_ydown = false;
->>>>>>> 06332447
 #endif
 
   }
