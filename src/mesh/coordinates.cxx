--- conflicted
+++ resolved
@@ -17,28 +17,6 @@
 
 #include <globals.hxx>
 
-<<<<<<< HEAD
-Coordinates::Coordinates(Mesh *mesh) :
-  dx(1,mesh), dy(1,mesh), dz(1),
-  d1_dx(mesh), d1_dy(mesh),
-  J(1,mesh), Bxy(1,mesh),
-  // Identity metric tensor
-  g11(1,mesh), g22(1,mesh), g33(1,mesh),
-  g12(0,mesh), g13(0,mesh), g23(0,mesh),
-  g_11(1,mesh), g_22(1,mesh), g_33(1,mesh),
-  g_12(0,mesh), g_13(0,mesh), g_23(0,mesh),
-  G1_11(mesh), G1_22(mesh), G1_33(mesh),
-  G1_12(mesh), G1_13(mesh), G1_23(mesh),
-  G2_11(mesh), G2_22(mesh), G2_33(mesh),
-  G2_12(mesh), G2_13(mesh), G2_23(mesh),
-  G3_11(mesh), G3_22(mesh), G3_33(mesh),
-  G3_12(mesh), G3_13(mesh), G3_23(mesh),
-  G1(mesh), G2(mesh), G3(mesh),
-  ShiftTorsion(mesh), IntShiftTorsion(mesh),
-  msh(mesh)
-{
-  
-=======
 Coordinates::Coordinates(Mesh *mesh)
     : dx(1, mesh), dy(1, mesh), dz(1), d1_dx(mesh), d1_dy(mesh), J(1, mesh), Bxy(1, mesh),
       // Identity metric tensor
@@ -50,7 +28,6 @@
       G3_23(mesh), G1(mesh), G2(mesh), G3(mesh), ShiftTorsion(mesh),
       IntShiftTorsion(mesh), localmesh(mesh) {
 
->>>>>>> 62b573ab
   if (mesh->get(dx, "dx")) {
     output_warn.write("\tWARNING: differencing quantity 'dx' not found. Set to 1.0\n");
     dx = 1.0;
@@ -529,25 +506,12 @@
  *
  *******************************************************************************/
 
-<<<<<<< HEAD
-const Field2D Coordinates::DDX(const Field2D &f) {
-  return msh->indexDDX(f) / dx;
-}
-
-const Field2D Coordinates::DDY(const Field2D &f) {
-  return msh->indexDDY(f) / dy;
-}
-
-const Field2D Coordinates::DDZ(const Field2D &UNUSED(f)) {
-  return Field2D(0.0,msh);
-=======
 const Field2D Coordinates::DDX(const Field2D &f) { return localmesh->indexDDX(f) / dx; }
 
 const Field2D Coordinates::DDY(const Field2D &f) { return localmesh->indexDDY(f) / dy; }
 
 const Field2D Coordinates::DDZ(const Field2D &UNUSED(f)) {
   return Field2D(0.0, localmesh);
->>>>>>> 62b573ab
 }
 
 #include <derivs.hxx>
@@ -633,15 +597,9 @@
 const Field3D Coordinates::Grad2_par2(const Field3D &f, CELL_LOC outloc) {
   TRACE("Coordinates::Grad2_par2( Field3D )");
 
-<<<<<<< HEAD
-  Field2D sg(msh);
-  Field3D result(msh), r2(msh);
-  
-=======
   Field2D sg(localmesh);
   Field3D result(localmesh), r2(localmesh);
 
->>>>>>> 62b573ab
   sg = sqrt(g_22);
   sg = DDY(1. / sg) / sg;
   if (sg.getLocation() != outloc) {
@@ -675,28 +633,6 @@
   TRACE("Coordinates::Delp2( Field3D )");
 
   ASSERT2(mesh->xstart > 0); // Need at least one guard cell
-<<<<<<< HEAD
-  
-  Field3D result(msh);
-  result.allocate();
-  
-  int ncz = msh->LocalNz;
-  
-  static dcomplex **ft = (dcomplex**) NULL, **delft;
-  if(ft == (dcomplex**) NULL) {
-    // Allocate memory
-    ft = matrix<dcomplex>(msh->LocalNx, ncz / 2 + 1);
-    delft = matrix<dcomplex>(msh->LocalNx, ncz / 2 + 1);
-  }
-
-  // Loop over all y indices
-  for (int jy = 0; jy < msh->LocalNy; jy++) {
-
-    // Take forward FFT
-    
-    for (int jx = 0; jx < msh->LocalNx; jx++)
-      rfft(&f(jx,jy,0), ncz, ft[jx]);
-=======
 
   Field3D result(localmesh);
   result.allocate();
@@ -717,35 +653,23 @@
 
     for (int jx = 0; jx < localmesh->LocalNx; jx++)
       rfft(&f(jx, jy, 0), ncz, ft[jx]);
->>>>>>> 62b573ab
 
     // Loop over kz
     for (int jz = 0; jz <= ncz / 2; jz++) {
       dcomplex a, b, c;
 
       // No smoothing in the x direction
-<<<<<<< HEAD
-      for (int jx = msh->xstart; jx <= msh->xend; jx++) {
-	// Perform x derivative
-	
-	laplace_tridag_coefs(jx, jy, jz, a, b, c);
-=======
       for (int jx = localmesh->xstart; jx <= localmesh->xend; jx++) {
         // Perform x derivative
 
         laplace_tridag_coefs(jx, jy, jz, a, b, c);
->>>>>>> 62b573ab
 
         delft[jx][jz] = a * ft[jx - 1][jz] + b * ft[jx][jz] + c * ft[jx + 1][jz];
       }
     }
 
     // Reverse FFT
-<<<<<<< HEAD
-    for (int jx = msh->xstart; jx <= msh->xend; jx++) {
-=======
     for (int jx = localmesh->xstart; jx <= localmesh->xend; jx++) {
->>>>>>> 62b573ab
 
       irfft(delft[jx], ncz, &result(jx, jy, 0));
     }
@@ -769,32 +693,14 @@
 
 const FieldPerp Coordinates::Delp2(const FieldPerp &f) {
   TRACE("Coordinates::Delp2( FieldPerp )");
-<<<<<<< HEAD
-  
-  FieldPerp result(msh);
-=======
 
   FieldPerp result(localmesh);
->>>>>>> 62b573ab
   result.allocate();
 
   static dcomplex **ft = (dcomplex **)NULL, **delft;
 
   int jy = f.getIndex();
   result.setIndex(jy);
-<<<<<<< HEAD
-  
-  int ncz = msh->LocalNz;
-  
-  if(ft == (dcomplex**) NULL) {
-    // Allocate memory
-    ft = matrix<dcomplex>(msh->LocalNx, ncz / 2 + 1);
-    delft = matrix<dcomplex>(msh->LocalNx, ncz / 2 + 1);
-  }
-
-  // Take forward FFT
-  for (int jx = 0; jx < msh->LocalNx; jx++)
-=======
 
   int ncz = localmesh->LocalNz;
 
@@ -806,18 +712,13 @@
 
   // Take forward FFT
   for (int jx = 0; jx < localmesh->LocalNx; jx++)
->>>>>>> 62b573ab
     rfft(f[jx], ncz, ft[jx]);
 
   // Loop over kz
   for (int jz = 0; jz <= ncz / 2; jz++) {
 
     // No smoothing in the x direction
-<<<<<<< HEAD
-    for (int jx = 2; jx < (msh->LocalNx - 2); jx++) {
-=======
     for (int jx = 2; jx < (localmesh->LocalNx - 2); jx++) {
->>>>>>> 62b573ab
       // Perform x derivative
 
       dcomplex a, b, c;
@@ -828,24 +729,14 @@
   }
 
   // Reverse FFT
-<<<<<<< HEAD
-  for (int jx = 1; jx < (msh->LocalNx - 1); jx++) {
-=======
   for (int jx = 1; jx < (localmesh->LocalNx - 1); jx++) {
->>>>>>> 62b573ab
     irfft(delft[jx], ncz, result[jx]);
   }
 
   // Boundaries
-<<<<<<< HEAD
-  for(int jz=0;jz<ncz;jz++) {
-    result(0,jz) = 0.0;
-    result(msh->LocalNx - 1, jz) = 0.0;
-=======
   for (int jz = 0; jz < ncz; jz++) {
     result(0, jz) = 0.0;
     result(localmesh->LocalNx - 1, jz) = 0.0;
->>>>>>> 62b573ab
   }
 
   return result;
