/**************************************************************************
 * Differential geometry
 * Calculates the covariant metric tensor, and christoffel symbol terms
 * given the contravariant metric tensor terms
 **************************************************************************/

#include <bout/assert.hxx>
#include <bout/constants.hxx>
#include <bout/coordinates.hxx>
#include <msg_stack.hxx>
#include <output.hxx>
#include <utils.hxx>

#include <derivs.hxx>
#include <fft.hxx>
#include <interpolation.hxx>

#include <globals.hxx>

#include "parallel/fci.hxx"

// use anonymous namespace so this utility function is not available outside this file
namespace {
/// Interpolate a Field2D to a new CELL_LOC with interp_to.
/// Communicates to set internal guard cells.
/// Boundary guard cells are set by extrapolating from the grid, like
/// 'free_o3' boundary conditions
/// Corner guard cells are set to BoutNaN
Field2D interpolateAndExtrapolate(const Field2D& f, CELL_LOC location,
    bool extrapolate_x = true, bool extrapolate_y = true,
    bool no_extra_interpolate = false) {

  Mesh* localmesh = f.getMesh();
  Field2D result = interp_to(f, location, "RGN_NOBNDRY");
  // Ensure result's data is unique. Otherwise result might be a duplicate of
  // f (if no interpolation is needed, e.g. if interpolation is in the
  // z-direction); then f would be communicated. Since this function is used
  // on geometrical quantities that might not be periodic in y even on closed
  // field lines (due to dependence on integrated shear), we don't want to
  // communicate f. We will sort out result's boundary guard cells below, but
  // not f's so we don't want to change f.
  result.allocate();
  localmesh->communicate(result);

  // Extrapolate into boundaries (if requested) so that differential geometry
  // terms can be interpolated if necessary
  // Note: cannot use applyBoundary("free_o3") here because applyBoundary()
  // would try to create a new Coordinates object since we have not finished
  // initializing yet, leading to an infinite recursion.
  // Also, here we interpolate for the boundary points at xstart/ystart and
  // (xend+1)/(yend+1) instead of extrapolating.
  for (auto& bndry : localmesh->getBoundaries()) {
    if ((extrapolate_x and bndry->bx != 0) or (extrapolate_y and bndry->by != 0)) {
      int extrap_start = 0;
      if (not no_extra_interpolate) {
        // Can use no_extra_interpolate argument to skip the extra interpolation when we
        // want to extrapolate the Christoffel symbol terms which come from derivatives so
        // don't have the extra point set already
        if ((location == CELL_XLOW) && (bndry->bx > 0)) {
          extrap_start = 1;
        } else if ((location == CELL_YLOW) && (bndry->by > 0)) {
          extrap_start = 1;
        }
      }
      for (bndry->first(); !bndry->isDone(); bndry->next1d()) {
        // interpolate extra boundary point that is missed by interp_to, if
        // necessary.
        // Only interpolate this point if we are actually changing location. E.g.
        // when we use this function to extrapolate J and Bxy on staggered grids,
        // this point should already be set correctly because the metric
        // components have been interpolated to here.
        if (extrap_start > 0 and f.getLocation() != location) {
          ASSERT1(bndry->bx == 0 or localmesh->xstart > 1);
          ASSERT1(bndry->by == 0 or localmesh->ystart > 1);
          // note that either bx or by is >0 here
          result(bndry->x, bndry->y) =
              (9. * (f(bndry->x - bndry->bx, bndry->y - bndry->by) + f(bndry->x, bndry->y))
               - f(bndry->x - 2 * bndry->bx, bndry->y - 2 * bndry->by)
               - f(bndry->x + bndry->bx, bndry->y + bndry->by))
              / 16.;
        }

        // set boundary guard cells
        if ((bndry->bx != 0 && localmesh->GlobalNx - 2 * bndry->width >= 3)
            || (bndry->by != 0 && localmesh->GlobalNy - 2 * bndry->width >= 3)) {
          if (bndry->bx != 0 && localmesh->LocalNx == 1 && bndry->width == 1) {
            throw BoutException(
                "Not enough points in the x-direction on this "
                "processor for extrapolation needed to use staggered grids. "
                "Increase number of x-guard cells MXG or decrease number of "
                "processors in the x-direction NXPE.");
          }
          if (bndry->by != 0 && localmesh->LocalNy == 1 && bndry->width == 1) {
            throw BoutException(
                "Not enough points in the y-direction on this "
                "processor for extrapolation needed to use staggered grids. "
                "Increase number of y-guard cells MYG or decrease number of "
                "processors in the y-direction NYPE.");
          }
          // extrapolate into boundary guard cells if there are enough grid points
          for (int i = extrap_start; i < bndry->width; i++) {
            int xi = bndry->x + i * bndry->bx;
            int yi = bndry->y + i * bndry->by;
            result(xi, yi) = 3.0 * result(xi - bndry->bx, yi - bndry->by)
                             - 3.0 * result(xi - 2 * bndry->bx, yi - 2 * bndry->by)
                             + result(xi - 3 * bndry->bx, yi - 3 * bndry->by);
          }
        } else {
          // not enough grid points to extrapolate, set equal to last grid point
          for (int i = extrap_start; i < bndry->width; i++) {
            result(bndry->x + i * bndry->bx, bndry->y + i * bndry->by) =
                result(bndry->x - bndry->bx, bndry->y - bndry->by);
          }
        }
      }
    }
  }

  // Set corner guard cells
  for (int i = 0; i < localmesh->xstart; i++) {
    for (int j = 0; j < localmesh->ystart; j++) {
      result(i, j) = BoutNaN;
      result(i, localmesh->LocalNy - 1 - j) = BoutNaN;
      result(localmesh->LocalNx - 1 - i, j) = BoutNaN;
      result(localmesh->LocalNx - 1 - i, localmesh->LocalNy - 1 - j) = BoutNaN;
    }
  }

  return result;
}

// If the CELL_CENTRE variable was read, the staggered version is required to
// also exist for consistency
void checkStaggeredGet(Mesh* mesh, const std::string& name, const std::string& suffix) {
  if (mesh->sourceHasVar(name) != mesh->sourceHasVar(name+suffix)) {
    throw BoutException("Attempting to read staggered fields from grid, but " + name
        + " is not present in both CELL_CENTRE and staggered versions.");
  }
}

// convenience function for repeated code
void getAtLoc(Mesh* mesh, Field2D &var, const std::string& name,
    const std::string& suffix, CELL_LOC location, BoutReal default_value = 0.) {

  checkStaggeredGet(mesh, name, suffix);
  mesh->get(var, name+suffix, default_value);
  var.setLocation(location);
}

std::string getLocationSuffix(CELL_LOC location) {
  switch (location) {
  case CELL_CENTRE: {
      return "";
    }
  case CELL_XLOW: {
      return "_xlow";
    }
  case CELL_YLOW: {
      return "_ylow";
    }
  case CELL_ZLOW: {
      // geometrical quantities are Field2D, so CELL_ZLOW version is the same
      // as CELL_CENTRE
      return "";
    }
  default: {
      throw BoutException("Incorrect location passed to "
          "Coordinates(Mesh*,const CELL_LOC,const Coordinates*) constructor.");
    }
  }
}
}

Coordinates::Coordinates(Mesh* mesh, Field2D dx, Field2D dy, BoutReal dz, Field2D J,
                         Field2D Bxy, Field2D g11, Field2D g22, Field2D g33, Field2D g12,
                         Field2D g13, Field2D g23, Field2D g_11, Field2D g_22,
                         Field2D g_33, Field2D g_12, Field2D g_13, Field2D g_23,
                         Field2D ShiftTorsion, Field2D IntShiftTorsion,
                         bool calculate_geometry)
    : dx(std::move(dx)), dy(std::move(dy)), dz(dz), J(std::move(J)), Bxy(std::move(Bxy)),
      g11(std::move(g11)), g22(std::move(g22)), g33(std::move(g33)), g12(std::move(g12)),
      g13(std::move(g13)), g23(std::move(g23)), g_11(std::move(g_11)),
      g_22(std::move(g_22)), g_33(std::move(g_33)), g_12(std::move(g_12)),
      g_13(std::move(g_13)), g_23(std::move(g_23)), ShiftTorsion(std::move(ShiftTorsion)),
      IntShiftTorsion(std::move(IntShiftTorsion)), nz(mesh->LocalNz), localmesh(mesh),
      location(CELL_CENTRE) {
  if (calculate_geometry) {
    if (geometry()) {
      throw BoutException("Differential geometry failed\n");
    }
  }
}

Coordinates::Coordinates(Mesh* mesh, Options* options)
    : dx(1, mesh), dy(1, mesh), dz(1), d1_dx(mesh), d1_dy(mesh), J(1, mesh), Bxy(1, mesh),
      // Identity metric tensor
      g11(1, mesh), g22(1, mesh), g33(1, mesh), g12(0, mesh), g13(0, mesh), g23(0, mesh),
      g_11(1, mesh), g_22(1, mesh), g_33(1, mesh), g_12(0, mesh), g_13(0, mesh),
      g_23(0, mesh), G1_11(mesh), G1_22(mesh), G1_33(mesh), G1_12(mesh), G1_13(mesh),
      G1_23(mesh), G2_11(mesh), G2_22(mesh), G2_33(mesh), G2_12(mesh), G2_13(mesh),
      G2_23(mesh), G3_11(mesh), G3_22(mesh), G3_33(mesh), G3_12(mesh), G3_13(mesh),
      G3_23(mesh), G1(mesh), G2(mesh), G3(mesh), ShiftTorsion(mesh),
      IntShiftTorsion(mesh), localmesh(mesh), location(CELL_CENTRE) {

<<<<<<< HEAD
  if (mesh->get(dx, "dx", 1.0, false)) {
    output_warn.write("\tWARNING: differencing quantity 'dx' not found. Set to 1.0\n");
=======
  if (options == nullptr) {
    options = Options::getRoot()->getSection("mesh");
  }

  // Note: If boundary cells were not loaded from the grid file, use
  // 'interpolateAndExtrapolate' to set them. Ensures that derivatives are
  // smooth at all the boundaries.

  const bool extrapolate_x = (*options)["extrapolate_x"].withDefault(not mesh->sourceHasXBoundaryGuards());
  const bool extrapolate_y = (*options)["extrapolate_y"].withDefault(not mesh->sourceHasYBoundaryGuards());

  if (extrapolate_x) {
    output_warn.write(_("WARNING: extrapolating input mesh quantities into x-boundary "
          "cells. Set option extrapolate_x=false to disable this.\n"));
  }

  if (extrapolate_y) {
    output_warn.write(_("WARNING: extrapolating input mesh quantities into y-boundary "
          "cells. Set option extrapolate_y=false to disable this.\n"));
>>>>>>> c1173ecf
  }
  mesh->communicateXZ(dx);

<<<<<<< HEAD
  if (mesh->get(dy, "dy", 1.0, false)) {
    output_warn.write("\tWARNING: differencing quantity 'dy' not found. Set to 1.0\n");
  }
  mesh->communicateXZ(dy);
=======
  mesh->get(dx, "dx", 1.0);
  dx = interpolateAndExtrapolate(dx, location, extrapolate_x, extrapolate_y);

  if (mesh->periodicX) {
    mesh->communicate(dx);
  }

  mesh->get(dy, "dy", 1.0);
  dy = interpolateAndExtrapolate(dy, location, extrapolate_x, extrapolate_y);
>>>>>>> c1173ecf

  nz = mesh->LocalNz;

  {
    auto& options = Options::root();
    const bool has_zperiod = options.isSet("zperiod");
    const auto zmin = has_zperiod ? 0.0 : options["ZMIN"].withDefault(0.0);
    const auto zmax = has_zperiod ? 1.0 / options["zperiod"].withDefault(1.0)
                                  : options["ZMAX"].withDefault(1.0);

    const auto default_dz = (zmax - zmin) * TWOPI / nz;

    mesh->get(dz, "dz", default_dz);
  }

  // Diagonal components of metric tensor g^{ij} (default to 1)
<<<<<<< HEAD
  mesh->get(g11, "g11", 1.0, false);
  mesh->get(g22, "g22", 1.0, false);
  mesh->get(g33, "g33", 1.0, false);

  // Off-diagonal elements. Default to 0
  mesh->get(g12, "g12", 0.0, false);
  mesh->get(g13, "g13", 0.0, false);
  mesh->get(g23, "g23", 0.0, false);

  mesh->communicateXZ(g11, g22, g33, g12, g13, g23);
=======
  mesh->get(g11, "g11", 1.0);
  g11 = interpolateAndExtrapolate(g11, location, extrapolate_x, extrapolate_y);
  mesh->get(g22, "g22", 1.0);
  g22 = interpolateAndExtrapolate(g22, location, extrapolate_x, extrapolate_y);
  mesh->get(g33, "g33", 1.0);
  g33 = interpolateAndExtrapolate(g33, location, extrapolate_x, extrapolate_y);

  // Off-diagonal elements. Default to 0
  mesh->get(g12, "g12", 0.0);
  g12 = interpolateAndExtrapolate(g12, location, extrapolate_x, extrapolate_y);
  mesh->get(g13, "g13", 0.0);
  g13 = interpolateAndExtrapolate(g13, location, extrapolate_x, extrapolate_y);
  mesh->get(g23, "g23", 0.0);
  g23 = interpolateAndExtrapolate(g23, location, extrapolate_x, extrapolate_y);
>>>>>>> c1173ecf

  // Check input metrics
  // Diagonal metric components should be finite
  bout::checkFinite(g11, "g11", "RGN_NOCORNERS");
  bout::checkFinite(g22, "g22", "RGN_NOCORNERS");
  bout::checkFinite(g33, "g33", "RGN_NOCORNERS");
  // Diagonal metric components should be positive
  bout::checkPositive(g11, "g11", "RGN_NOCORNERS");
  bout::checkPositive(g22, "g22", "RGN_NOCORNERS");
  bout::checkPositive(g33, "g33", "RGN_NOCORNERS");
  // Off-diagonal metric components should be finite
  bout::checkFinite(g12, "g12", "RGN_NOCORNERS");
  bout::checkFinite(g13, "g13", "RGN_NOCORNERS");
  bout::checkFinite(g23, "g23", "RGN_NOCORNERS");

  /// Find covariant metric components
  auto covariant_component_names = {"g_11", "g_22", "g_33", "g_12", "g_13", "g_23"};
  auto source_has_component = [&mesh] (const std::string& name) {
    return mesh->sourceHasVar(name);
  };
  // Check if any of the components are present
  if (std::any_of(begin(covariant_component_names), end(covariant_component_names),
                  source_has_component)) {
    // Check that all components are present
<<<<<<< HEAD
    if (mesh->sourceHasVar("g_11") and mesh->sourceHasVar("g_22") and
        mesh->sourceHasVar("g_33") and mesh->sourceHasVar("g_12") and
        mesh->sourceHasVar("g_13") and mesh->sourceHasVar("g_23")) {
      mesh->get(g_11, "g_11", 1.0, false);
      mesh->get(g_22, "g_22", 1.0, false);
      mesh->get(g_33, "g_33", 1.0, false);
      mesh->get(g_12, "g_12", 0.0, false);
      mesh->get(g_13, "g_13", 0.0, false);
      mesh->get(g_23, "g_23", 0.0, false);

      mesh->communicateXZ(g_11, g_22, g_33, g_12, g_13, g_23);
=======
    if (std::all_of(begin(covariant_component_names), end(covariant_component_names),
                    source_has_component)) {
      mesh->get(g_11, "g_11");
      mesh->get(g_22, "g_22");
      mesh->get(g_33, "g_33");
      mesh->get(g_12, "g_12");
      mesh->get(g_13, "g_13");
      mesh->get(g_23, "g_23");
>>>>>>> c1173ecf

      output_warn.write("\tWARNING! Covariant components of metric tensor set manually. "
                        "Contravariant components NOT recalculated\n");

    } else {
      output_warn.write("Not all covariant components of metric tensor found. "
                        "Calculating all from the contravariant tensor\n");
      /// Calculate contravariant metric components if not found
      if (calcCovariant("RGN_NOCORNERS")) {
        throw BoutException("Error in calcCovariant call");
      }
    }
  } else {
    /// Calculate contravariant metric components if not found
    if (calcCovariant("RGN_NOCORNERS")) {
      throw BoutException("Error in calcCovariant call");
    }
  }
  // More robust to extrapolate derived quantities directly, rather than
  // deriving from extrapolated covariant metric components
  g_11 = interpolateAndExtrapolate(g_11, location, extrapolate_x, extrapolate_y);
  g_22 = interpolateAndExtrapolate(g_22, location, extrapolate_x, extrapolate_y);
  g_33 = interpolateAndExtrapolate(g_33, location, extrapolate_x, extrapolate_y);
  g_12 = interpolateAndExtrapolate(g_12, location, extrapolate_x, extrapolate_y);
  g_13 = interpolateAndExtrapolate(g_13, location, extrapolate_x, extrapolate_y);
  g_23 = interpolateAndExtrapolate(g_23, location, extrapolate_x, extrapolate_y);

  // Check covariant metrics
  // Diagonal metric components should be finite
  bout::checkFinite(g_11, "g_11", "RGN_NOCORNERS");
  bout::checkFinite(g_22, "g_22", "RGN_NOCORNERS");
  bout::checkFinite(g_33, "g_33", "RGN_NOCORNERS");
  // Diagonal metric components should be positive
  bout::checkPositive(g_11, "g_11", "RGN_NOCORNERS");
  bout::checkPositive(g_22, "g_22", "RGN_NOCORNERS");
  bout::checkPositive(g_33, "g_33", "RGN_NOCORNERS");
  // Off-diagonal metric components should be finite
  bout::checkFinite(g_12, "g_12", "RGN_NOCORNERS");
  bout::checkFinite(g_13, "g_13", "RGN_NOCORNERS");
  bout::checkFinite(g_23, "g_23", "RGN_NOCORNERS");

  /// Calculate Jacobian and Bxy
  if (jacobian())
    throw BoutException("Error in jacobian call");

  // Attempt to read J from the grid file
<<<<<<< HEAD
  auto Jcalc = J;
  if (mesh->get(J, "J", 0.0, false)) {
    output_warn.write("\tWARNING: Jacobian 'J' not found. Calculating from metric tensor\n");
=======
  Field2D Jcalc = J;
  if (mesh->get(J, "J")) {
    output_warn.write(
        "\tWARNING: Jacobian 'J' not found. Calculating from metric tensor\n");
>>>>>>> c1173ecf
    J = Jcalc;
  } else {
    J = interpolateAndExtrapolate(J, location, extrapolate_x, extrapolate_y);

    // Compare calculated and loaded values
    output_warn.write("\tMaximum difference in J is %e\n", max(abs(J - Jcalc)));

    mesh->communicateXZ(J);

    // Re-evaluate Bxy using new J
    Bxy = sqrt(g_22) / J;
  }

  // Attempt to read Bxy from the grid file
  auto Bcalc = Bxy;
  if (mesh->get(Bxy, "Bxy", 0.0, false)) {
    output_warn.write("\tWARNING: Magnitude of B field 'Bxy' not found. Calculating from "
                      "metric tensor\n");
    Bxy = Bcalc;
  } else {
<<<<<<< HEAD
    mesh->communicateXZ(Bxy);
=======
    Bxy = interpolateAndExtrapolate(Bxy, location, extrapolate_x, extrapolate_y);
>>>>>>> c1173ecf

    output_warn.write("\tMaximum difference in Bxy is %e\n", max(abs(Bxy - Bcalc)));
    // Check Bxy
    bout::checkFinite(Bxy, "Bxy", "RGN_NOCORNERS");
    bout::checkPositive(Bxy, "Bxy", "RGN_NOCORNERS");
  }

<<<<<<< HEAD
  if (mesh->get(ShiftTorsion, "ShiftTorsion", 0.0, false)) {
    output_warn.write("\tWARNING: No Torsion specified for zShift. Derivatives may not be correct\n");
  }
  mesh->communicateXZ(ShiftTorsion);
=======
  //////////////////////////////////////////////////////
  /// Calculate Christoffel symbols. Needs communication
  if (geometry()) {
    throw BoutException("Differential geometry failed\n");
  }

  if (mesh->get(ShiftTorsion, "ShiftTorsion")) {
    output_warn.write(
        "\tWARNING: No Torsion specified for zShift. Derivatives may not be correct\n");
    ShiftTorsion = 0.0;
  }
  ShiftTorsion = interpolateAndExtrapolate(ShiftTorsion, location, extrapolate_x, extrapolate_y);
>>>>>>> c1173ecf

  //////////////////////////////////////////////////////

  if (mesh->IncIntShear) {
    if (mesh->get(IntShiftTorsion, "IntShiftTorsion", 0.0, false)) {
      output_warn.write("\tWARNING: No Integrated torsion specified\n");
    }
<<<<<<< HEAD
    mesh->communicateXZ(IntShiftTorsion);
=======
    IntShiftTorsion = interpolateAndExtrapolate(IntShiftTorsion, location, extrapolate_x, extrapolate_y);
  } else {
    // IntShiftTorsion will not be used, but set to zero to avoid uninitialized field
    IntShiftTorsion = 0.;
>>>>>>> c1173ecf
  }

<<<<<<< HEAD
// use anonymous namespace so this utility function is not available outside this file
namespace {
  /// Interpolate a Field2D to a new CELL_LOC with interp_to.
  /// Communicates to set internal guard cells.
  /// Boundary guard cells are set equal to the nearest grid point (equivalent to
  /// 2nd order accurate Neumann boundary condition).
  /// Corner guard cells are set to BoutNaN
Coordinates::metric_field_type
interpolateAndNeumann(const Coordinates::metric_field_type& f, CELL_LOC location) {
#ifndef COORDINATES_USE_3D
  Mesh* localmesh = f.getMesh();
  auto result = interp_to(f, location, RGN_NOBNDRY);
  localmesh->communicate(result);

  // Copy nearest value into boundaries so that differential geometry terms can
  // be interpolated if necessary
  // Note: cannot use applyBoundary("neumann") here because applyBoundary()
  // would try to create a new Coordinates object since we have not finished
  // initializing yet, leading to an infinite recursion
  for (auto bndry : localmesh->getBoundaries()) {
    if (bndry->bx != 0) {
      // If bx!=0 we are on an x-boundary, inner if bx>0 and outer if bx<0
      for (bndry->first(); !bndry->isDone(); bndry->next1d()) {
        for (int i = 0; i < localmesh->xstart; i++)
          result(bndry->x + i * bndry->bx, bndry->y) =
              result(bndry->x + (i - 1) * bndry->bx, bndry->y - bndry->by);
      }
    }
    if (bndry->by != 0) {
      // If by!=0 we are on a y-boundary, upper if by>0 and lower if by<0
      for (bndry->first(); !bndry->isDone(); bndry->next1d()) {
        for (int i = 0; i < localmesh->ystart; i++)
          result(bndry->x, bndry->y + i * bndry->by) =
              result(bndry->x - bndry->bx, bndry->y + (i - 1) * bndry->by);
      }
    }
  }

  // Set corner guard cells
  for (int i = 0; i < localmesh->xstart; i++) {
    for (int j = 0; j < localmesh->ystart; j++) {
      result(i, j) = BoutNaN;
      result(i, localmesh->LocalNy - 1 - j) = BoutNaN;
      result(localmesh->LocalNx - 1 - i, j) = BoutNaN;
      result(localmesh->LocalNx - 1 - i, localmesh->LocalNy - 1 - j) = BoutNaN;
    }
  }

  return result;
#else
  throw BoutException(
      "Staggered coordinates locations not currently supported with 3D metrics.");
#endif
  }
=======
  setParallelTransform(options);
>>>>>>> c1173ecf
}

Coordinates::Coordinates(Mesh* mesh, Options* options, const CELL_LOC loc,
      const Coordinates* coords_in, bool force_interpolate_from_centre)
    : dx(1, mesh), dy(1, mesh), dz(1), d1_dx(mesh), d1_dy(mesh), J(1, mesh), Bxy(1, mesh),
      // Identity metric tensor
      g11(1, mesh), g22(1, mesh), g33(1, mesh), g12(0, mesh), g13(0, mesh), g23(0, mesh),
      g_11(1, mesh), g_22(1, mesh), g_33(1, mesh), g_12(0, mesh), g_13(0, mesh),
      g_23(0, mesh), G1_11(mesh), G1_22(mesh), G1_33(mesh), G1_12(mesh), G1_13(mesh),
      G1_23(mesh), G2_11(mesh), G2_22(mesh), G2_33(mesh), G2_12(mesh), G2_13(mesh),
      G2_23(mesh), G3_11(mesh), G3_22(mesh), G3_33(mesh), G3_12(mesh), G3_13(mesh),
      G3_23(mesh), G1(mesh), G2(mesh), G3(mesh), ShiftTorsion(mesh),
      IntShiftTorsion(mesh), localmesh(mesh), location(loc) {

  std::string suffix = getLocationSuffix(location);

  nz = mesh->LocalNz;

  dz = coords_in->dz;

  // Default to true in case staggered quantities are not read from file
  bool extrapolate_x = true;
  bool extrapolate_y = true;

  if (!force_interpolate_from_centre && mesh->sourceHasVar("dx"+suffix)) {

    extrapolate_x = not mesh->sourceHasXBoundaryGuards();
    extrapolate_y = not mesh->sourceHasYBoundaryGuards();

    if (extrapolate_x) {
      output_warn.write(_("WARNING: extrapolating input mesh quantities into x-boundary "
            "cells\n"));
    }

    if (extrapolate_y) {
      output_warn.write(_("WARNING: extrapolating input mesh quantities into y-boundary "
            "cells\n"));
    }

    getAtLoc(mesh, dx, "dx", suffix, location, 1.0);
    dx = interpolateAndExtrapolate(dx, location, extrapolate_x, extrapolate_y);

    if (mesh->periodicX) {
      mesh->communicate(dx);
    }

    getAtLoc(mesh, dy, "dy", suffix, location, 1.0);
    dy = interpolateAndExtrapolate(dy, location, extrapolate_x, extrapolate_y);

    // grid data source has staggered fields, so read instead of interpolating
    // Diagonal components of metric tensor g^{ij} (default to 1)
    getAtLoc(mesh, g11, "g11", suffix, location, 1.0);
    g11 = interpolateAndExtrapolate(g11, location, extrapolate_x, extrapolate_y);
    getAtLoc(mesh, g22, "g22", suffix, location, 1.0);
    g22 = interpolateAndExtrapolate(g22, location, extrapolate_x, extrapolate_y);
    getAtLoc(mesh, g33, "g33", suffix, location, 1.0);
    g33 = interpolateAndExtrapolate(g33, location, extrapolate_x, extrapolate_y);
    getAtLoc(mesh, g12, "g12", suffix, location, 0.0);
    g12 = interpolateAndExtrapolate(g12, location, extrapolate_x, extrapolate_y);
    getAtLoc(mesh, g13, "g13", suffix, location, 0.0);
    g13 = interpolateAndExtrapolate(g13, location, extrapolate_x, extrapolate_y);
    getAtLoc(mesh, g23, "g23", suffix, location, 0.0);
    g23 = interpolateAndExtrapolate(g23, location, extrapolate_x, extrapolate_y);

    /// Find covariant metric components
    auto covariant_component_names = {"g_11", "g_22", "g_33", "g_12", "g_13", "g_23"};
    auto source_has_component = [&suffix, &mesh] (const std::string& name) {
      return mesh->sourceHasVar(name + suffix);
    };
    // Check if any of the components are present
    if (std::any_of(begin(covariant_component_names), end(covariant_component_names),
                    source_has_component)) {
      // Check that all components are present
      if (std::all_of(begin(covariant_component_names), end(covariant_component_names),
                      source_has_component)) {

        getAtLoc(mesh, g_11, "g_11", suffix, location);
        getAtLoc(mesh, g_22, "g_22", suffix, location);
        getAtLoc(mesh, g_33, "g_33", suffix, location);
        getAtLoc(mesh, g_12, "g_12", suffix, location);
        getAtLoc(mesh, g_13, "g_13", suffix, location);
        getAtLoc(mesh, g_23, "g_23", suffix, location);

        output_warn.write("\tWARNING! Staggered covariant components of metric tensor set manually. "
                          "Contravariant components NOT recalculated\n");

      } else {
        output_warn.write("Not all staggered covariant components of metric tensor found. "
                          "Calculating all from the contravariant tensor\n");
        /// Calculate contravariant metric components if not found
        if (calcCovariant("RGN_NOCORNERS")) {
          throw BoutException("Error in staggered calcCovariant call");
        }
      }
    } else {
      /// Calculate contravariant metric components if not found
      if (calcCovariant("RGN_NOCORNERS")) {
        throw BoutException("Error in staggered calcCovariant call");
      }
    }
    // More robust to extrapolate derived quantities directly, rather than
    // deriving from extrapolated covariant metric components
    g_11 = interpolateAndExtrapolate(g_11, location, extrapolate_x, extrapolate_y);
    g_22 = interpolateAndExtrapolate(g_22, location, extrapolate_x, extrapolate_y);
    g_33 = interpolateAndExtrapolate(g_33, location, extrapolate_x, extrapolate_y);
    g_12 = interpolateAndExtrapolate(g_12, location, extrapolate_x, extrapolate_y);
    g_13 = interpolateAndExtrapolate(g_13, location, extrapolate_x, extrapolate_y);
    g_23 = interpolateAndExtrapolate(g_23, location, extrapolate_x, extrapolate_y);

    /// Calculate Jacobian and Bxy
    if (jacobian()) {
      throw BoutException("Error in jacobian call while constructing staggered Coordinates");
    }

    checkStaggeredGet(mesh, "ShiftTorsion", suffix);
    if (mesh->get(ShiftTorsion, "ShiftTorsion"+suffix)) {
      output_warn.write("\tWARNING: No Torsion specified for zShift. Derivatives may not be correct\n");
      ShiftTorsion = 0.0;
    }
    ShiftTorsion.setLocation(location);
    ShiftTorsion = interpolateAndExtrapolate(ShiftTorsion, location, extrapolate_x, extrapolate_y);

    //////////////////////////////////////////////////////

    if (mesh->IncIntShear) {
      checkStaggeredGet(mesh, "IntShiftTorsion", suffix);
      if (mesh->get(IntShiftTorsion, "IntShiftTorsion"+suffix)) {
        output_warn.write("\tWARNING: No Integrated torsion specified\n");
        IntShiftTorsion = 0.0;
      }
      IntShiftTorsion.setLocation(location);
      IntShiftTorsion = interpolateAndExtrapolate(IntShiftTorsion, location, extrapolate_x, extrapolate_y);
    } else {
      // IntShiftTorsion will not be used, but set to zero to avoid uninitialized field
      IntShiftTorsion = 0.;
    }
  } else {
    // Interpolate fields from coords_in

    dx = interpolateAndExtrapolate(coords_in->dx, location);
    dy = interpolateAndExtrapolate(coords_in->dy, location);

    // Diagonal components of metric tensor g^{ij}
    g11 = interpolateAndExtrapolate(coords_in->g11, location);
    g22 = interpolateAndExtrapolate(coords_in->g22, location);
    g33 = interpolateAndExtrapolate(coords_in->g33, location);

    // Off-diagonal elements.
    g12 = interpolateAndExtrapolate(coords_in->g12, location);
    g13 = interpolateAndExtrapolate(coords_in->g13, location);
    g23 = interpolateAndExtrapolate(coords_in->g23, location);

    // 3x3 matrix inversion can exaggerate small interpolation errors, so it is
    // more robust to interpolate and extrapolate derived quantities directly,
    // rather than deriving from interpolated/extrapolated covariant metric
    // components
    g_11 = interpolateAndExtrapolate(coords_in->g_11, location);
    g_22 = interpolateAndExtrapolate(coords_in->g_22, location);
    g_33 = interpolateAndExtrapolate(coords_in->g_33, location);
    g_12 = interpolateAndExtrapolate(coords_in->g_12, location);
    g_13 = interpolateAndExtrapolate(coords_in->g_13, location);
    g_23 = interpolateAndExtrapolate(coords_in->g_23, location);

    J = interpolateAndExtrapolate(coords_in->J, location);
    Bxy = interpolateAndExtrapolate(coords_in->Bxy, location);

    bout::checkFinite(J, "The Jacobian", "RGN_NOCORNERS");
    bout::checkPositive(J, "The Jacobian", "RGN_NOCORNERS");
    bout::checkFinite(Bxy, "Bxy", "RGN_NOCORNERS");
    bout::checkPositive(Bxy, "Bxy", "RGN_NOCORNERS");

    ShiftTorsion = interpolateAndExtrapolate(coords_in->ShiftTorsion, location);

    if (mesh->IncIntShear) {
      IntShiftTorsion = interpolateAndExtrapolate(coords_in->IntShiftTorsion, location);
    }
  }

  // Check input metrics
  // Diagonal metric components should be finite
  bout::checkFinite(g11, "g11", "RGN_NOCORNERS");
  bout::checkFinite(g22, "g22", "RGN_NOCORNERS");
  bout::checkFinite(g33, "g33", "RGN_NOCORNERS");
  bout::checkFinite(g_11, "g_11", "RGN_NOCORNERS");
  bout::checkFinite(g_22, "g_22", "RGN_NOCORNERS");
  bout::checkFinite(g_33, "g_33", "RGN_NOCORNERS");
  // Diagonal metric components should be positive
  bout::checkPositive(g11, "g11", "RGN_NOCORNERS");
  bout::checkPositive(g22, "g22", "RGN_NOCORNERS");
  bout::checkPositive(g33, "g33", "RGN_NOCORNERS");
  bout::checkPositive(g_11, "g_11", "RGN_NOCORNERS");
  bout::checkPositive(g_22, "g_22", "RGN_NOCORNERS");
  bout::checkPositive(g_33, "g_33", "RGN_NOCORNERS");
  // Off-diagonal metric components should be finite
  bout::checkFinite(g12, "g12", "RGN_NOCORNERS");
  bout::checkFinite(g13, "g13", "RGN_NOCORNERS");
  bout::checkFinite(g23, "g23", "RGN_NOCORNERS");
  bout::checkFinite(g_12, "g_12", "RGN_NOCORNERS");
  bout::checkFinite(g_13, "g_13", "RGN_NOCORNERS");
  bout::checkFinite(g_23, "g_23", "RGN_NOCORNERS");

<<<<<<< HEAD
  ShiftTorsion = interpolateAndNeumann(coords_in->ShiftTorsion, location);
=======
  //////////////////////////////////////////////////////
  /// Calculate Christoffel symbols. Needs communication
  if (geometry(false, force_interpolate_from_centre)) {
    throw BoutException("Differential geometry failed while constructing staggered Coordinates");
  }

  setParallelTransform(options);
}
>>>>>>> c1173ecf

void Coordinates::outputVars(Datafile& file) {
  const std::string loc_string = (location == CELL_CENTRE) ? "" : "_"+toString(location);

  file.addOnce(dx, "dx" + loc_string);
  file.addOnce(dy, "dy" + loc_string);
  file.addOnce(dz, "dz" + loc_string);

  file.addOnce(g11, "g11" + loc_string);
  file.addOnce(g22, "g22" + loc_string);
  file.addOnce(g33, "g33" + loc_string);
  file.addOnce(g12, "g12" + loc_string);
  file.addOnce(g13, "g13" + loc_string);
  file.addOnce(g23, "g23" + loc_string);

  file.addOnce(g_11, "g_11" + loc_string);
  file.addOnce(g_22, "g_22" + loc_string);
  file.addOnce(g_33, "g_33" + loc_string);
  file.addOnce(g_12, "g_12" + loc_string);
  file.addOnce(g_13, "g_13" + loc_string);
  file.addOnce(g_23, "g_23" + loc_string);

  file.addOnce(J, "J" + loc_string);
  file.addOnce(Bxy, "Bxy" + loc_string);

  file.addOnce(G1, "G1" + loc_string);
  file.addOnce(G2, "G2" + loc_string);
  file.addOnce(G3, "G3" + loc_string);

  getParallelTransform().outputVars(file);
}

int Coordinates::geometry(bool recalculate_staggered,
    bool force_interpolate_from_centre) {
  TRACE("Coordinates::geometry");
  localmesh->communicate(dx, dy, g11, g22, g33, g12, g13, g23);
  localmesh->communicate(g_11, g_22, g_33, g_12, g_13, g_23, J, Bxy);

  output_progress.write("Calculating differential geometry terms\n");

  if (min(abs(dx)) < 1e-8)
    throw BoutException("dx magnitude less than 1e-8");

  if (min(abs(dy)) < 1e-8)
    throw BoutException("dy magnitude less than 1e-8");

  if (fabs(dz) < 1e-8)
    throw BoutException("dz magnitude less than 1e-8");

  // Check input metrics
  // Diagonal metric components should be finite
  bout::checkFinite(g11, "g11", "RGN_NOCORNERS");
  bout::checkFinite(g22, "g22", "RGN_NOCORNERS");
  bout::checkFinite(g33, "g33", "RGN_NOCORNERS");
  // Diagonal metric components should be positive
  bout::checkPositive(g11, "g11", "RGN_NOCORNERS");
  bout::checkPositive(g22, "g22", "RGN_NOCORNERS");
  bout::checkPositive(g33, "g33", "RGN_NOCORNERS");
  // Off-diagonal metric components should be finite
  bout::checkFinite(g12, "g12", "RGN_NOCORNERS");
  bout::checkFinite(g13, "g13", "RGN_NOCORNERS");
  bout::checkFinite(g23, "g23", "RGN_NOCORNERS");

  // Diagonal metric components should be finite
  bout::checkFinite(g_11, "g_11", "RGN_NOCORNERS");
  bout::checkFinite(g_22, "g_22", "RGN_NOCORNERS");
  bout::checkFinite(g_33, "g_33", "RGN_NOCORNERS");
  // Diagonal metric components should be positive
  bout::checkPositive(g_11, "g_11", "RGN_NOCORNERS");
  bout::checkPositive(g_22, "g_22", "RGN_NOCORNERS");
  bout::checkPositive(g_33, "g_33", "RGN_NOCORNERS");
  // Off-diagonal metric components should be finite
  bout::checkFinite(g_12, "g_12", "RGN_NOCORNERS");
  bout::checkFinite(g_13, "g_13", "RGN_NOCORNERS");
  bout::checkFinite(g_23, "g_23", "RGN_NOCORNERS");

  // Calculate Christoffel symbol terms (18 independent values)
  // Note: This calculation is completely general: metric
  // tensor can be 2D or 3D. For 2D, all DDZ terms are zero

  G1_11 = 0.5 * g11 * DDX(g_11) + g12 * (DDX(g_12) - 0.5 * DDY(g_11))
          + g13 * (DDX(g_13) - 0.5 * DDZ(g_11));
  G1_22 = g11 * (DDY(g_12) - 0.5 * DDX(g_22)) + 0.5 * g12 * DDY(g_22)
          + g13 * (DDY(g_23) - 0.5 * DDZ(g_22));
  G1_33 = g11 * (DDZ(g_13) - 0.5 * DDX(g_33)) + g12 * (DDZ(g_23) - 0.5 * DDY(g_33))
          + 0.5 * g13 * DDZ(g_33);
  G1_12 = 0.5 * g11 * DDY(g_11) + 0.5 * g12 * DDX(g_22)
          + 0.5 * g13 * (DDY(g_13) + DDX(g_23) - DDZ(g_12));
  G1_13 = 0.5 * g11 * DDZ(g_11) + 0.5 * g12 * (DDZ(g_12) + DDX(g_23) - DDY(g_13))
          + 0.5 * g13 * DDX(g_33);
  G1_23 = 0.5 * g11 * (DDZ(g_12) + DDY(g_13) - DDX(g_23))
          + 0.5 * g12 * (DDZ(g_22) + DDY(g_23) - DDY(g_23))
          // + 0.5 *g13*(DDZ(g_32) + DDY(g_33) - DDZ(g_23));
          // which equals
          + 0.5 * g13 * DDY(g_33);

  G2_11 = 0.5 * g12 * DDX(g_11) + g22 * (DDX(g_12) - 0.5 * DDY(g_11))
          + g23 * (DDX(g_13) - 0.5 * DDZ(g_11));
  G2_22 = g12 * (DDY(g_12) - 0.5 * DDX(g_22)) + 0.5 * g22 * DDY(g_22)
          + g23 * (DDY(g23) - 0.5 * DDZ(g_22));
  G2_33 = g12 * (DDZ(g_13) - 0.5 * DDX(g_33)) + g22 * (DDZ(g_23) - 0.5 * DDY(g_33))
          + 0.5 * g23 * DDZ(g_33);
  G2_12 = 0.5 * g12 * DDY(g_11) + 0.5 * g22 * DDX(g_22)
          + 0.5 * g23 * (DDY(g_13) + DDX(g_23) - DDZ(g_12));
  G2_13 =
      // 0.5 *g21*(DDZ(g_11) + DDX(g_13) - DDX(g_13))
      // which equals
      0.5 * g12 * (DDZ(g_11) + DDX(g_13) - DDX(g_13))
      // + 0.5 *g22*(DDZ(g_21) + DDX(g_23) - DDY(g_13))
      // which equals
      + 0.5 * g22 * (DDZ(g_12) + DDX(g_23) - DDY(g_13))
      // + 0.5 *g23*(DDZ(g_31) + DDX(g_33) - DDZ(g_13));
      // which equals
      + 0.5 * g23 * DDX(g_33);
  G2_23 = 0.5 * g12 * (DDZ(g_12) + DDY(g_13) - DDX(g_23)) + 0.5 * g22 * DDZ(g_22)
          + 0.5 * g23 * DDY(g_33);

  G3_11 = 0.5 * g13 * DDX(g_11) + g23 * (DDX(g_12) - 0.5 * DDY(g_11))
          + g33 * (DDX(g_13) - 0.5 * DDZ(g_11));
  G3_22 = g13 * (DDY(g_12) - 0.5 * DDX(g_22)) + 0.5 * g23 * DDY(g_22)
          + g33 * (DDY(g_23) - 0.5 * DDZ(g_22));
  G3_33 = g13 * (DDZ(g_13) - 0.5 * DDX(g_33)) + g23 * (DDZ(g_23) - 0.5 * DDY(g_33))
          + 0.5 * g33 * DDZ(g_33);
  G3_12 =
      // 0.5 *g31*(DDY(g_11) + DDX(g_12) - DDX(g_12))
      // which equals to
      0.5 * g13 * DDY(g_11)
      // + 0.5 *g32*(DDY(g_21) + DDX(g_22) - DDY(g_12))
      // which equals to
      + 0.5 * g23 * DDX(g_22)
      //+ 0.5 *g33*(DDY(g_31) + DDX(g_32) - DDZ(g_12));
      // which equals to
      + 0.5 * g33 * (DDY(g_13) + DDX(g_23) - DDZ(g_12));
  G3_13 = 0.5 * g13 * DDZ(g_11) + 0.5 * g23 * (DDZ(g_12) + DDX(g_23) - DDY(g_13))
          + 0.5 * g33 * DDX(g_33);
  G3_23 = 0.5 * g13 * (DDZ(g_12) + DDY(g_13) - DDX(g_23)) + 0.5 * g23 * DDZ(g_22)
          + 0.5 * g33 * DDY(g_33);

  auto tmp = J * g12;
  localmesh->communicate(tmp);
  G1 = (DDX(J * g11) + DDY(tmp) + DDZ(J * g13)) / J;
  tmp = J * g22;
  localmesh->communicate(tmp);
  G2 = (DDX(J * g12) + DDY(tmp) + DDZ(J * g23)) / J;
  tmp = J * g23;
  localmesh->communicate(tmp);
  G3 = (DDX(J * g13) + DDY(tmp) + DDZ(J * g33)) / J;

  // Communicate christoffel symbol terms
  output_progress.write("\tCommunicating connection terms\n");

  FieldGroup com;

  com.add(G1_11);
  com.add(G1_22);
  com.add(G1_33);
  com.add(G1_12);
  com.add(G1_13);
  com.add(G1_23);

  com.add(G2_11);
  com.add(G2_22);
  com.add(G2_33);
  com.add(G2_12);
  com.add(G2_13);
  com.add(G2_23);

  com.add(G3_11);
  com.add(G3_22);
  com.add(G3_33);
  com.add(G3_12);
  com.add(G3_13);
  com.add(G3_23);

  com.add(G1);
  com.add(G2);
  com.add(G3);

  localmesh->communicateXZ(com);

  // Set boundary guard cells of Christoffel symbol terms
  // Ideally, when location is staggered, we would set the upper/outer boundary point
  // correctly rather than by extrapolating here: e.g. if location==CELL_YLOW and we are
  // at the upper y-boundary the x- and z-derivatives at yend+1 at the boundary can be
  // calculated because the guard cells are available, while the y-derivative could be
  // calculated from the CELL_CENTRE metric components (which have guard cells available
  // past the boundary location). This would avoid the problem that the y-boundary on the
  // CELL_YLOW grid is at a 'guard cell' location (yend+1).
  // However, the above would require lots of special handling, so just extrapolate for
  // now.
  G1_11 = interpolateAndExtrapolate(G1_11, location, true, true, true);
  G1_22 = interpolateAndExtrapolate(G1_22, location, true, true, true);
  G1_33 = interpolateAndExtrapolate(G1_33, location, true, true, true);
  G1_12 = interpolateAndExtrapolate(G1_12, location, true, true, true);
  G1_13 = interpolateAndExtrapolate(G1_13, location, true, true, true);
  G1_23 = interpolateAndExtrapolate(G1_23, location, true, true, true);

  G2_11 = interpolateAndExtrapolate(G2_11, location, true, true, true);
  G2_22 = interpolateAndExtrapolate(G2_22, location, true, true, true);
  G2_33 = interpolateAndExtrapolate(G2_33, location, true, true, true);
  G2_12 = interpolateAndExtrapolate(G2_12, location, true, true, true);
  G2_13 = interpolateAndExtrapolate(G2_13, location, true, true, true);
  G2_23 = interpolateAndExtrapolate(G2_23, location, true, true, true);

  G3_11 = interpolateAndExtrapolate(G3_11, location, true, true, true);
  G3_22 = interpolateAndExtrapolate(G3_22, location, true, true, true);
  G3_33 = interpolateAndExtrapolate(G3_33, location, true, true, true);
  G3_12 = interpolateAndExtrapolate(G3_12, location, true, true, true);
  G3_13 = interpolateAndExtrapolate(G3_13, location, true, true, true);
  G3_23 = interpolateAndExtrapolate(G3_23, location, true, true, true);

  G1 = interpolateAndExtrapolate(G1, location, true, true, true);
  G2 = interpolateAndExtrapolate(G2, location, true, true, true);
  G3 = interpolateAndExtrapolate(G3, location, true, true, true);

  //////////////////////////////////////////////////////
  /// Non-uniform meshes. Need to use DDX, DDY

  OPTION(Options::getRoot(), non_uniform, true);

  Coordinates::metric_field_type d2x(localmesh), d2y(localmesh); // d^2 x / d i^2

  // Read correction for non-uniform meshes
<<<<<<< HEAD
  if (localmesh->get(d2x, "d2x", 0.0, false)) {
    output_warn.write(
        "\tWARNING: differencing quantity 'd2x' not found. Calculating from dx\n");
    d1_dx = bout::derivatives::index::DDX(1. / dx); // d/di(1/dx)
  } else {
    localmesh->communicateXZ(d2x);

    // Shift d2x to our location
    d2x = interp_to(d2x, location);
=======
  std::string suffix = getLocationSuffix(location);
  if (location == CELL_CENTRE or (!force_interpolate_from_centre
                      and localmesh->sourceHasVar("dx"+suffix))) {
    bool extrapolate_x = not localmesh->sourceHasXBoundaryGuards();
    bool extrapolate_y = not localmesh->sourceHasYBoundaryGuards();

    if (localmesh->get(d2x, "d2x"+suffix)) {
      output_warn.write(
          "\tWARNING: differencing quantity 'd2x' not found. Calculating from dx\n");
      d1_dx = bout::derivatives::index::DDX(1. / dx); // d/di(1/dx)

      localmesh->communicate(d1_dx);
      d1_dx = interpolateAndExtrapolate(d1_dx, location, true, true, true);
    } else {
      d2x.setLocation(location);
      // set boundary cells if necessary
      d2x = interpolateAndExtrapolate(d2x, location, extrapolate_x, extrapolate_y);
>>>>>>> c1173ecf

      d1_dx = -d2x / (dx * dx);
    }

<<<<<<< HEAD
  if (localmesh->get(d2y, "d2y", 0.0, false)) {
    output_warn.write(
        "\tWARNING: differencing quantity 'd2y' not found. Calculating from dy\n");
    auto tmp2 = 1. / dy;
    localmesh->communicate(tmp2);
    d1_dy = bout::derivatives::index::DDY(tmp2); // d/di(1/dy)
  } else {
    localmesh->communicateXZ(d2y);

    // Shift d2y to our location
    d2y = interp_to(d2y, location);
=======
    if (localmesh->get(d2y, "d2y"+suffix)) {
      output_warn.write(
          "\tWARNING: differencing quantity 'd2y' not found. Calculating from dy\n");
      d1_dy = bout::derivatives::index::DDY(1. / dy); // d/di(1/dy)

      localmesh->communicate(d1_dy);
      d1_dy = interpolateAndExtrapolate(d1_dy, location, true, true, true);
    } else {
      d2y.setLocation(location);
      // set boundary cells if necessary
      d2y = interpolateAndExtrapolate(d2y, location, extrapolate_x, extrapolate_y);

      d1_dy = -d2y / (dy * dy);
    }
  } else {
    if (localmesh->get(d2x, "d2x")) {
      output_warn.write(
          "\tWARNING: differencing quantity 'd2x' not found. Calculating from dx\n");
      d1_dx = bout::derivatives::index::DDX(1. / dx); // d/di(1/dx)

      localmesh->communicate(d1_dx);
      d1_dx = interpolateAndExtrapolate(d1_dx, location, true, true, true);
    } else {
      // Shift d2x to our location
      d2x = interpolateAndExtrapolate(d2x, location);

      d1_dx = -d2x / (dx * dx);
    }

    if (localmesh->get(d2y, "d2y")) {
      output_warn.write(
          "\tWARNING: differencing quantity 'd2y' not found. Calculating from dy\n");
      d1_dy = bout::derivatives::index::DDY(1. / dy); // d/di(1/dy)
>>>>>>> c1173ecf

      localmesh->communicate(d1_dy);
      d1_dy = interpolateAndExtrapolate(d1_dy, location, true, true, true);
    } else {
      // Shift d2y to our location
      d2y = interpolateAndExtrapolate(d2y, location);

      d1_dy = -d2y / (dy * dy);
    }
  }
  localmesh->communicateXZ(d1_dx, d1_dy);

  if (location == CELL_CENTRE && recalculate_staggered) {
    // Re-calculate interpolated Coordinates at staggered locations
    localmesh->recalculateStaggeredCoordinates();
  }

  return 0;
}

int Coordinates::calcCovariant(const std::string& region) {
  TRACE("Coordinates::calcCovariant");

  // Make sure metric elements are allocated
  g_11.allocate();
  g_22.allocate();
  g_33.allocate();
  g_12.allocate();
  g_13.allocate();
  g_23.allocate();

  g_11.setLocation(location);
  g_22.setLocation(location);
  g_33.setLocation(location);
  g_12.setLocation(location);
  g_13.setLocation(location);
  g_23.setLocation(location);

  // Perform inversion of g^{ij} to get g_{ij}
  // NOTE: Currently this bit assumes that metric terms are Field2D objects

  auto a = Matrix<BoutReal>(3, 3);

<<<<<<< HEAD
  for (int jx = 0; jx < localmesh->LocalNx; jx++) {
    for (int jy = 0; jy < localmesh->LocalNy; jy++) {
#ifndef COORDINATES_USE_3D
      {
        int jz = 0;
#else
      for (int jz = 0; jz < localmesh->LocalNz; jz++) { // Inefficient for 2D metric type
#endif
        // set elements of g
        a(0, 0) = g11(jx, jy, jz);
        a(1, 1) = g22(jx, jy, jz);
        a(2, 2) = g33(jx, jy, jz);

        a(0, 1) = a(1, 0) = g12(jx, jy, jz);
        a(1, 2) = a(2, 1) = g23(jx, jy, jz);
        a(0, 2) = a(2, 0) = g13(jx, jy, jz);

        // invert
        if (invert3x3(a)) {
          output_error.write("\tERROR: metric tensor is singular at (%d, %d, %d)\n", jx,
                             jy, jz);
          return 1;
        }

        // put elements into g_{ij}
        g_11(jx, jy, jz) = a(0, 0);
        g_22(jx, jy, jz) = a(1, 1);
        g_33(jx, jy, jz) = a(2, 2);

        g_12(jx, jy, jz) = a(0, 1);
        g_13(jx, jy, jz) = a(0, 2);
        g_23(jx, jy, jz) = a(1, 2);
      }
=======
  BOUT_FOR_SERIAL(i, g11.getRegion(region)) {
    a(0, 0) = g11[i];
    a(1, 1) = g22[i];
    a(2, 2) = g33[i];

    a(0, 1) = a(1, 0) = g12[i];
    a(1, 2) = a(2, 1) = g23[i];
    a(0, 2) = a(2, 0) = g13[i];

    if (invert3x3(a)) {
      output_error.write("\tERROR: metric tensor is singular at (%d, %d)\n", i.x(), i.y());
      return 1;
>>>>>>> c1173ecf
    }

    g_11[i] = a(0, 0);
    g_22[i] = a(1, 1);
    g_33[i] = a(2, 2);

    g_12[i] = a(0, 1);
    g_13[i] = a(0, 2);
    g_23[i] = a(1, 2);
  }

  BoutReal maxerr;
  maxerr = BOUTMAX(max(abs((g_11 * g11 + g_12 * g12 + g_13 * g13) - 1)),
                   max(abs((g_12 * g12 + g_22 * g22 + g_23 * g23) - 1)),
                   max(abs((g_13 * g13 + g_23 * g23 + g_33 * g33) - 1)));

  output_info.write("\tLocal maximum error in diagonal inversion is %e\n", maxerr);

  maxerr = BOUTMAX(max(abs(g_11 * g12 + g_12 * g22 + g_13 * g23)),
                   max(abs(g_11 * g13 + g_12 * g23 + g_13 * g33)),
                   max(abs(g_12 * g13 + g_22 * g23 + g_23 * g33)));

  output_info.write("\tLocal maximum error in off-diagonal inversion is %e\n", maxerr);

  return 0;
}

int Coordinates::calcContravariant(const std::string& region) {
  TRACE("Coordinates::calcContravariant");

  // Make sure metric elements are allocated
  g11.allocate();
  g22.allocate();
  g33.allocate();
  g12.allocate();
  g13.allocate();
  g23.allocate();

  // Perform inversion of g_{ij} to get g^{ij}
  // NOTE: Currently this bit assumes that metric terms are Field2D objects

  auto a = Matrix<BoutReal>(3, 3);

<<<<<<< HEAD
  for (int jx = 0; jx < localmesh->LocalNx; jx++) {
    for (int jy = 0; jy < localmesh->LocalNy; jy++) {
#ifndef COORDINATES_USE_3D
      {
        int jz = 0;
#else
      for (int jz = 0; jz < localmesh->LocalNz; jz++) { // Inefficient for 2D metric type
#endif
        // set elements of g
        a(0, 0) = g_11(jx, jy, jz);
        a(1, 1) = g_22(jx, jy, jz);
        a(2, 2) = g_33(jx, jy, jz);

        a(0, 1) = a(1, 0) = g_12(jx, jy, jz);
        a(1, 2) = a(2, 1) = g_23(jx, jy, jz);
        a(0, 2) = a(2, 0) = g_13(jx, jy, jz);

        // invert
        if (invert3x3(a)) {
          output_error.write("\tERROR: metric tensor is singular at (%d, %d, %d)\n", jx,
                             jy, jz);
          return 1;
        }

        // put elements into g_{ij}
        g11(jx, jy, jz) = a(0, 0);
        g22(jx, jy, jz) = a(1, 1);
        g33(jx, jy, jz) = a(2, 2);

        g12(jx, jy, jz) = a(0, 1);
        g13(jx, jy, jz) = a(0, 2);
        g23(jx, jy, jz) = a(1, 2);
      }
=======
  BOUT_FOR_SERIAL(i, g_11.getRegion(region)) {
    a(0, 0) = g_11[i];
    a(1, 1) = g_22[i];
    a(2, 2) = g_33[i];

    a(0, 1) = a(1, 0) = g_12[i];
    a(1, 2) = a(2, 1) = g_23[i];
    a(0, 2) = a(2, 0) = g_13[i];

    if (invert3x3(a)) {
      output_error.write("\tERROR: metric tensor is singular at (%d, %d)\n", i.x(), i.y());
      return 1;
>>>>>>> c1173ecf
    }

    g11[i] = a(0, 0);
    g22[i] = a(1, 1);
    g33[i] = a(2, 2);

    g12[i] = a(0, 1);
    g13[i] = a(0, 2);
    g23[i] = a(1, 2);
  }

  BoutReal maxerr;
  maxerr = BOUTMAX(max(abs((g_11 * g11 + g_12 * g12 + g_13 * g13) - 1)),
                   max(abs((g_12 * g12 + g_22 * g22 + g_23 * g23) - 1)),
                   max(abs((g_13 * g13 + g_23 * g23 + g_33 * g33) - 1)));

  output_info.write("\tMaximum error in diagonal inversion is %e\n", maxerr);

  maxerr = BOUTMAX(max(abs(g_11 * g12 + g_12 * g22 + g_13 * g23)),
                   max(abs(g_11 * g13 + g_12 * g23 + g_13 * g33)),
                   max(abs(g_12 * g13 + g_22 * g23 + g_23 * g33)));

  output_info.write("\tMaximum error in off-diagonal inversion is %e\n", maxerr);
  return 0;
}

int Coordinates::jacobian() {
  TRACE("Coordinates::jacobian");
  // calculate Jacobian using g^-1 = det[g^ij], J = sqrt(g)

<<<<<<< HEAD
  auto g = g11 * g22 * g33 + 2.0 * g12 * g13 * g23 - g11 * g23 * g23 - g22 * g13 * g13
           - g33 * g12 * g12;
=======
  const bool extrapolate_x = not localmesh->sourceHasXBoundaryGuards();
  const bool extrapolate_y = not localmesh->sourceHasYBoundaryGuards();

  Field2D g = g11 * g22 * g33 + 2.0 * g12 * g13 * g23 - g11 * g23 * g23 - g22 * g13 * g13
              - g33 * g12 * g12;
>>>>>>> c1173ecf

  // Check that g is positive
  bout::checkPositive(g, "The determinant of g^ij", "RGN_NOBNDRY");

  J = 1. / sqrt(g);
  // More robust to extrapolate derived quantities directly, rather than
  // deriving from extrapolated covariant metric components
  J = interpolateAndExtrapolate(J, location, extrapolate_x, extrapolate_y);

  // Check jacobian
  bout::checkFinite(J, "The Jacobian", "RGN_NOCORNERS");
  bout::checkPositive(J, "The Jacobian", "RGN_NOCORNERS");
  if (min(abs(J)) < 1.0e-10) {
    throw BoutException("\tERROR: Jacobian becomes very small\n");
  }

  bout::checkPositive(g_22, "g_22", "RGN_NOCORNERS");

  Bxy = sqrt(g_22) / J;
  Bxy = interpolateAndExtrapolate(Bxy, location, extrapolate_x, extrapolate_y);

  bout::checkFinite(Bxy, "Bxy", "RGN_NOCORNERS");
  bout::checkPositive(Bxy, "Bxy", "RGN_NOCORNERS");

  return 0;
}

namespace {
// Utility function for fixing up guard cells of zShift
void fixZShiftGuards(Field2D& zShift) {
  auto localmesh = zShift.getMesh();

  // extrapolate into boundary guard cells if necessary
  zShift = interpolateAndExtrapolate(zShift, zShift.getLocation(),
      not localmesh->sourceHasXBoundaryGuards(),
      not localmesh->sourceHasYBoundaryGuards());

  // make sure zShift has been communicated
  localmesh->communicate(zShift);

  // Correct guard cells for discontinuity of zShift at poloidal branch cut
  for (int x = 0; x < localmesh->LocalNx; x++) {
    const auto lower = localmesh->hasBranchCutLower(x);
    if (lower.first) {
      for (int y = 0; y < localmesh->ystart; y++) {
        zShift(x, y) -= lower.second;
      }
    }
    const auto upper = localmesh->hasBranchCutUpper(x);
    if (upper.first) {
      for (int y = localmesh->yend + 1; y < localmesh->LocalNy; y++) {
        zShift(x, y) += upper.second;
      }
    }
  }
}
}

void Coordinates::setParallelTransform(Options* options) {

  std::string ptstr;
  options->get("paralleltransform", ptstr, "identity");

  // Convert to lower case for comparison
  ptstr = lowercase(ptstr);

  if(ptstr == "identity") {
    // Identity method i.e. no transform needed
    transform = bout::utils::make_unique<ParallelTransformIdentity>(*localmesh);

  } else if (ptstr == "shifted") {
    // Shifted metric method

    Field2D zShift{localmesh};

    // Read the zShift angle from the mesh
    std::string suffix = getLocationSuffix(location);
    if (localmesh->sourceHasVar("dx"+suffix)) {
      // Grid file has variables at this location, so should be able to read
      checkStaggeredGet(localmesh, "zShift", suffix);
      if (localmesh->get(zShift, "zShift"+suffix)) {
        // No zShift variable. Try qinty in BOUT grid files
        if (localmesh->get(zShift, "qinty"+suffix)) {
          // Failed to find either variable, cannot use ShiftedMetric
          throw BoutException("Could not read zShift"+suffix+" from grid file");
        }
      }
      zShift.setLocation(location);
    } else {
      Field2D zShift_centre;
      if (localmesh->get(zShift_centre, "zShift")) {
        // No zShift variable. Try qinty in BOUT grid files
        if (localmesh->get(zShift_centre, "qinty")) {
          // Failed to find either variable, cannot use ShiftedMetric
          throw BoutException("Could not read zShift"+suffix+" from grid file");
        }
      }

      fixZShiftGuards(zShift_centre);

      zShift = interpolateAndExtrapolate(zShift_centre, location);
    }

    fixZShiftGuards(zShift);

    transform = bout::utils::make_unique<ShiftedMetric>(*localmesh, location, zShift,
        zlength());

  } else if (ptstr == "fci") {

    if (location != CELL_CENTRE) {
      throw BoutException("FCITransform is not available on staggered grids.");
    }

    // Flux Coordinate Independent method
    const bool fci_zperiodic = Options::root()["fci"]["z_periodic"].withDefault(true);
    transform = bout::utils::make_unique<FCITransform>(*localmesh, fci_zperiodic);

  } else {
    throw BoutException(_("Unrecognised paralleltransform option.\n"
                          "Valid choices are 'identity', 'shifted', 'fci'"));
  }
}

/*******************************************************************************
 * Operators
 *
 *******************************************************************************/

<<<<<<< HEAD
const Coordinates::metric_field_type Coordinates::DDX(const Field2D& f, CELL_LOC loc,
                                                      const std::string& method,
                                                      REGION region) {
=======
Field2D Coordinates::DDX(const Field2D& f, CELL_LOC loc, const std::string& method,
    const std::string& region) {
>>>>>>> c1173ecf
  ASSERT1(location == loc || loc == CELL_DEFAULT);
  return bout::derivatives::index::DDX(f, loc, method, region) / dx;
}
const Field3D Coordinates::DDX(const Field3D& f, CELL_LOC outloc,
                               const std::string& method, REGION region) {

  auto result = bout::derivatives::index::DDX(f, outloc, method, region);
  result /= dx;

<<<<<<< HEAD
  if (f.getMesh()->IncIntShear) {
    // Using BOUT-06 style shifting
    result += IntShiftTorsion * DDZ(f, outloc, method, region);
  }

  return result;
};

const Coordinates::metric_field_type Coordinates::DDY(const Field2D& f, CELL_LOC loc,
                                                      const std::string& method,
                                                      REGION region) {
=======
Field2D Coordinates::DDY(const Field2D& f, CELL_LOC loc, const std::string& method,
    const std::string& region) {
>>>>>>> c1173ecf
  ASSERT1(location == loc || loc == CELL_DEFAULT);
  return bout::derivatives::index::DDY(f, loc, method, region) / dy;
}

<<<<<<< HEAD
const Field3D Coordinates::DDY(const Field3D& f, CELL_LOC outloc,
                               const std::string& method, REGION region) {
  return bout::derivatives::index::DDY(f, outloc, method, region) / dy;
};

const Coordinates::metric_field_type Coordinates::DDZ(MAYBE_UNUSED(const Field2D& f),
                                                      MAYBE_UNUSED(CELL_LOC loc),
                                                      const std::string& UNUSED(method),
                                                      REGION UNUSED(region)) {
  ASSERT1(location == loc || loc == CELL_DEFAULT);
  ASSERT1(f.getMesh() == localmesh);
  auto result = Coordinates::metric_field_type(0.0, localmesh);
  result.setLocation(location);
  return result;
=======
Field2D Coordinates::DDZ(MAYBE_UNUSED(const Field2D& f), CELL_LOC loc,
    const std::string& UNUSED(method), const std::string& UNUSED(region)) {
  ASSERT1(location == loc || loc == CELL_DEFAULT);
  ASSERT1(f.getMesh() == localmesh);
  if (loc == CELL_DEFAULT) {
    loc = f.getLocation();
  }
  return zeroFrom(f).setLocation(loc);
>>>>>>> c1173ecf
}
const Field3D Coordinates::DDZ(const Field3D& f, CELL_LOC outloc,
                               const std::string& method, REGION region) {
  return bout::derivatives::index::DDZ(f, outloc, method, region) / dz;
};

/////////////////////////////////////////////////////////
// Parallel gradient

<<<<<<< HEAD
const Coordinates::metric_field_type
Coordinates::Grad_par(const Field2D& var, MAYBE_UNUSED(CELL_LOC outloc),
                      const std::string& UNUSED(method)) {
=======
Field2D Coordinates::Grad_par(const Field2D& var, MAYBE_UNUSED(CELL_LOC outloc),
    const std::string& UNUSED(method)) {
>>>>>>> c1173ecf
  TRACE("Coordinates::Grad_par( Field2D )");
  ASSERT1(location == outloc
          || (outloc == CELL_DEFAULT && location == var.getLocation()));

  return DDY(var) / sqrt(g_22);
}

Field3D Coordinates::Grad_par(const Field3D& var, CELL_LOC outloc,
    const std::string& method) {
  TRACE("Coordinates::Grad_par( Field3D )");
  ASSERT1(location == outloc || outloc == CELL_DEFAULT);

  return ::DDY(var, outloc, method) / sqrt(g_22);
}

/////////////////////////////////////////////////////////
// Vpar_Grad_par
// vparallel times the parallel derivative along unperturbed B-field

<<<<<<< HEAD
const Coordinates::metric_field_type
Coordinates::Vpar_Grad_par(const Field2D& v, const Field2D& f,
                           MAYBE_UNUSED(CELL_LOC outloc),
                           const std::string& UNUSED(method)) {
=======
Field2D Coordinates::Vpar_Grad_par(const Field2D& v, const Field2D& f,
    MAYBE_UNUSED(CELL_LOC outloc), const std::string& UNUSED(method)) {
>>>>>>> c1173ecf
  ASSERT1(location == outloc || (outloc == CELL_DEFAULT && location == f.getLocation()));
  return VDDY(v, f) / sqrt(g_22);
}

Field3D Coordinates::Vpar_Grad_par(const Field3D& v, const Field3D& f, CELL_LOC outloc,
    const std::string& method) {
  ASSERT1(location == outloc || outloc == CELL_DEFAULT);
  return VDDY(v, f, outloc, method) / sqrt(g_22);
}

/////////////////////////////////////////////////////////
// Parallel divergence

<<<<<<< HEAD
const Coordinates::metric_field_type
Coordinates::Div_par(const Field2D& f, CELL_LOC outloc, const std::string& method) {
=======
Field2D Coordinates::Div_par(const Field2D& f, CELL_LOC outloc,
    const std::string& method) {
>>>>>>> c1173ecf
  TRACE("Coordinates::Div_par( Field2D )");
  ASSERT1(location == outloc || outloc == CELL_DEFAULT);

  // Need Bxy at location of f, which might be different from location of this
  // Coordinates object
  auto Bxy_floc = f.getCoordinates()->Bxy;

  return Bxy * Grad_par(f / Bxy_floc, outloc, method);
}

Field3D Coordinates::Div_par(const Field3D& f, CELL_LOC outloc,
    const std::string& method) {
  TRACE("Coordinates::Div_par( Field3D )");
  ASSERT1(location == outloc || outloc == CELL_DEFAULT);

  // Need Bxy at location of f, which might be different from location of this
  // Coordinates object
  auto Bxy_floc = f.getCoordinates()->Bxy;

  if (!f.hasParallelSlices()) {
    // No yup/ydown fields. The Grad_par operator will
    // shift to field aligned coordinates
    return Bxy * Grad_par(f / Bxy_floc, outloc, method);
  }

  // Need to modify yup and ydown fields
  Field3D f_B = f / Bxy_floc;
  f_B.splitParallelSlices();
  f_B.yup() = f.yup() / Bxy_floc;
  f_B.ydown() = f.ydown() / Bxy_floc;
  return Bxy * Grad_par(f_B, outloc, method);
}

/////////////////////////////////////////////////////////
// second parallel derivative (b dot Grad)(b dot Grad)
// Note: For parallel Laplacian use Laplace_par

<<<<<<< HEAD
const Coordinates::metric_field_type
Coordinates::Grad2_par2(const Field2D& f, CELL_LOC outloc, const std::string& method) {
  TRACE("Coordinates::Grad2_par2( Field2D )");
  ASSERT1(location == outloc || (outloc == CELL_DEFAULT && location == f.getLocation()));

  auto invSg = 1.0 / sqrt(g_22);
  localmesh->communicate(invSg);
  auto result = DDY(invSg, outloc, method) * DDY(f, outloc, method) * invSg
                + D2DY2(f, outloc, method) / g_22;
=======
Field2D Coordinates::Grad2_par2(const Field2D& f, CELL_LOC outloc,
    const std::string& method) {
  TRACE("Coordinates::Grad2_par2( Field2D )");
  ASSERT1(location == outloc || (outloc == CELL_DEFAULT && location == f.getLocation()));

  Field2D sg = sqrt(g_22);
  Field2D result = DDY(1. / sg, outloc, method) * DDY(f, outloc, method) / sg
                   + D2DY2(f, outloc, method) / g_22;
>>>>>>> c1173ecf

  return result;
}

Field3D Coordinates::Grad2_par2(const Field3D& f, CELL_LOC outloc,
    const std::string& method) {
  TRACE("Coordinates::Grad2_par2( Field3D )");
  if (outloc == CELL_DEFAULT) {
    outloc = f.getLocation();
  }
  ASSERT1(location == outloc);

<<<<<<< HEAD
  auto sg = sqrt(g_22);
  auto invSg = 1.0 / sg;
  localmesh->communicate(invSg);
  sg = DDY(invSg, outloc, method) * invSg;

  Field3D result(localmesh), r2(localmesh);
=======
  Field2D sg = sqrt(g_22);
  sg = DDY(1. / sg, outloc, method) / sg;

  Field3D result = ::DDY(f, outloc, method);
>>>>>>> c1173ecf

  Field3D r2 = D2DY2(f, outloc, method) / g_22;

  result = sg * result + r2;

  ASSERT2(result.getLocation() == outloc);

  return result;
}

/////////////////////////////////////////////////////////
// perpendicular Laplacian operator

#include <invert_laplace.hxx> // Delp2 uses same coefficients as inversion code

<<<<<<< HEAD
const Coordinates::metric_field_type Coordinates::Delp2(const Field2D& f,
                                                        CELL_LOC outloc, bool useFFT) {
=======
Field2D Coordinates::Delp2(const Field2D& f, CELL_LOC outloc, bool UNUSED(useFFT)) {
>>>>>>> c1173ecf
  TRACE("Coordinates::Delp2( Field2D )");
  ASSERT1(location == outloc || outloc == CELL_DEFAULT);

  auto result = G1 * DDX(f, outloc) + g11 * D2DX2(f, outloc);

  return result;
}

Field3D Coordinates::Delp2(const Field3D& f, CELL_LOC outloc, bool useFFT) {
  TRACE("Coordinates::Delp2( Field3D )");

  if (outloc == CELL_DEFAULT) {
    outloc = f.getLocation();
  }

  ASSERT1(location == outloc);
  ASSERT1(f.getLocation() == outloc);

  if (localmesh->GlobalNx == 1 && localmesh->GlobalNz == 1) {
    // copy mesh, location, etc
    return f * 0;
  }
  ASSERT2(localmesh->xstart > 0); // Need at least one guard cell

  Field3D result{emptyFrom(f).setLocation(outloc)};

  if (useFFT) {
#ifndef COORDINATES_USE_3D
    int ncz = localmesh->LocalNz;

    // Allocate memory
    auto ft = Matrix<dcomplex>(localmesh->LocalNx, ncz / 2 + 1);
    auto delft = Matrix<dcomplex>(localmesh->LocalNx, ncz / 2 + 1);

    // Loop over all y indices
    for (int jy = 0; jy < localmesh->LocalNy; jy++) {

      // Take forward FFT

      for (int jx = 0; jx < localmesh->LocalNx; jx++)
        rfft(&f(jx, jy, 0), ncz, &ft(jx, 0));

      // Loop over kz
      for (int jz = 0; jz <= ncz / 2; jz++) {

        // No smoothing in the x direction
        for (int jx = localmesh->xstart; jx <= localmesh->xend; jx++) {
          // Perform x derivative

          dcomplex a, b, c;
          laplace_tridag_coefs(jx, jy, jz, a, b, c, nullptr, nullptr, outloc);

          delft(jx, jz) = a * ft(jx - 1, jz) + b * ft(jx, jz) + c * ft(jx + 1, jz);
        }
      }

      // Reverse FFT
      for (int jx = localmesh->xstart; jx <= localmesh->xend; jx++) {

        irfft(&delft(jx, 0), ncz, &result(jx, jy, 0));
      }
    }
#else
  throw BoutException("Delp2(Field3D) currently only works when passed useFFT=False.");
#endif
  } else {
    result = G1 * ::DDX(f, outloc) + G3 * ::DDZ(f, outloc) + g11 * ::D2DX2(f, outloc)
             + g33 * ::D2DZ2(f, outloc) + 2 * g13 * ::D2DXDZ(f, outloc);
  };

  ASSERT2(result.getLocation() == outloc);

  return result;
}

FieldPerp Coordinates::Delp2(const FieldPerp& f, CELL_LOC outloc, bool useFFT) {
  TRACE("Coordinates::Delp2( FieldPerp )");

  if (outloc == CELL_DEFAULT) {
    outloc = f.getLocation();
  }

  ASSERT1(location == outloc);
  ASSERT1(f.getLocation() == outloc);

  if (localmesh->GlobalNx == 1 && localmesh->GlobalNz == 1) {
    // copy mesh, location, etc
    return f * 0;
  }
  ASSERT2(localmesh->xstart > 0); // Need at least one guard cell

  FieldPerp result{emptyFrom(f).setLocation(outloc)};

  int jy = f.getIndex();
  result.setIndex(jy);

  if (useFFT) {
    int ncz = localmesh->LocalNz;

    // Allocate memory
    auto ft = Matrix<dcomplex>(localmesh->LocalNx, ncz / 2 + 1);
    auto delft = Matrix<dcomplex>(localmesh->LocalNx, ncz / 2 + 1);

    // Take forward FFT
    for (int jx = 0; jx < localmesh->LocalNx; jx++)
      rfft(&f(jx, 0), ncz, &ft(jx, 0));

    // Loop over kz
    for (int jz = 0; jz <= ncz / 2; jz++) {

      // No smoothing in the x direction
      for (int jx = localmesh->xstart; jx <= localmesh->xend; jx++) {
        // Perform x derivative

        dcomplex a, b, c;
        laplace_tridag_coefs(jx, jy, jz, a, b, c);

        delft(jx, jz) = a * ft(jx - 1, jz) + b * ft(jx, jz) + c * ft(jx + 1, jz);
      }
    }

    // Reverse FFT
    for (int jx = localmesh->xstart; jx <= localmesh->xend; jx++) {
      irfft(&delft(jx, 0), ncz, &result(jx, 0));
    }

  } else {
    throw BoutException("Non-fourier Delp2 not currently implented for FieldPerp.");
    // Would be the following but don't have standard derivative operators for FieldPerps
    // yet
    // result = G1 * ::DDX(f, outloc) + G3 * ::DDZ(f, outloc) + g11 * ::D2DX2(f, outloc)
    //          + g33 * ::D2DZ2(f, outloc) + 2 * g13 * ::D2DXDZ(f, outloc);
  };

  return result;
}

<<<<<<< HEAD
const Coordinates::metric_field_type Coordinates::Laplace_par(const Field2D& f,
                                                              CELL_LOC outloc) {
=======
Field2D Coordinates::Laplace_par(const Field2D& f, CELL_LOC outloc) {
>>>>>>> c1173ecf
  ASSERT1(location == outloc || outloc == CELL_DEFAULT);
  return D2DY2(f, outloc) / g_22 + DDY(J / g_22, outloc) * DDY(f, outloc) / J;
}

Field3D Coordinates::Laplace_par(const Field3D& f, CELL_LOC outloc) {
  ASSERT1(location == outloc || outloc == CELL_DEFAULT);
  return D2DY2(f, outloc) / g_22 + DDY(J / g_22, outloc) * ::DDY(f, outloc) / J;
}

// Full Laplacian operator on scalar field

<<<<<<< HEAD
const Coordinates::metric_field_type Coordinates::Laplace(const Field2D& f,
                                                          CELL_LOC outloc) {
  TRACE("Coordinates::Laplace( Field2D )");
  ASSERT1(location == outloc || outloc == CELL_DEFAULT);

  auto result = G1 * DDX(f, outloc) + G2 * DDY(f, outloc) + g11 * D2DX2(f, outloc)
                + g22 * D2DY2(f, outloc) + 2.0 * g12 * D2DXDY(f, outloc);

  ASSERT2(result.getLocation() == outloc);
=======
Field2D Coordinates::Laplace(const Field2D& f, CELL_LOC outloc) {
  TRACE("Coordinates::Laplace( Field2D )");
  ASSERT1(location == outloc || outloc == CELL_DEFAULT);

  Field2D result = G1 * DDX(f, outloc) + G2 * DDY(f, outloc) + g11 * D2DX2(f, outloc)
                   + g22 * D2DY2(f, outloc) + 2.0 * g12 * D2DXDY(f, outloc);
>>>>>>> c1173ecf

  return result;
}

Field3D Coordinates::Laplace(const Field3D& f, CELL_LOC outloc) {
  TRACE("Coordinates::Laplace( Field3D )");
  ASSERT1(location == outloc || outloc == CELL_DEFAULT);

  Field3D result = G1 * ::DDX(f, outloc) + G2 * ::DDY(f, outloc) + G3 * ::DDZ(f, outloc)
                   + g11 * D2DX2(f, outloc) + g22 * D2DY2(f, outloc)
                   + g33 * D2DZ2(f, outloc)
                   + 2.0 * (g12 * D2DXDY(f, outloc) + g13 * D2DXDZ(f, outloc)
                            + g23 * D2DYDZ(f, outloc));

  return result;
}

 bool Coordinates::is3D() {
#ifdef COORDINATES_USE_3D
  return true;
#else
  return false;
#endif
}<|MERGE_RESOLUTION|>--- conflicted
+++ resolved
@@ -26,7 +26,7 @@
 /// Boundary guard cells are set by extrapolating from the grid, like
 /// 'free_o3' boundary conditions
 /// Corner guard cells are set to BoutNaN
-Field2D interpolateAndExtrapolate(const Field2D& f, CELL_LOC location,
+Coordinates::metric_field_type interpolateAndExtrapolate(const Coordinates::metric_field_type& f, CELL_LOC location,
     bool extrapolate_x = true, bool extrapolate_y = true,
     bool no_extra_interpolate = false) {
 
@@ -202,10 +202,6 @@
       G3_23(mesh), G1(mesh), G2(mesh), G3(mesh), ShiftTorsion(mesh),
       IntShiftTorsion(mesh), localmesh(mesh), location(CELL_CENTRE) {
 
-<<<<<<< HEAD
-  if (mesh->get(dx, "dx", 1.0, false)) {
-    output_warn.write("\tWARNING: differencing quantity 'dx' not found. Set to 1.0\n");
-=======
   if (options == nullptr) {
     options = Options::getRoot()->getSection("mesh");
   }
@@ -225,16 +221,8 @@
   if (extrapolate_y) {
     output_warn.write(_("WARNING: extrapolating input mesh quantities into y-boundary "
           "cells. Set option extrapolate_y=false to disable this.\n"));
->>>>>>> c1173ecf
-  }
-  mesh->communicateXZ(dx);
-
-<<<<<<< HEAD
-  if (mesh->get(dy, "dy", 1.0, false)) {
-    output_warn.write("\tWARNING: differencing quantity 'dy' not found. Set to 1.0\n");
-  }
-  mesh->communicateXZ(dy);
-=======
+  }
+
   mesh->get(dx, "dx", 1.0);
   dx = interpolateAndExtrapolate(dx, location, extrapolate_x, extrapolate_y);
 
@@ -244,7 +232,6 @@
 
   mesh->get(dy, "dy", 1.0);
   dy = interpolateAndExtrapolate(dy, location, extrapolate_x, extrapolate_y);
->>>>>>> c1173ecf
 
   nz = mesh->LocalNz;
 
@@ -261,7 +248,6 @@
   }
 
   // Diagonal components of metric tensor g^{ij} (default to 1)
-<<<<<<< HEAD
   mesh->get(g11, "g11", 1.0, false);
   mesh->get(g22, "g22", 1.0, false);
   mesh->get(g33, "g33", 1.0, false);
@@ -272,22 +258,6 @@
   mesh->get(g23, "g23", 0.0, false);
 
   mesh->communicateXZ(g11, g22, g33, g12, g13, g23);
-=======
-  mesh->get(g11, "g11", 1.0);
-  g11 = interpolateAndExtrapolate(g11, location, extrapolate_x, extrapolate_y);
-  mesh->get(g22, "g22", 1.0);
-  g22 = interpolateAndExtrapolate(g22, location, extrapolate_x, extrapolate_y);
-  mesh->get(g33, "g33", 1.0);
-  g33 = interpolateAndExtrapolate(g33, location, extrapolate_x, extrapolate_y);
-
-  // Off-diagonal elements. Default to 0
-  mesh->get(g12, "g12", 0.0);
-  g12 = interpolateAndExtrapolate(g12, location, extrapolate_x, extrapolate_y);
-  mesh->get(g13, "g13", 0.0);
-  g13 = interpolateAndExtrapolate(g13, location, extrapolate_x, extrapolate_y);
-  mesh->get(g23, "g23", 0.0);
-  g23 = interpolateAndExtrapolate(g23, location, extrapolate_x, extrapolate_y);
->>>>>>> c1173ecf
 
   // Check input metrics
   // Diagonal metric components should be finite
@@ -312,10 +282,8 @@
   if (std::any_of(begin(covariant_component_names), end(covariant_component_names),
                   source_has_component)) {
     // Check that all components are present
-<<<<<<< HEAD
-    if (mesh->sourceHasVar("g_11") and mesh->sourceHasVar("g_22") and
-        mesh->sourceHasVar("g_33") and mesh->sourceHasVar("g_12") and
-        mesh->sourceHasVar("g_13") and mesh->sourceHasVar("g_23")) {
+    if (std::all_of(begin(covariant_component_names), end(covariant_component_names),
+                    source_has_component)) {
       mesh->get(g_11, "g_11", 1.0, false);
       mesh->get(g_22, "g_22", 1.0, false);
       mesh->get(g_33, "g_33", 1.0, false);
@@ -324,16 +292,6 @@
       mesh->get(g_23, "g_23", 0.0, false);
 
       mesh->communicateXZ(g_11, g_22, g_33, g_12, g_13, g_23);
-=======
-    if (std::all_of(begin(covariant_component_names), end(covariant_component_names),
-                    source_has_component)) {
-      mesh->get(g_11, "g_11");
-      mesh->get(g_22, "g_22");
-      mesh->get(g_33, "g_33");
-      mesh->get(g_12, "g_12");
-      mesh->get(g_13, "g_13");
-      mesh->get(g_23, "g_23");
->>>>>>> c1173ecf
 
       output_warn.write("\tWARNING! Covariant components of metric tensor set manually. "
                         "Contravariant components NOT recalculated\n");
@@ -380,16 +338,9 @@
     throw BoutException("Error in jacobian call");
 
   // Attempt to read J from the grid file
-<<<<<<< HEAD
   auto Jcalc = J;
   if (mesh->get(J, "J", 0.0, false)) {
     output_warn.write("\tWARNING: Jacobian 'J' not found. Calculating from metric tensor\n");
-=======
-  Field2D Jcalc = J;
-  if (mesh->get(J, "J")) {
-    output_warn.write(
-        "\tWARNING: Jacobian 'J' not found. Calculating from metric tensor\n");
->>>>>>> c1173ecf
     J = Jcalc;
   } else {
     J = interpolateAndExtrapolate(J, location, extrapolate_x, extrapolate_y);
@@ -410,11 +361,7 @@
                       "metric tensor\n");
     Bxy = Bcalc;
   } else {
-<<<<<<< HEAD
-    mesh->communicateXZ(Bxy);
-=======
     Bxy = interpolateAndExtrapolate(Bxy, location, extrapolate_x, extrapolate_y);
->>>>>>> c1173ecf
 
     output_warn.write("\tMaximum difference in Bxy is %e\n", max(abs(Bxy - Bcalc)));
     // Check Bxy
@@ -422,12 +369,6 @@
     bout::checkPositive(Bxy, "Bxy", "RGN_NOCORNERS");
   }
 
-<<<<<<< HEAD
-  if (mesh->get(ShiftTorsion, "ShiftTorsion", 0.0, false)) {
-    output_warn.write("\tWARNING: No Torsion specified for zShift. Derivatives may not be correct\n");
-  }
-  mesh->communicateXZ(ShiftTorsion);
-=======
   //////////////////////////////////////////////////////
   /// Calculate Christoffel symbols. Needs communication
   if (geometry()) {
@@ -440,7 +381,6 @@
     ShiftTorsion = 0.0;
   }
   ShiftTorsion = interpolateAndExtrapolate(ShiftTorsion, location, extrapolate_x, extrapolate_y);
->>>>>>> c1173ecf
 
   //////////////////////////////////////////////////////
 
@@ -448,17 +388,15 @@
     if (mesh->get(IntShiftTorsion, "IntShiftTorsion", 0.0, false)) {
       output_warn.write("\tWARNING: No Integrated torsion specified\n");
     }
-<<<<<<< HEAD
-    mesh->communicateXZ(IntShiftTorsion);
-=======
     IntShiftTorsion = interpolateAndExtrapolate(IntShiftTorsion, location, extrapolate_x, extrapolate_y);
   } else {
     // IntShiftTorsion will not be used, but set to zero to avoid uninitialized field
     IntShiftTorsion = 0.;
->>>>>>> c1173ecf
-  }
-
-<<<<<<< HEAD
+  }
+
+  setParallelTransform(options);
+}
+
 // use anonymous namespace so this utility function is not available outside this file
 namespace {
   /// Interpolate a Field2D to a new CELL_LOC with interp_to.
@@ -513,12 +451,27 @@
       "Staggered coordinates locations not currently supported with 3D metrics.");
 #endif
   }
-=======
-  setParallelTransform(options);
->>>>>>> c1173ecf
-}
-
-Coordinates::Coordinates(Mesh* mesh, Options* options, const CELL_LOC loc,
+
+  // If the CELL_CENTRE variable was read, the staggered version is required to
+  // also exist for consistency
+  void checkStaggeredGet(Mesh* mesh, std::string name, std::string suffix) {
+    if (mesh->sourceHasVar(name) != mesh->sourceHasVar(name+suffix)) {
+      throw BoutException("Attempting to read staggered fields from grid, but " + name
+          + " is not present in both CELL_CENTRE and staggered versions.");
+    }
+  }
+
+  // convenience function for repeated code
+  void getAtLoc(Mesh* mesh, Coordinates::metric_field_type &var, std::string name, std::string suffix,
+      CELL_LOC location, BoutReal default_value = 0.) {
+
+    checkStaggeredGet(mesh, name, suffix);
+    mesh->get(var, name+suffix, default_value);
+    var.setLocation(location);
+  }
+}
+
+Coordinates::Coordinates(Mesh *mesh, Options* options, const CELL_LOC loc,
       const Coordinates* coords_in, bool force_interpolate_from_centre)
     : dx(1, mesh), dy(1, mesh), dz(1), d1_dx(mesh), d1_dy(mesh), J(1, mesh), Bxy(1, mesh),
       // Identity metric tensor
@@ -717,9 +670,16 @@
   bout::checkFinite(g_13, "g_13", "RGN_NOCORNERS");
   bout::checkFinite(g_23, "g_23", "RGN_NOCORNERS");
 
-<<<<<<< HEAD
   ShiftTorsion = interpolateAndNeumann(coords_in->ShiftTorsion, location);
-=======
+
+  //////////////////////////////////////////////////////
+
+  if (mesh->IncIntShear) {
+    IntShiftTorsion = interpolateAndNeumann(coords_in->IntShiftTorsion, location);
+  } else {
+    // IntShiftTorsion will not be used, but set to zero to avoid uninitialized field
+    IntShiftTorsion = 0.;
+  }
   //////////////////////////////////////////////////////
   /// Calculate Christoffel symbols. Needs communication
   if (geometry(false, force_interpolate_from_centre)) {
@@ -728,7 +688,6 @@
 
   setParallelTransform(options);
 }
->>>>>>> c1173ecf
 
 void Coordinates::outputVars(Datafile& file) {
   const std::string loc_string = (location == CELL_CENTRE) ? "" : "_"+toString(location);
@@ -952,17 +911,6 @@
   Coordinates::metric_field_type d2x(localmesh), d2y(localmesh); // d^2 x / d i^2
 
   // Read correction for non-uniform meshes
-<<<<<<< HEAD
-  if (localmesh->get(d2x, "d2x", 0.0, false)) {
-    output_warn.write(
-        "\tWARNING: differencing quantity 'd2x' not found. Calculating from dx\n");
-    d1_dx = bout::derivatives::index::DDX(1. / dx); // d/di(1/dx)
-  } else {
-    localmesh->communicateXZ(d2x);
-
-    // Shift d2x to our location
-    d2x = interp_to(d2x, location);
-=======
   std::string suffix = getLocationSuffix(location);
   if (location == CELL_CENTRE or (!force_interpolate_from_centre
                       and localmesh->sourceHasVar("dx"+suffix))) {
@@ -980,24 +928,10 @@
       d2x.setLocation(location);
       // set boundary cells if necessary
       d2x = interpolateAndExtrapolate(d2x, location, extrapolate_x, extrapolate_y);
->>>>>>> c1173ecf
 
       d1_dx = -d2x / (dx * dx);
     }
 
-<<<<<<< HEAD
-  if (localmesh->get(d2y, "d2y", 0.0, false)) {
-    output_warn.write(
-        "\tWARNING: differencing quantity 'd2y' not found. Calculating from dy\n");
-    auto tmp2 = 1. / dy;
-    localmesh->communicate(tmp2);
-    d1_dy = bout::derivatives::index::DDY(tmp2); // d/di(1/dy)
-  } else {
-    localmesh->communicateXZ(d2y);
-
-    // Shift d2y to our location
-    d2y = interp_to(d2y, location);
-=======
     if (localmesh->get(d2y, "d2y"+suffix)) {
       output_warn.write(
           "\tWARNING: differencing quantity 'd2y' not found. Calculating from dy\n");
@@ -1031,7 +965,6 @@
       output_warn.write(
           "\tWARNING: differencing quantity 'd2y' not found. Calculating from dy\n");
       d1_dy = bout::derivatives::index::DDY(1. / dy); // d/di(1/dy)
->>>>>>> c1173ecf
 
       localmesh->communicate(d1_dy);
       d1_dy = interpolateAndExtrapolate(d1_dy, location, true, true, true);
@@ -1075,41 +1008,6 @@
 
   auto a = Matrix<BoutReal>(3, 3);
 
-<<<<<<< HEAD
-  for (int jx = 0; jx < localmesh->LocalNx; jx++) {
-    for (int jy = 0; jy < localmesh->LocalNy; jy++) {
-#ifndef COORDINATES_USE_3D
-      {
-        int jz = 0;
-#else
-      for (int jz = 0; jz < localmesh->LocalNz; jz++) { // Inefficient for 2D metric type
-#endif
-        // set elements of g
-        a(0, 0) = g11(jx, jy, jz);
-        a(1, 1) = g22(jx, jy, jz);
-        a(2, 2) = g33(jx, jy, jz);
-
-        a(0, 1) = a(1, 0) = g12(jx, jy, jz);
-        a(1, 2) = a(2, 1) = g23(jx, jy, jz);
-        a(0, 2) = a(2, 0) = g13(jx, jy, jz);
-
-        // invert
-        if (invert3x3(a)) {
-          output_error.write("\tERROR: metric tensor is singular at (%d, %d, %d)\n", jx,
-                             jy, jz);
-          return 1;
-        }
-
-        // put elements into g_{ij}
-        g_11(jx, jy, jz) = a(0, 0);
-        g_22(jx, jy, jz) = a(1, 1);
-        g_33(jx, jy, jz) = a(2, 2);
-
-        g_12(jx, jy, jz) = a(0, 1);
-        g_13(jx, jy, jz) = a(0, 2);
-        g_23(jx, jy, jz) = a(1, 2);
-      }
-=======
   BOUT_FOR_SERIAL(i, g11.getRegion(region)) {
     a(0, 0) = g11[i];
     a(1, 1) = g22[i];
@@ -1122,7 +1020,6 @@
     if (invert3x3(a)) {
       output_error.write("\tERROR: metric tensor is singular at (%d, %d)\n", i.x(), i.y());
       return 1;
->>>>>>> c1173ecf
     }
 
     g_11[i] = a(0, 0);
@@ -1166,41 +1063,6 @@
 
   auto a = Matrix<BoutReal>(3, 3);
 
-<<<<<<< HEAD
-  for (int jx = 0; jx < localmesh->LocalNx; jx++) {
-    for (int jy = 0; jy < localmesh->LocalNy; jy++) {
-#ifndef COORDINATES_USE_3D
-      {
-        int jz = 0;
-#else
-      for (int jz = 0; jz < localmesh->LocalNz; jz++) { // Inefficient for 2D metric type
-#endif
-        // set elements of g
-        a(0, 0) = g_11(jx, jy, jz);
-        a(1, 1) = g_22(jx, jy, jz);
-        a(2, 2) = g_33(jx, jy, jz);
-
-        a(0, 1) = a(1, 0) = g_12(jx, jy, jz);
-        a(1, 2) = a(2, 1) = g_23(jx, jy, jz);
-        a(0, 2) = a(2, 0) = g_13(jx, jy, jz);
-
-        // invert
-        if (invert3x3(a)) {
-          output_error.write("\tERROR: metric tensor is singular at (%d, %d, %d)\n", jx,
-                             jy, jz);
-          return 1;
-        }
-
-        // put elements into g_{ij}
-        g11(jx, jy, jz) = a(0, 0);
-        g22(jx, jy, jz) = a(1, 1);
-        g33(jx, jy, jz) = a(2, 2);
-
-        g12(jx, jy, jz) = a(0, 1);
-        g13(jx, jy, jz) = a(0, 2);
-        g23(jx, jy, jz) = a(1, 2);
-      }
-=======
   BOUT_FOR_SERIAL(i, g_11.getRegion(region)) {
     a(0, 0) = g_11[i];
     a(1, 1) = g_22[i];
@@ -1213,7 +1075,6 @@
     if (invert3x3(a)) {
       output_error.write("\tERROR: metric tensor is singular at (%d, %d)\n", i.x(), i.y());
       return 1;
->>>>>>> c1173ecf
     }
 
     g11[i] = a(0, 0);
@@ -1244,16 +1105,11 @@
   TRACE("Coordinates::jacobian");
   // calculate Jacobian using g^-1 = det[g^ij], J = sqrt(g)
 
-<<<<<<< HEAD
+  const bool extrapolate_x = not localmesh->sourceHasXBoundaryGuards();
+  const bool extrapolate_y = not localmesh->sourceHasYBoundaryGuards();
+
   auto g = g11 * g22 * g33 + 2.0 * g12 * g13 * g23 - g11 * g23 * g23 - g22 * g13 * g13
            - g33 * g12 * g12;
-=======
-  const bool extrapolate_x = not localmesh->sourceHasXBoundaryGuards();
-  const bool extrapolate_y = not localmesh->sourceHasYBoundaryGuards();
-
-  Field2D g = g11 * g22 * g33 + 2.0 * g12 * g13 * g23 - g11 * g23 * g23 - g22 * g13 * g13
-              - g33 * g12 * g12;
->>>>>>> c1173ecf
 
   // Check that g is positive
   bout::checkPositive(g, "The determinant of g^ij", "RGN_NOBNDRY");
@@ -1383,24 +1239,18 @@
  *
  *******************************************************************************/
 
-<<<<<<< HEAD
-const Coordinates::metric_field_type Coordinates::DDX(const Field2D& f, CELL_LOC loc,
-                                                      const std::string& method,
-                                                      REGION region) {
-=======
-Field2D Coordinates::DDX(const Field2D& f, CELL_LOC loc, const std::string& method,
-    const std::string& region) {
->>>>>>> c1173ecf
+Coordinates::metric_field_type Coordinates::DDX(const Field2D& f, CELL_LOC loc,
+                                                const std::string& method,
+                                                const std::string& region) {
   ASSERT1(location == loc || loc == CELL_DEFAULT);
   return bout::derivatives::index::DDX(f, loc, method, region) / dx;
 }
 const Field3D Coordinates::DDX(const Field3D& f, CELL_LOC outloc,
-                               const std::string& method, REGION region) {
+                               const std::string& method, const std::string& region) {
 
   auto result = bout::derivatives::index::DDX(f, outloc, method, region);
   result /= dx;
 
-<<<<<<< HEAD
   if (f.getMesh()->IncIntShear) {
     // Using BOUT-06 style shifting
     result += IntShiftTorsion * DDZ(f, outloc, method, region);
@@ -1409,59 +1259,40 @@
   return result;
 };
 
-const Coordinates::metric_field_type Coordinates::DDY(const Field2D& f, CELL_LOC loc,
-                                                      const std::string& method,
-                                                      REGION region) {
-=======
-Field2D Coordinates::DDY(const Field2D& f, CELL_LOC loc, const std::string& method,
-    const std::string& region) {
->>>>>>> c1173ecf
+Coordinates::metric_field_type Coordinates::DDY(const Field2D& f, CELL_LOC loc,
+                                                const std::string& method,
+                                                const std::string& region) {
   ASSERT1(location == loc || loc == CELL_DEFAULT);
   return bout::derivatives::index::DDY(f, loc, method, region) / dy;
 }
 
-<<<<<<< HEAD
 const Field3D Coordinates::DDY(const Field3D& f, CELL_LOC outloc,
-                               const std::string& method, REGION region) {
+                               const std::string& method, const std::string& region) {
   return bout::derivatives::index::DDY(f, outloc, method, region) / dy;
 };
 
-const Coordinates::metric_field_type Coordinates::DDZ(MAYBE_UNUSED(const Field2D& f),
-                                                      MAYBE_UNUSED(CELL_LOC loc),
-                                                      const std::string& UNUSED(method),
-                                                      REGION UNUSED(region)) {
-  ASSERT1(location == loc || loc == CELL_DEFAULT);
-  ASSERT1(f.getMesh() == localmesh);
-  auto result = Coordinates::metric_field_type(0.0, localmesh);
-  result.setLocation(location);
-  return result;
-=======
-Field2D Coordinates::DDZ(MAYBE_UNUSED(const Field2D& f), CELL_LOC loc,
-    const std::string& UNUSED(method), const std::string& UNUSED(region)) {
+Coordinates::metric_field_type Coordinates::DDZ(MAYBE_UNUSED(const Field2D& f),
+                                                MAYBE_UNUSED(CELL_LOC loc),
+                                                const std::string& UNUSED(method),
+                                                const std::string& UNUSED(region)) {
   ASSERT1(location == loc || loc == CELL_DEFAULT);
   ASSERT1(f.getMesh() == localmesh);
   if (loc == CELL_DEFAULT) {
     loc = f.getLocation();
   }
   return zeroFrom(f).setLocation(loc);
->>>>>>> c1173ecf
 }
 const Field3D Coordinates::DDZ(const Field3D& f, CELL_LOC outloc,
-                               const std::string& method, REGION region) {
+                               const std::string& method, const std::string& region) {
   return bout::derivatives::index::DDZ(f, outloc, method, region) / dz;
 };
 
 /////////////////////////////////////////////////////////
 // Parallel gradient
 
-<<<<<<< HEAD
-const Coordinates::metric_field_type
+Coordinates::metric_field_type
 Coordinates::Grad_par(const Field2D& var, MAYBE_UNUSED(CELL_LOC outloc),
                       const std::string& UNUSED(method)) {
-=======
-Field2D Coordinates::Grad_par(const Field2D& var, MAYBE_UNUSED(CELL_LOC outloc),
-    const std::string& UNUSED(method)) {
->>>>>>> c1173ecf
   TRACE("Coordinates::Grad_par( Field2D )");
   ASSERT1(location == outloc
           || (outloc == CELL_DEFAULT && location == var.getLocation()));
@@ -1481,15 +1312,10 @@
 // Vpar_Grad_par
 // vparallel times the parallel derivative along unperturbed B-field
 
-<<<<<<< HEAD
-const Coordinates::metric_field_type
+Coordinates::metric_field_type
 Coordinates::Vpar_Grad_par(const Field2D& v, const Field2D& f,
                            MAYBE_UNUSED(CELL_LOC outloc),
                            const std::string& UNUSED(method)) {
-=======
-Field2D Coordinates::Vpar_Grad_par(const Field2D& v, const Field2D& f,
-    MAYBE_UNUSED(CELL_LOC outloc), const std::string& UNUSED(method)) {
->>>>>>> c1173ecf
   ASSERT1(location == outloc || (outloc == CELL_DEFAULT && location == f.getLocation()));
   return VDDY(v, f) / sqrt(g_22);
 }
@@ -1503,13 +1329,8 @@
 /////////////////////////////////////////////////////////
 // Parallel divergence
 
-<<<<<<< HEAD
-const Coordinates::metric_field_type
+Coordinates::metric_field_type
 Coordinates::Div_par(const Field2D& f, CELL_LOC outloc, const std::string& method) {
-=======
-Field2D Coordinates::Div_par(const Field2D& f, CELL_LOC outloc,
-    const std::string& method) {
->>>>>>> c1173ecf
   TRACE("Coordinates::Div_par( Field2D )");
   ASSERT1(location == outloc || outloc == CELL_DEFAULT);
 
@@ -1547,8 +1368,7 @@
 // second parallel derivative (b dot Grad)(b dot Grad)
 // Note: For parallel Laplacian use Laplace_par
 
-<<<<<<< HEAD
-const Coordinates::metric_field_type
+Coordinates::metric_field_type
 Coordinates::Grad2_par2(const Field2D& f, CELL_LOC outloc, const std::string& method) {
   TRACE("Coordinates::Grad2_par2( Field2D )");
   ASSERT1(location == outloc || (outloc == CELL_DEFAULT && location == f.getLocation()));
@@ -1557,16 +1377,6 @@
   localmesh->communicate(invSg);
   auto result = DDY(invSg, outloc, method) * DDY(f, outloc, method) * invSg
                 + D2DY2(f, outloc, method) / g_22;
-=======
-Field2D Coordinates::Grad2_par2(const Field2D& f, CELL_LOC outloc,
-    const std::string& method) {
-  TRACE("Coordinates::Grad2_par2( Field2D )");
-  ASSERT1(location == outloc || (outloc == CELL_DEFAULT && location == f.getLocation()));
-
-  Field2D sg = sqrt(g_22);
-  Field2D result = DDY(1. / sg, outloc, method) * DDY(f, outloc, method) / sg
-                   + D2DY2(f, outloc, method) / g_22;
->>>>>>> c1173ecf
 
   return result;
 }
@@ -1579,19 +1389,12 @@
   }
   ASSERT1(location == outloc);
 
-<<<<<<< HEAD
   auto sg = sqrt(g_22);
   auto invSg = 1.0 / sg;
   localmesh->communicate(invSg);
   sg = DDY(invSg, outloc, method) * invSg;
 
-  Field3D result(localmesh), r2(localmesh);
-=======
-  Field2D sg = sqrt(g_22);
-  sg = DDY(1. / sg, outloc, method) / sg;
-
   Field3D result = ::DDY(f, outloc, method);
->>>>>>> c1173ecf
 
   Field3D r2 = D2DY2(f, outloc, method) / g_22;
 
@@ -1607,12 +1410,8 @@
 
 #include <invert_laplace.hxx> // Delp2 uses same coefficients as inversion code
 
-<<<<<<< HEAD
-const Coordinates::metric_field_type Coordinates::Delp2(const Field2D& f,
-                                                        CELL_LOC outloc, bool useFFT) {
-=======
-Field2D Coordinates::Delp2(const Field2D& f, CELL_LOC outloc, bool UNUSED(useFFT)) {
->>>>>>> c1173ecf
+Coordinates::metric_field_type Coordinates::Delp2(const Field2D& f,
+                                                  CELL_LOC outloc, bool UNUSED(useFFT)) {
   TRACE("Coordinates::Delp2( Field2D )");
   ASSERT1(location == outloc || outloc == CELL_DEFAULT);
 
@@ -1750,12 +1549,8 @@
   return result;
 }
 
-<<<<<<< HEAD
-const Coordinates::metric_field_type Coordinates::Laplace_par(const Field2D& f,
-                                                              CELL_LOC outloc) {
-=======
-Field2D Coordinates::Laplace_par(const Field2D& f, CELL_LOC outloc) {
->>>>>>> c1173ecf
+Coordinates::metric_field_type Coordinates::Laplace_par(const Field2D& f,
+                                                        CELL_LOC outloc) {
   ASSERT1(location == outloc || outloc == CELL_DEFAULT);
   return D2DY2(f, outloc) / g_22 + DDY(J / g_22, outloc) * DDY(f, outloc) / J;
 }
@@ -1767,24 +1562,13 @@
 
 // Full Laplacian operator on scalar field
 
-<<<<<<< HEAD
-const Coordinates::metric_field_type Coordinates::Laplace(const Field2D& f,
+Coordinates::metric_field_type Coordinates::Laplace(const Field2D& f,
                                                           CELL_LOC outloc) {
   TRACE("Coordinates::Laplace( Field2D )");
   ASSERT1(location == outloc || outloc == CELL_DEFAULT);
 
   auto result = G1 * DDX(f, outloc) + G2 * DDY(f, outloc) + g11 * D2DX2(f, outloc)
                 + g22 * D2DY2(f, outloc) + 2.0 * g12 * D2DXDY(f, outloc);
-
-  ASSERT2(result.getLocation() == outloc);
-=======
-Field2D Coordinates::Laplace(const Field2D& f, CELL_LOC outloc) {
-  TRACE("Coordinates::Laplace( Field2D )");
-  ASSERT1(location == outloc || outloc == CELL_DEFAULT);
-
-  Field2D result = G1 * DDX(f, outloc) + G2 * DDY(f, outloc) + g11 * D2DX2(f, outloc)
-                   + g22 * D2DY2(f, outloc) + 2.0 * g12 * D2DXDY(f, outloc);
->>>>>>> c1173ecf
 
   return result;
 }
