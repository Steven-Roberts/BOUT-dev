--- conflicted
+++ resolved
@@ -154,24 +154,6 @@
   if (geometry()) {
     throw BoutException("Differential geometry failed\n");
   }
-
-<<<<<<< HEAD
-  //////////////////////////////////////////////////////
-  /// Non-uniform meshes. Need to use DDX, DDY
-
-  OPTION(Options::getRoot(), non_uniform, false);
-
-  Field2D d2x(mesh), d2y(mesh); // d^2 x / d i^2
-  // Read correction for non-uniform meshes
-  if (mesh->get(d2x, "d2x")) {
-    output_warn.write("\tWARNING: differencing quantity 'd2x' not found. Calculating from dx\n");
-    d1_dx = mesh->indexDDX(1. / dx); // d/di(1/dx)
-  } else {
-    d1_dx = -d2x / (dx * dx);
-  }
-=======
->>>>>>> 83cf00f9
-
 
   if (mesh->get(ShiftTorsion, "ShiftTorsion")) {
     output_warn.write("\tWARNING: No Torsion specified for zShift. Derivatives may not be correct\n");
@@ -363,7 +345,7 @@
   } else {
     d1_dy = -d2y / (dy * dy);
   }
-  
+
   return 0;
 }
 
