
BOUT_TOP = ../..


<<<<<<< HEAD
DIRS            = impls parallel data
SOURCEC		= difops.cxx interpolation.cxx mesh.cxx boundary_standard.cxx boundary_factory.cxx boundary_region.cxx meshfactory.cxx surfaceiter.cxx coordinates.cxx index_derivs.cxx fv_ops.cxx
=======
DIRS            = impls parallel data interpolation
SOURCEC		= difops.cxx interpolation.cxx mesh.cxx boundary_standard.cxx \
		  boundary_factory.cxx boundary_region.cxx meshfactory.cxx \
		  surfaceiter.cxx coordinates.cxx index_derivs.cxx \
	  	  parallel_boundary_region.cxx parallel_boundary_op.cxx
>>>>>>> d6945d5d
SOURCEH		= $(SOURCEC:%.cxx=%.hxx)
TARGET		= lib

include $(BOUT_TOP)/make.config<|MERGE_RESOLUTION|>--- conflicted
+++ resolved
@@ -2,16 +2,11 @@
 BOUT_TOP = ../..
 
 
-<<<<<<< HEAD
-DIRS            = impls parallel data
-SOURCEC		= difops.cxx interpolation.cxx mesh.cxx boundary_standard.cxx boundary_factory.cxx boundary_region.cxx meshfactory.cxx surfaceiter.cxx coordinates.cxx index_derivs.cxx fv_ops.cxx
-=======
 DIRS            = impls parallel data interpolation
 SOURCEC		= difops.cxx interpolation.cxx mesh.cxx boundary_standard.cxx \
 		  boundary_factory.cxx boundary_region.cxx meshfactory.cxx \
 		  surfaceiter.cxx coordinates.cxx index_derivs.cxx \
-	  	  parallel_boundary_region.cxx parallel_boundary_op.cxx
->>>>>>> d6945d5d
+	  	  parallel_boundary_region.cxx parallel_boundary_op.cxx fv_ops.cxx
 SOURCEH		= $(SOURCEC:%.cxx=%.hxx)
 TARGET		= lib
 
