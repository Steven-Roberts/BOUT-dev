/**************************************************************************
 * Copyright 2018 B.D.Dudson, P. Hill
 *
 * Contact: Ben Dudson, bd512@york.ac.uk
 *
 * This file is part of BOUT++.
 *
 * BOUT++ is free software: you can redistribute it and/or modify
 * it under the terms of the GNU Lesser General Public License as published by
 * the Free Software Foundation, either version 3 of the License, or
 * (at your option) any later version.
 *
 * BOUT++ is distributed in the hope that it will be useful,
 * but WITHOUT ANY WARRANTY; without even the implied warranty of
 * MERCHANTABILITY or FITNESS FOR A PARTICULAR PURPOSE.  See the
 * GNU Lesser General Public License for more details.
 *
 * You should have received a copy of the GNU Lesser General Public License
 * along with BOUT++.  If not, see <http://www.gnu.org/licenses/>.
 *
 **************************************************************************/

<<<<<<< HEAD
#include "globals.hxx"
#include "interpolation_xz.hxx"
//#include "output.hxx"
=======
#include "bout/globals.hxx"
>>>>>>> 68d95c32
#include "bout/index_derivs_interface.hxx"
#include "bout/interpolation_xz.hxx"
#include "bout/mesh.hxx"
#include "bout/output.hxx"

#include <vector>

Field3D XZMonotonicHermiteSpline::interpolate(const Field3D& f,
                                              const std::string& region) const {
  ASSERT1(f.getMesh() == localmesh);
  Field3D f_interp(f.getMesh());
  f_interp.allocate();

  // Derivatives are used for tension and need to be on dimensionless
  // coordinates
  Field3D fx = bout::derivatives::index::DDX(f, CELL_DEFAULT, "DEFAULT");
  localmesh->communicateXZ(fx);
  // communicate in y, but do not calculate parallel slices
  {
    auto h = localmesh->sendY(fx);
    localmesh->wait(h);
  }
  Field3D fz = bout::derivatives::index::DDZ(f, CELL_DEFAULT, "DEFAULT", "RGN_ALL");
  localmesh->communicateXZ(fz);
  // communicate in y, but do not calculate parallel slices
  {
    auto h = localmesh->sendY(fz);
    localmesh->wait(h);
  }
  Field3D fxz = bout::derivatives::index::DDX(fz, CELL_DEFAULT, "DEFAULT");
  localmesh->communicateXZ(fxz);
  // communicate in y, but do not calculate parallel slices
  {
    auto h = localmesh->sendY(fxz);
    localmesh->wait(h);
  }

  const auto curregion{getRegion(region)};
  BOUT_FOR(i, curregion) {
    const int x = i.x();
    const int y = i.y();
    const int z = i.z();

<<<<<<< HEAD
=======
    if (skip_mask(x, y, z)) {
      continue;
    }

>>>>>>> 68d95c32
    // Due to lack of guard cells in z-direction, we need to ensure z-index
    // wraps around
    const int ncz = localmesh->LocalNz;
    const int z_mod = ((k_corner(x, y, z) % ncz) + ncz) % ncz;
    const int z_mod_p1 = (z_mod + 1) % ncz;

    const int y_next = y + y_offset;

    // Interpolate f in X at Z
    const BoutReal f_z = f(i_corner(x, y, z), y_next, z_mod) * h00_x(x, y, z)
                         + f(i_corner(x, y, z) + 1, y_next, z_mod) * h01_x(x, y, z)
                         + fx(i_corner(x, y, z), y_next, z_mod) * h10_x(x, y, z)
                         + fx(i_corner(x, y, z) + 1, y_next, z_mod) * h11_x(x, y, z);

    // Interpolate f in X at Z+1
    const BoutReal f_zp1 = f(i_corner(x, y, z), y_next, z_mod_p1) * h00_x(x, y, z)
                           + f(i_corner(x, y, z) + 1, y_next, z_mod_p1) * h01_x(x, y, z)
                           + fx(i_corner(x, y, z), y_next, z_mod_p1) * h10_x(x, y, z)
                           + fx(i_corner(x, y, z) + 1, y_next, z_mod_p1) * h11_x(x, y, z);

    // Interpolate fz in X at Z
    const BoutReal fz_z = fz(i_corner(x, y, z), y_next, z_mod) * h00_x(x, y, z)
                          + fz(i_corner(x, y, z) + 1, y_next, z_mod) * h01_x(x, y, z)
                          + fxz(i_corner(x, y, z), y_next, z_mod) * h10_x(x, y, z)
                          + fxz(i_corner(x, y, z) + 1, y_next, z_mod) * h11_x(x, y, z);

    // Interpolate fz in X at Z+1
    const BoutReal fz_zp1 =
        fz(i_corner(x, y, z), y_next, z_mod_p1) * h00_x(x, y, z)
        + fz(i_corner(x, y, z) + 1, y_next, z_mod_p1) * h01_x(x, y, z)
        + fxz(i_corner(x, y, z), y_next, z_mod_p1) * h10_x(x, y, z)
        + fxz(i_corner(x, y, z) + 1, y_next, z_mod_p1) * h11_x(x, y, z);

    // Interpolate in Z
    BoutReal result = +f_z * h00_z(x, y, z) + f_zp1 * h01_z(x, y, z)
                      + fz_z * h10_z(x, y, z) + fz_zp1 * h11_z(x, y, z);

    ASSERT2(std::isfinite(result) || x < localmesh->xstart || x > localmesh->xend);

    // Monotonicity
    // Force the interpolated result to be in the range of the
    // neighbouring cell values. This prevents unphysical overshoots,
    // but also degrades accuracy near maxima and minima.
    // Perhaps should only impose near boundaries, since that is where
    // problems most obviously occur.
    const BoutReal localmax = BOUTMAX(f(i_corner(x, y, z), y_next, z_mod),
                                      f(i_corner(x, y, z) + 1, y_next, z_mod),
                                      f(i_corner(x, y, z), y_next, z_mod_p1),
                                      f(i_corner(x, y, z) + 1, y_next, z_mod_p1));

    const BoutReal localmin = BOUTMIN(f(i_corner(x, y, z), y_next, z_mod),
                                      f(i_corner(x, y, z) + 1, y_next, z_mod),
                                      f(i_corner(x, y, z), y_next, z_mod_p1),
                                      f(i_corner(x, y, z) + 1, y_next, z_mod_p1));

    ASSERT2(std::isfinite(localmax) || x < localmesh->xstart || x > localmesh->xend);
    ASSERT2(std::isfinite(localmin) || x < localmesh->xstart || x > localmesh->xend);

    if (result > localmax) {
      result = localmax;
    }
    if (result < localmin) {
      result = localmin;
    }

    f_interp(x, y_next, z) = result;
  }
  return f_interp;
}<|MERGE_RESOLUTION|>--- conflicted
+++ resolved
@@ -20,17 +20,11 @@
  *
  **************************************************************************/
 
-<<<<<<< HEAD
-#include "globals.hxx"
-#include "interpolation_xz.hxx"
-//#include "output.hxx"
-=======
 #include "bout/globals.hxx"
->>>>>>> 68d95c32
 #include "bout/index_derivs_interface.hxx"
 #include "bout/interpolation_xz.hxx"
 #include "bout/mesh.hxx"
-#include "bout/output.hxx"
+//#include "bout/output.hxx"
 
 #include <vector>
 
@@ -70,13 +64,6 @@
     const int y = i.y();
     const int z = i.z();
 
-<<<<<<< HEAD
-=======
-    if (skip_mask(x, y, z)) {
-      continue;
-    }
-
->>>>>>> 68d95c32
     // Due to lack of guard cells in z-direction, we need to ensure z-index
     // wraps around
     const int ncz = localmesh->LocalNz;
