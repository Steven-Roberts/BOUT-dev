/**************************************************************************
 * Implementation of the Mesh class, handling input files compatible with
 * BOUT / BOUT-06.
 *
 * Changelog
 * ---------
 *
 * 2015-01 Ben Dudson <benjamin.dudson@york.ac.uk>
 *      * 
 * 
 * 2010-05 Ben Dudson <bd512@york.ac.uk>
 *      * Initial version, adapted from grid.cpp and topology.cpp
 *
 **************************************************************************
 * Copyright 2010 B.D.Dudson, S.Farley, M.V.Umansky, X.Q.Xu
 *
 * Contact: Ben Dudson, bd512@york.ac.uk
 * 
 * This file is part of BOUT++.
 *
 * BOUT++ is free software: you can redistribute it and/or modify
 * it under the terms of the GNU Lesser General Public License as published by
 * the Free Software Foundation, either version 3 of the License, or
 * (at your option) any later version.
 *
 * BOUT++ is distributed in the hope that it will be useful,
 * but WITHOUT ANY WARRANTY; without even the implied warranty of
 * MERCHANTABILITY or FITNESS FOR A PARTICULAR PURPOSE.  See the
 * GNU Lesser General Public License for more details.
 *
 * You should have received a copy of the GNU Lesser General Public License
 * along with BOUT++.  If not, see <http://www.gnu.org/licenses/>.
 *
 **************************************************************************/

#include "boutmesh.hxx"

#include <utils.hxx>
#include <fft.hxx>
#include <derivs.hxx>
#include <boutcomm.hxx>
#include <dcomplex.hxx>
#include <options.hxx>
#include <boutexception.hxx>
#include <output.hxx>
#include <bout/sys/timer.hxx>
#include <msg_stack.hxx>
#include <bout/constants.hxx>

#define PVEC_REAL_MPI_TYPE MPI_DOUBLE

//#define COMMDEBUG 1   // Uncomment to print communications debugging information

BoutMesh::BoutMesh(GridDataSource *s, Options *options) : Mesh(s, options) {
  if(options == NULL)
    options = Options::getRoot()->getSection("mesh");
  
  OPTION(options, symmetricGlobalX,  true);
  OPTION(options, symmetricGlobalY,  false);

  OPTION(options, FCI, false);  // Use Flux Coordinate Independent method
  
  comm_x = MPI_COMM_NULL;
  comm_inner = MPI_COMM_NULL;
  comm_middle = MPI_COMM_NULL;
  comm_outer = MPI_COMM_NULL;
}

BoutMesh::~BoutMesh() {
  // Delete the communication handles
  clear_handles();
  
  // Delete the boundary regions
  for(const auto& bndry : boundary)
    delete bndry;
  
  if(comm_x != MPI_COMM_NULL)
    MPI_Comm_free(&comm_x);
  if(comm_inner != MPI_COMM_NULL)
    MPI_Comm_free(&comm_inner);
  //if(comm_middle != MPI_COMM_NULL)
  //  MPI_Comm_free(&comm_middle); // Already freed
  
  if(comm_outer != MPI_COMM_NULL)
    MPI_Comm_free(&comm_outer);
  
}

int BoutMesh::load() {
#ifdef CHECK
  int msg = msg_stack.push("BoutMesh::load()");
#endif
  
  output << "Loading mesh" << endl;
  
  // Use root level options
  Options *options = Options::getRoot();

  //////////////
  // Number of processors
  
  MPI_Comm_size(BoutComm::get(), &NPES);
  MPI_Comm_rank(BoutComm::get(), &MYPE);

  //////////////
  // Grid sizes
  
  if(Mesh::get(nx, "nx"))
    throw BoutException("Mesh must contain nx");
  
  if(Mesh::get(ny, "ny"))
    throw BoutException("Mesh must contain ny");

  int MZ;
  
  if(Mesh::get(MZ, "nz")) {
    // No "nz" variable in the grid file. Instead read MZ from options
    
    OPTION(options, MZ,           65);
    if(!is_pow2(MZ-1)) {
      if(is_pow2(MZ)) {
	MZ++;
	output.write("WARNING: Number of toroidal points increased to %d\n", MZ);
      }else {
	throw BoutException("Error: Number of toroidal points must be 2^n + 1");
      }
    }
  }else {
    output.write("\tRead nz from input grid file\n");
    // Read "nz" from input file. For now we need to add 1 point to MZ,
    // since the extra point will be ignored throughout the code (ngz-1 points are used)
    MZ++;
  }

  output << "\tGrid size: " << nx << " x " << ny << " x " << MZ << endl;
  
  // Get guard cell sizes
  options->get("MXG", MXG, 2);
  options->get("MYG", MYG, 2);

  // Check that nx is large enough
  if(nx <= 2*MXG) {
    throw BoutException("Error: nx must be greater than 2 times MXG (2 * %d)", MXG);
  }
  
  // Set global grid sizes
  GlobalNx = nx;
  GlobalNy = ny + 2*MYG;
  GlobalNz = MZ;

  if(2*MXG >= nx)
    throw BoutException("nx must be greater than 2*MXG");
  
  // separatrix location
  if(Mesh::get(ixseps1, "ixseps1")) {
    ixseps1 = GlobalNx;
    output.write("\tWARNING: Separatrix location 'ixseps1' not found. Setting to %d\n", ixseps1);
  }
  if(Mesh::get(ixseps2, "ixseps2")) {
    ixseps2 = GlobalNx;
    output.write("\tWARNING: Separatrix location 'ixseps2' not found. Setting to %d\n", ixseps2);
  }
  if(Mesh::get(jyseps1_1,"jyseps1_1")) {
    jyseps1_1 = -1;
    output.write("\tWARNING: Branch-cut 'jyseps1_1' not found. Setting to %d\n", jyseps1_1);
  }
  if(Mesh::get(jyseps1_2,"jyseps1_2")) {
    jyseps1_2 = ny/2;
    output.write("\tWARNING: Branch-cut 'jyseps1_2' not found. Setting to %d\n", jyseps1_2);
  }
  if(Mesh::get(jyseps2_1,"jyseps2_1")) {
    jyseps2_1 = jyseps1_2;
    output.write("\tWARNING: Branch-cut 'jyseps2_1' not found. Setting to %d\n", jyseps2_1);
  }
  if(Mesh::get(jyseps2_2,"jyseps2_2")) {
    jyseps2_2 = ny-1;
    output.write("\tWARNING: Branch-cut 'jyseps2_2' not found. Setting to %d\n", jyseps2_2);
  }

  if(Mesh::get(ny_inner,"ny_inner")) {
    ny_inner = jyseps2_1;
    output.write("\tWARNING: Number of inner y points 'ny_inner' not found. Setting to %d\n", ny_inner);
  }

  /// Check inputs
  if(jyseps1_1 < -1) {
    output.write("\tWARNING: jyseps1_1 (%d) must be >= -1. Setting to -1\n", jyseps1_1);
    jyseps1_1 = -1;
  }
  
  if(jyseps2_1 <= jyseps1_1) {
    output.write("\tWARNING: jyseps2_1 (%d) must be > jyseps1_1 (%d). Setting to %d\n",
                 jyseps2_1, jyseps1_1, jyseps1_1+1);
    jyseps2_1 = jyseps1_1 + 1;
  }
  if(jyseps1_2 < jyseps2_1) {
    output.write("\tWARNING: jyseps1_2 (%d) must be >= jyseps2_1 (%d). Setting to %d\n",
                 jyseps1_2, jyseps2_1, jyseps2_1);
    jyseps1_2 = jyseps2_1;
  }
  if(jyseps2_2 >= ny) {
    output.write("\tWARNING: jyseps2_2 (%d) must be < ny (%d). Setting to %d\n",
                 jyseps2_2, ny, ny-1);
    jyseps2_2 = ny - 1;
  }

  if(options->isSet("NXPE")) { // Specified NXPE
    options->get("NXPE", NXPE, 1); // Decomposition in the radial direction
    if((NPES % NXPE) != 0) {
      throw BoutException("Number of processors (%d) not divisible by NPs in x direction (%d)\n",
                          NPES, NXPE);
    }
    
    NYPE = NPES / NXPE;
  }else {
    // Choose NXPE
    
    MX = nx - 2*MXG;
    
    NXPE = -1; // Best option 
    
    BoutReal ideal = sqrt(MX * NPES / ((double) ny)); // Results in square domains

    output.write("Finding value for NXPE\n");

    for(int i=1; i<= NPES; i++) { // Loop over all possibilities
      //output.write("Testing %d: %d, %d, %d, %d, %d\n",
      //             i, NPES % i, MX % i, MX / i, ny % (NPES/i), ny / (NPES/i));
      if( (NPES % i == 0) &&      // Processors divide equally
          (MX % i == 0) &&        // Mesh in X divides equally
    //      (MX / i >= MXG) &&      // Resulting mesh is large enough
          (ny % (NPES/i) == 0) ) { // Mesh in Y divides equally
        
        output.write("\tCandidate value: %d\n", i);
        
        int nyp = NPES/i;
        int ysub = ny / nyp;
        
        // Check size of Y mesh
        if(ysub < MYG) {
          output.write("\t -> ny/NYPE (%d/%d = %d) must be >= MYG (%d)\n", ny, nyp, ysub, MYG);
          continue;
        }
        // Check branch cuts
        if( (jyseps1_1+1) % ysub != 0 ) {
          output.write("\t -> Leg region jyseps1_1+1 (%d) must be a multiple of MYSUB (%d)\n", jyseps1_1+1, ysub);
          continue;
        }
        
        if(jyseps2_1 != jyseps1_2) {
          // Double Null
          
          if( (jyseps2_1-jyseps1_1) % ysub != 0 ) {
            output.write("\t -> Core region jyseps2_1-jyseps1_1 (%d-%d = %d) must be a multiple of MYSUB (%d)\n", 
                         jyseps2_1, jyseps1_1, jyseps2_1-jyseps1_1, ysub);
            continue;
          }
          
          if( (jyseps2_2 - jyseps1_2) % ysub != 0 ) {
            output.write("\t -> Core region jyseps2_2-jyseps1_2 (%d-%d = %d) must be a multiple of MYSUB (%d)\n", 
                         jyseps2_2, jyseps1_2, jyseps2_2-jyseps1_2, ysub);
            continue;
          }
          
          // Check upper legs
          if( (ny_inner - jyseps2_1-1) % ysub != 0 ) {
            output.write("\t -> leg region ny_inner-jyseps2_1-1 (%d-%d-1 = %d) must be a multiple of MYSUB (%d)\n", 
                         ny_inner, jyseps2_1, ny_inner-jyseps2_1-1, ysub);
            continue;
          }
          if( (jyseps1_2-ny_inner+1) % ysub != 0 ) {
            output.write("\t -> leg region jyseps1_2-ny_inner+1 (%d-%d+1 = %d) must be a multiple of MYSUB (%d)\n", 
                         jyseps1_2, ny_inner, jyseps1_2-ny_inner+1, ysub);
            continue;
          }
        }else {
          // Single Null
          if( (jyseps2_2-jyseps1_1) % ysub != 0 ) {
            output.write("\t -> Core region jyseps2_2-jyseps1_1 (%d-%d = %d) must be a multiple of MYSUB (%d)\n", 
                         jyseps2_2, jyseps1_1, jyseps2_2-jyseps1_1, ysub);
            continue;
          }
        }
        
        if( (ny - jyseps2_2 - 1) % ysub != 0) {
          output.write("\t -> leg region ny-jyseps2_2-1 (%d-%d-1 = %d) must be a multiple of MYSUB (%d)\n", 
                       ny, jyseps2_2, ny - jyseps2_2 - 1, ysub);
          continue;
        }
        output.write("\t -> Good value\n");
        // Found an acceptable value
        if((NXPE < 1) || 
           (fabs(ideal - i) < fabs(ideal - NXPE)))
          NXPE = i; // Keep value nearest to the ideal
      }
    }
    
    if(NXPE < 1)
      throw BoutException("Could not find a valid value for NXPE");
    
    NYPE = NPES / NXPE;
    
    output.write("\tDomain split (%d, %d) into domains (%d, %d)\n",
                 NXPE, NYPE, MX / NXPE, ny / NYPE);
  }
  
  /// Get X and Y processor indices
  PE_YIND = MYPE / NXPE;
  PE_XIND = MYPE % NXPE;
  
  // Work out other grid size quantities

  /// MXG at each end needed for edge boundary regions
  MX = nx - 2*MXG;
  
  /// Split MX points between NXPE processors
  MXSUB = MX / NXPE;
  if((MX % NXPE) != 0) {
    throw BoutException("Cannot split %d X points equally between %d processors\n",
                            MX, NXPE);
  }

  /// NOTE: No grid data reserved for Y boundary cells - copy from neighbours
  MY = ny;
  MYSUB = MY / NYPE;
  if((MY % NYPE) != 0) {
    throw BoutException("\tERROR: Cannot split %d Y points equally between %d processors\n",
                        MY, NYPE);
  }
  
  /// Get mesh options
  OPTION(options, TwistShift,   false);
  OPTION(options, ShiftOrder,   0);
  OPTION(options, ShiftXderivs, false);
  OPTION(options, IncIntShear,  false);
  OPTION(options, periodicX, false); // Periodic in X
  
  OPTION(options, async_send, false); // Whether to use asyncronous sends
  
  // Set global offsets
  
  OffsetX = PE_XIND*MXSUB;
  OffsetY = PE_YIND*MYSUB;
  OffsetZ = 0;
  
  if(ShiftXderivs) {
    output.write("Using shifted X derivatives. Interpolation: ");
    if(ShiftOrder == 0) {
      output.write("FFT\n");
    }else
      output.write("%d-point\n", ShiftOrder);
  }
  
  if(options->isSet("zperiod")) {
    OPTION(options, zperiod, 1);
    ZMIN = 0.0;
    ZMAX = 1.0 / (double) zperiod;
  }else {
    OPTION(options, ZMIN, 0.0);
    OPTION(options, ZMAX, 1.0);
    
    zperiod = ROUND(1.0 / (ZMAX - ZMIN));
  }
  zlength = (ZMAX-ZMIN)*TWOPI;
 
  if(TwistShift) {
    output.write("Applying Twist-Shift condition. Interpolation: FFT");
  }
  
  /// Number of grid cells is ng* = M*SUB + guard/boundary cells
  ngx = MXSUB + 2*MXG;
  ngy = MYSUB + 2*MYG;
  ngz = MZ;
  
  // Set local index ranges
  
  xstart = MXG;
  xend = MXG + MXSUB - 1;

  ystart = MYG;
  yend = MYG + MYSUB - 1;
  
  ///////////////////// TOPOLOGY //////////////////////////
  /// Call topology to set layout of grid
  topology();
<<<<<<< HEAD
  
  ///////////////// DIFFERENCING QUANTITIES ///////////////
  
  if(get(dx, "dx")) {
    output.write("\tWARNING: differencing quantity 'dx' not found. Set to 1.0\n");
    dx = 1.0;
  }
  if(get(dy, "dy")) {
    output.write("\tWARNING: differencing quantity 'dy' not found. Set to 1.0\n");
    dy = 1.0;
  }
  if(get(dz, "dz")) {
    // No dz in input
    zlength = (ZMAX-ZMIN)*TWOPI;
    dz = zlength/(ngz-1);
  }else {
    // Read dz from input
    zlength = dz * (ngz-1);
    ZMIN = 0.0;
    ZMAX = zlength / TWOPI;
  }

  ///////////////// DIFFERENTIAL GEOMETRY /////////////////
  
  // Diagonal components of metric tensor g^{ij} (default to 1)
  get(g11, "g11", 1.0);
  get(g22, "g22", 1.0);
  get(g33, "g33", 1.0);
  
  // Off-diagonal elements. Default to 0
  get(g12, "g12", 0.0);
  get(g13, "g13", 0.0);
  get(g23, "g23", 0.0);
  
  // Check input metrics
  if((!finite(g11)) || (!finite(g22)) || (!finite(g33))) {
    throw BoutException("\tERROR: Diagonal metrics are not finite!\n");
  }
  if((min(g11) <= 0.0) || (min(g22) <= 0.0) || (min(g33) <= 0.0)) {
    throw BoutException("\tERROR: Diagonal metrics are negative!\n");
  }
  if((!finite(g12)) || (!finite(g13)) || (!finite(g23))) {
    throw BoutException("\tERROR: Off-diagonal metrics are not finite!\n");
  }
=======
>>>>>>> 96bf3b8b

  /// Set shift for radial derivatives
  if(get(zShift, "zShift")) {
    output.write("\tWARNING: Z shift for radial derivatives not found\n");
    zShift = 0.0;
  }

  ShiftAngle.resize(ngx);
  
  // Try to read the shift angle from the grid file
  // NOTE: All processors should know the twist-shift angle (for invert_parderiv)
  if(source->hasVar("ShiftAngle")) {
    if(!source->get(this, ShiftAngle,  "ShiftAngle",
		    ngx, XGLOBAL(0))) {
      output.write("\tWARNING: Twist-shift angle 'ShiftAngle' not found. Setting to zero\n");
      for(int i=0;i<ngx;i++)
        ShiftAngle[i] = 0.0;
    }
  }else if(MYG > 0) {
    output.write("\tWARNING: Twist-shift angle 'ShiftAngle' not found. Setting from zShift\n");

    if(YPROC(jyseps2_2) == PE_YIND) {
      for(int i=0;i<ngx;i++)
	ShiftAngle[i] = zShift(i,MYG+MYSUB-1) - zShift(i,MYG+MYSUB); // Jump across boundary
   
    }else if(YPROC(jyseps1_1+1) == PE_YIND) {
      for(int i=0;i<ngx;i++)
	ShiftAngle[i] = zShift(i,MYG-1) - zShift(i,MYG); // Jump across boundary
    }
    
    msg_stack.push("Creating core_comm for ShiftAngle");
    
    // In the core, need to set ShiftAngle everywhere for ballooning initial condition
    MPI_Group groupw;
    MPI_Comm_group(BoutComm::get(), &groupw); // Group of all processors
    
    int *ranks = new int[NYPE];
    int npcore = 0;
    for(int p = YPROC(jyseps1_1+1); p <= YPROC(jyseps2_2);p++) {
      ranks[npcore] = PROC_NUM(PE_XIND, p);
      npcore++;
    }
    
    MPI_Group grp;
    MPI_Group_incl(groupw, npcore, ranks, &grp); // Create group
    
    MPI_Comm core_comm;
    MPI_Comm_create(BoutComm::get(), grp, &core_comm); // Create communicator
    
    delete[] ranks;
    
    if(MYPE_IN_CORE)
      MPI_Bcast(&ShiftAngle[0], ngx, PVEC_REAL_MPI_TYPE, npcore-1, core_comm);
    
    // Free MPI handles
    if(core_comm != MPI_COMM_NULL)
      MPI_Comm_free(&core_comm);
    MPI_Group_free(&grp);
    MPI_Group_free(&groupw);
    
    msg_stack.pop();
  }

  /// Can have twist-shift in the private flux regions too
  bool twistshift_pf;
  OPTION(options, twistshift_pf, false);
  if(twistshift_pf) {
    output << "Adding twist-shift in lower PF region" << endl;
    // Lower PF. Note by default no Twist-Shift used here, so need to switch on
    if(YPROC(jyseps1_1) == PE_YIND) {
      for(int i=0;i<ngx;i++) {
	ShiftAngle[i] = zShift(i,MYG+MYSUB-1) - zShift(i,MYG+MYSUB); // Jump across boundary
      }
      TS_up_in = true; // Switch on twist-shift
      
    }else if(YPROC(jyseps2_2+1) == PE_YIND) {
      for(int i=0;i<ngx;i++) {
	ShiftAngle[i] = zShift(i,MYG-1) - zShift(i,MYG); // Jump across boundary
      }
      TS_down_in = true;
    }
  }
  
  //////////////////////////////////////////////////////
  /// Communicator
  
  MPI_Group group_world;
  MPI_Comm_group(BoutComm::get(), &group_world); // Get the entire group
  
  //////////////////////////////////////////////////////
  /// Communicator in X
  
  MPI_Group group;
  MPI_Comm comm_tmp;
  
  int proc[3]; // Processor range
  
  for(int yp = 0; yp < NYPE; yp++) {
    proc[0] = PROC_NUM(0, yp);      // First 
    proc[1] = PROC_NUM(NXPE-1, yp); // Last
    proc[2] = 1;                    // stride
    
#ifdef COMMDEBUG
    output << "XCOMM " << proc[0] << ", " << proc[1] << endl;
#endif
    if(MPI_Group_range_incl(group_world, 1, &proc, &group) != MPI_SUCCESS)
      throw BoutException("Could not create X communication group for yp=%d (xind=%d,yind=%d)\n",
			  yp, PE_XIND, PE_YIND);
    if(MPI_Comm_create(BoutComm::get(), group, &comm_tmp) != MPI_SUCCESS)
      throw BoutException("Could not create X communicator for yp=%d (xind=%d,yind=%d)\n", 
			  yp, PE_XIND, PE_YIND);
    MPI_Group_free(&group);
    
    if(yp == PE_YIND) {
      // Should be in this group
      if(comm_tmp == MPI_COMM_NULL)
        throw BoutException("X communicator null");
      
      comm_x = comm_tmp;
    }else {
      if(comm_tmp != MPI_COMM_NULL)
        throw BoutException("X communicator should be null");
    }
  }
  
  //////////////////////////////////////////////////////
  /// Communicators for Y gather/scatter
  
  MPI_Group group_tmp1, group_tmp2;
  
  proc[2] = NXPE; // Stride in processor rank

  // Outer SOL regions
  if(jyseps1_2 == jyseps2_1) {
    // Single-null. All processors with same PE_XIND

    msg_stack.push("Creating Outer SOL communicators for Single Null operation");
    
    for(int i=0;i<NXPE;i++) {
      proc[0] = PROC_NUM(i, 0);
      proc[1] = PROC_NUM(i, NYPE-1);
#ifdef COMMDEBUG
    output << "Outer SOL " << proc[0] << ", " << proc[1] << endl;
#endif
      MPI_Group_range_incl(group_world, 1, &proc, &group);
      MPI_Comm_create(BoutComm::get(), group, &comm_tmp);
      if(i == PE_XIND) {
	// Should be part of this communicator
	if(comm_tmp == MPI_COMM_NULL) {
	  // error
	  throw BoutException("Single null outer SOL not correct\n");
	}
	comm_outer = comm_tmp;
      }else if(comm_tmp != MPI_COMM_NULL) {
	// Not part of this communicator so should be NULL
	throw BoutException("Single null outer SOL not correct\n");
      }
      MPI_Group_free(&group);
    }
    msg_stack.pop();
  }else {
    // Double null
    
    msg_stack.push("Creating Outer SOL communicators for Double Null operation");
    
    for(int i=0;i<NXPE;i++) {
      // Inner SOL
      proc[0] = PROC_NUM(i, 0);
      proc[1] = PROC_NUM(i, YPROC(ny_inner-1));
#ifdef COMMDEBUG
    output << "Double Null inner SOL " << proc[0] << ", " << proc[1] << endl;
#endif
      if(MPI_Group_range_incl(group_world, 1, &proc, &group) != MPI_SUCCESS)
	throw BoutException("MPI_Group_range_incl failed for xp = %d", NXPE);
      MPI_Comm_create(BoutComm::get(), group, &comm_tmp);
      if(comm_tmp != MPI_COMM_NULL)
	comm_outer = comm_tmp;
      MPI_Group_free(&group);

      // Outer SOL
      proc[0] = PROC_NUM(i, YPROC(ny_inner));
      proc[1] = PROC_NUM(i, NYPE-1);
#ifdef COMMDEBUG
    output << "Double Null outer SOL " << proc[0] << ", " << proc[1] << endl;
#endif
      MPI_Group_range_incl(group_world, 1, &proc, &group);
      MPI_Comm_create(BoutComm::get(), group, &comm_tmp);
      if(comm_tmp != MPI_COMM_NULL) {
	comm_outer = comm_tmp;
      }
      MPI_Group_free(&group);
    }
    
    msg_stack.pop();
  }

  for(int i=0;i<NXPE;i++) {
    // Lower PF region

    if((jyseps1_1 >= 0) || (jyseps2_2+1 < ny)) {
      // A lower PF region exists

#ifdef COMMDEBUG
      output << "Creating lower PF communicators for xp = " << i << endl;
#endif

      msg_stack.push("Creating lower PF communicators for xp=%d", i);

      if(jyseps1_1 >= 0) {
	proc[0] = PROC_NUM(i, 0);
	proc[1] = PROC_NUM(i, YPROC(jyseps1_1));
#ifdef COMMDEBUG
	output << "PF1 "<< proc[0] << ", " << proc[1] << endl;
#endif
	MPI_Group_range_incl(group_world, 1, &proc, &group_tmp1);
      }else
	group_tmp1 = MPI_GROUP_EMPTY;
      
      if(jyseps2_2+1 < ny) {
	proc[0] = PROC_NUM(i, YPROC(jyseps2_2+1));
	proc[1] = PROC_NUM(i, NYPE-1);
#ifdef COMMDEBUG
	output << "PF2 "<< proc[0] << ", " << proc[1] << endl;
#endif
	MPI_Group_range_incl(group_world, 1, &proc, &group_tmp2);
      }else
	group_tmp2 = MPI_GROUP_EMPTY;
      
      MPI_Group_union(group_tmp1, group_tmp2, &group);
      MPI_Comm_create(BoutComm::get(), group, &comm_tmp);
      if(comm_tmp != MPI_COMM_NULL) {
	comm_inner = comm_tmp;
	if(ixseps_lower == ixseps_outer) {
	  // Between the separatrices is still in the PF region
#ifdef COMMDEBUG
          output << "-> Inner and middle\n";
#endif
          comm_middle = comm_inner;
          //MPI_Comm_dup(comm_inner, &comm_middle);
	}else {
#ifdef COMMDEBUG
          output << "-> Outer and middle\n";
#endif
          comm_middle = comm_outer;
          //MPI_Comm_dup(comm_outer, &comm_middle); // Error! Needs to be collective on comm_outer
        }
      }
#ifdef COMMDEBUG
      output << "Freeing\n";
#endif
      MPI_Group_free(&group);
      if(group_tmp1 != MPI_GROUP_EMPTY) {
        MPI_Group_free(&group_tmp1);
      }
      if(group_tmp2 != MPI_GROUP_EMPTY) {
        MPI_Group_free(&group_tmp2);
      }
#ifdef COMMDEBUG
      output << "done lower PF\n";
#endif
      msg_stack.pop();
    }

    if(jyseps2_1 != jyseps1_2) {
      // Upper PF region
      // Note need to order processors so that a continuous surface is formed
      
#ifdef COMMDEBUG
      output << "Creating upper PF communicators for xp = " << i << endl;
#endif
      msg_stack.push("Creating upper PF communicators for xp=%d", i);

      proc[0] = PROC_NUM(i, YPROC(ny_inner));
      proc[1] = PROC_NUM(i, YPROC(jyseps1_2));
#ifdef COMMDEBUG
      output << "PF3 "<< proc[0] << ", " << proc[1] << endl;
#endif
      MPI_Group_range_incl(group_world, 1, &proc, &group_tmp1);
      proc[0] = PROC_NUM(i, YPROC(jyseps2_1+1));
      proc[1] = PROC_NUM(i, YPROC(ny_inner-1));
#ifdef COMMDEBUG
      output << "PF4 "<< proc[0] << ", " << proc[1] << endl;
#endif
      MPI_Group_range_incl(group_world, 1, &proc, &group_tmp2);
      MPI_Group_union(group_tmp1, group_tmp2, &group);
      MPI_Comm_create(BoutComm::get(), group, &comm_tmp);
      if(comm_tmp != MPI_COMM_NULL) {
	comm_inner = comm_tmp;
	if(ixseps_upper == ixseps_outer) {
#ifdef COMMDEBUG
          output << "-> Inner and middle\n";
#endif
          comm_middle = comm_inner;
          //MPI_Comm_dup(comm_inner, &comm_middle);
	}else {
#ifdef COMMDEBUG
          output << "-> Outer and middle\n";
#endif
          comm_middle = comm_outer;
          //MPI_Comm_dup(comm_outer, &comm_middle);
        }
      }
#ifdef COMMDEBUG
      output << "Freeing\n";
#endif
      MPI_Group_free(&group);
      if(group_tmp1 != MPI_GROUP_EMPTY)
        MPI_Group_free(&group_tmp1);
      if(group_tmp2 != MPI_GROUP_EMPTY)
        MPI_Group_free(&group_tmp2);
      msg_stack.pop();
#ifdef COMMDEBUG
      output << "done upper PF\n";
#endif
    }
    
    // Core region
    msg_stack.push("Creating core communicators");
    proc[0] = PROC_NUM(i, YPROC(jyseps1_1+1));
    proc[1] = PROC_NUM(i, YPROC(jyseps2_1));
#ifdef COMMDEBUG
    output << "CORE1 "<< proc[0] << ", " << proc[1] << endl;
#endif 
    if( (proc[0] < 0) || (proc[1] < 0) )
      throw BoutException("Invalid processor range for core processors");
    MPI_Group_range_incl(group_world, 1, &proc, &group_tmp1);
    
    proc[0] = PROC_NUM(i, YPROC(jyseps1_2+1));
    proc[1] = PROC_NUM(i, YPROC(jyseps2_2));
#ifdef COMMDEBUG
    output << "CORE2 "<< proc[0] << ", " << proc[1] << endl;
#endif
    if( (proc[0] < 0) || (proc[1] < 0) ) {
      group_tmp2 = MPI_GROUP_EMPTY;
    }else {
      MPI_Group_range_incl(group_world, 1, &proc, &group_tmp2);
    }
    
    MPI_Group_union(group_tmp1, group_tmp2, &group);
    MPI_Comm_create(BoutComm::get(), group, &comm_tmp);
    if(comm_tmp != MPI_COMM_NULL) {
      comm_inner = comm_tmp;
      
      if(ixseps_inner == ixseps_outer)
        MPI_Comm_dup(comm_inner, &comm_middle);
    }
    
    if(group_tmp1 != MPI_GROUP_EMPTY)
      MPI_Group_free(&group_tmp1);
    if(group_tmp2 != MPI_GROUP_EMPTY)
      MPI_Group_free(&group_tmp2);
    MPI_Group_free(&group);
    
    msg_stack.pop();
  }
  
  if(ixseps_inner == ixseps_outer) {
    // Balanced null, so no middle
    MPI_Comm_dup(comm_inner, &comm_middle);
  }else {
    // Need to handle unbalanced double-null case
    
#ifdef COMMDEBUG
    output << "Unbalanced " << endl;
#endif

    if(ixseps_upper > ixseps_lower) {
      // middle is connected to the bottom
      
      msg_stack.push("Creating unbalanced lower communicators");
      
      for(int i=0;i<NXPE;i++) {
	proc[0] = PROC_NUM(i, 0);
	proc[1] = PROC_NUM(i, YPROC(jyseps2_1));
	MPI_Group_range_incl(group_world, 1, &proc, &group_tmp1);
	proc[0] = PROC_NUM(i, YPROC(jyseps1_2+1));
	proc[1] = PROC_NUM(i, NYPE-1);
	MPI_Group_range_incl(group_world, 1, &proc, &group_tmp2);
	MPI_Group_union(group_tmp1, group_tmp2, &group);
	MPI_Comm_create(BoutComm::get(), group, &comm_tmp);
	if(comm_tmp != MPI_COMM_NULL)
	  comm_middle = comm_tmp;
        
        if(group_tmp1 != MPI_GROUP_EMPTY)
          MPI_Group_free(&group_tmp1);
        if(group_tmp2 != MPI_GROUP_EMPTY)
          MPI_Group_free(&group_tmp2);
        MPI_Group_free(&group);
      }
      msg_stack.pop();
    }else {
      // middle is connected to the top
      
      msg_stack.push("Creating unbalanced upper communicators");
      for(int i=0;i<NXPE;i++) {
	proc[0] = PROC_NUM(i, YPROC(ny_inner));
	proc[1] = PROC_NUM(i, YPROC(jyseps2_2));
	MPI_Group_range_incl(group_world, 1, &proc, &group_tmp1);
	proc[0] = PROC_NUM(i, YPROC(jyseps1_1+1));
	proc[1] = PROC_NUM(i, YPROC(ny_inner-1));
	MPI_Group_range_incl(group_world, 1, &proc, &group_tmp2);
	MPI_Group_union(group_tmp1, group_tmp2, &group);
	MPI_Comm_create(BoutComm::get(), group, &comm_tmp);
	if(comm_tmp != MPI_COMM_NULL)
	  comm_middle = comm_tmp;
        
        if(group_tmp1 != MPI_GROUP_EMPTY)
          MPI_Group_free(&group_tmp1);
        if(group_tmp2 != MPI_GROUP_EMPTY)
          MPI_Group_free(&group_tmp2);
        MPI_Group_free(&group);
      }
      msg_stack.pop();
    }
  }
  MPI_Group_free(&group_world);
  // Now have communicators for all regions.

#ifdef COMMDEBUG
  output << "Got communicators" << endl;
#endif

  //////////////////////////////////////////////////////
  
  if(periodicX) {
    FieldGroup g;
    g.add(zShift);
    communicate(g);
  }
  
  //////////////////////////////////////////////////////
  // Boundary regions
  if(!periodicX && (MXG > 0) ) {
    // Need boundaries in X if not periodic and have X guard cells
    if(PE_XIND == 0) {
      // Inner either core or PF
      
      int yg = YGLOBAL(MYG); // Get a global index in this processor
      
      if( ((yg > jyseps1_1) && (yg <= jyseps2_1)) ||
	  ((yg > jyseps1_2) && (yg <= jyseps2_2)) ) {
	// Core
	boundary.push_back(new BoundaryRegionXIn("core", ystart, yend));
      }else {
	// PF region
	boundary.push_back(new BoundaryRegionXIn("pf", ystart, yend));
      }
    }
    if(PE_XIND == (NXPE-1)){
      // Outer SOL
      boundary.push_back(new BoundaryRegionXOut("sol", ystart, yend));
    }
  }
  
  if(MYG > 0) {
    // Need boundaries in Y
    
    if((UDATA_INDEST < 0) && (UDATA_XSPLIT > xstart))
      boundary.push_back(new BoundaryRegionYUp("upper_target", xstart, UDATA_XSPLIT-1));
    if((UDATA_OUTDEST < 0) && (UDATA_XSPLIT <= xend))
      boundary.push_back(new BoundaryRegionYUp("upper_target", UDATA_XSPLIT, xend));
    
    if((DDATA_INDEST < 0) && (DDATA_XSPLIT > xstart))
      boundary.push_back(new BoundaryRegionYDown("lower_target", xstart, DDATA_XSPLIT-1));
    if((DDATA_OUTDEST < 0) && (DDATA_XSPLIT <= xend))
      boundary.push_back(new BoundaryRegionYDown("lower_target", DDATA_XSPLIT, xend));
  }

  if(!boundary.empty()) {
    output << "Boundary regions in this processor: ";
    for(const auto& bndry : boundary) {
      output << bndry->label << ", ";
    }
    output << endl;
  }else {
    output << "No boundary regions in this processor" << endl;
  }
  
  output.write("\tdone\n");
  
#ifdef CHECK
  msg_stack.pop(msg);
#endif
  
  return 0;
}

/****************************************************************
 *                 COMMUNICATIONS
 ****************************************************************/

const int IN_SENT_UP    = 0;
const int OUT_SENT_UP   = 1;
const int IN_SENT_DOWN  = 2;
const int OUT_SENT_DOWN = 3;
// X communication signals
const int IN_SENT_OUT = 4;
const int OUT_SENT_IN  = 5;

void BoutMesh::post_receive(CommHandle &ch) {
  BoutReal *inbuff;
  int len;
  
  /// Post receive data from above (y+1)

  len = 0;
  if(UDATA_INDEST != -1) {
    len = msg_len(ch.var_list, 0, UDATA_XSPLIT, 0, MYG);
    MPI_Irecv(ch.umsg_recvbuff,
	      len,
	      PVEC_REAL_MPI_TYPE,
	      UDATA_INDEST,
	      IN_SENT_DOWN,
	      BoutComm::get(),
	      &ch.request[0]);
  }
  if(UDATA_OUTDEST != -1) {
    inbuff = &ch.umsg_recvbuff[len]; // pointer to second half of the buffer
    MPI_Irecv(inbuff,
	      msg_len(ch.var_list, UDATA_XSPLIT, ngx, 0, MYG),
	      PVEC_REAL_MPI_TYPE,
	      UDATA_OUTDEST,
	      OUT_SENT_DOWN,
	      BoutComm::get(),
	      &ch.request[1]);
  }
  
  /// Post receive data from below (y-1)

  len = 0;

  if(DDATA_INDEST != -1) { // If sending & recieving data from a processor
    len = msg_len(ch.var_list, 0, DDATA_XSPLIT, 0, MYG);
    MPI_Irecv(ch.dmsg_recvbuff, 
	      len,
	      PVEC_REAL_MPI_TYPE,
	      DDATA_INDEST,
	      IN_SENT_UP,
	      BoutComm::get(),
	      &ch.request[2]);
  }
  if(DDATA_OUTDEST != -1) {
    inbuff = &ch.dmsg_recvbuff[len];
    MPI_Irecv(inbuff,
	      msg_len(ch.var_list, DDATA_XSPLIT, ngx, 0, MYG),
	      PVEC_REAL_MPI_TYPE,
	      DDATA_OUTDEST,
	      OUT_SENT_UP,
	      BoutComm::get(),
	      &ch.request[3]);
  }

  /// Post receive data from left (x-1)
  
  if(IDATA_DEST != -1) {
    MPI_Irecv(ch.imsg_recvbuff,
	      msg_len(ch.var_list, 0, MXG, 0, MYSUB),
	      PVEC_REAL_MPI_TYPE,
	      IDATA_DEST,
	      OUT_SENT_IN,
	      BoutComm::get(),
	      &ch.request[4]);
  }

  // Post receive data from right (x+1)

  if(ODATA_DEST != -1) {
    MPI_Irecv(ch.omsg_recvbuff,
	      msg_len(ch.var_list, 0, MXG, 0, MYSUB),
	      PVEC_REAL_MPI_TYPE,
	      ODATA_DEST,
	      IN_SENT_OUT,
	      BoutComm::get(),
	      &ch.request[5]);
  }
}

comm_handle BoutMesh::send(FieldGroup &g) { 
  /// Start timer
  Timer timer("comms");
  
  /// Get the list of variables to send
  vector<FieldData*> var_list = g.get();
  
  /// Work out length of buffer needed
  int xlen = msg_len(var_list, 0, MXG, 0, MYSUB);
  int ylen = msg_len(var_list, 0, ngx, 0, MYG);

  /// Get a communications handle of (at least) the needed size
  CommHandle *ch = get_handle(xlen, ylen);
  ch->var_list = var_list;

  /// Post receives
  post_receive(*ch);
  
  //////////////////////////////////////////////////
  
  /// Send data going up (y+1)
  
  int len = 0;
  BoutReal *outbuff;
  
  if(UDATA_INDEST != -1) { // If there is a destination for inner x data
    len = pack_data(var_list, 0, UDATA_XSPLIT, MYSUB, MYSUB+MYG, ch->umsg_sendbuff);
    // Send the data to processor UDATA_INDEST

    if(async_send) {
      MPI_Isend(ch->umsg_sendbuff,   // Buffer to send
		len,             // Length of buffer in BoutReals
		PVEC_REAL_MPI_TYPE,  // Real variable type
		UDATA_INDEST,        // Destination processor
		IN_SENT_UP,          // Label (tag) for the message
		BoutComm::get(),
		&(ch->sendreq[0]));
    }else
      MPI_Send(ch->umsg_sendbuff,
	       len,
	       PVEC_REAL_MPI_TYPE,
	       UDATA_INDEST,
	       IN_SENT_UP,
	       BoutComm::get());
  }
  if(UDATA_OUTDEST != -1) { // if destination for outer x data
    outbuff = &(ch->umsg_sendbuff[len]); // A pointer to the start of the second part
                                   // of the buffer 
    len = pack_data(var_list, UDATA_XSPLIT, ngx, MYSUB, MYSUB+MYG, outbuff);
    // Send the data to processor UDATA_OUTDEST
    if(async_send) {
      MPI_Isend(outbuff, 
		len, 
		PVEC_REAL_MPI_TYPE,
		UDATA_OUTDEST,
		OUT_SENT_UP,
		BoutComm::get(),
		&(ch->sendreq[1]));
    }else
      MPI_Send(outbuff, 
	       len, 
	       PVEC_REAL_MPI_TYPE,
	       UDATA_OUTDEST,
	       OUT_SENT_UP,
	       BoutComm::get());
  }
    
  /// Send data going down (y-1)

  len = 0;
  if(DDATA_INDEST != -1) { // If there is a destination for inner x data
    len = pack_data(var_list, 0, DDATA_XSPLIT, MYG, 2*MYG, ch->dmsg_sendbuff);    
    // Send the data to processor DDATA_INDEST
    if(async_send) {
      MPI_Isend(ch->dmsg_sendbuff, 
		len,
		PVEC_REAL_MPI_TYPE,
		DDATA_INDEST,
		IN_SENT_DOWN,
		BoutComm::get(),
		&(ch->sendreq[2]));
    }else
      MPI_Send(ch->dmsg_sendbuff, 
	       len,
	       PVEC_REAL_MPI_TYPE,
	       DDATA_INDEST,
	       IN_SENT_DOWN,
	       BoutComm::get());
  }
  if(DDATA_OUTDEST != -1) { // if destination for outer x data
    outbuff = &(ch->dmsg_sendbuff[len]); // A pointer to the start of the second part
			           // of the buffer
    len = pack_data(var_list, DDATA_XSPLIT, ngx, MYG, 2*MYG, outbuff);
    // Send the data to processor DDATA_OUTDEST

    if(async_send) {
      MPI_Isend(outbuff,
		len,
		PVEC_REAL_MPI_TYPE,
		DDATA_OUTDEST,
		OUT_SENT_DOWN,
		BoutComm::get(),
		&(ch->sendreq[3]));
    }else
      MPI_Send(outbuff,
	       len,
	       PVEC_REAL_MPI_TYPE,
	       DDATA_OUTDEST,
	       OUT_SENT_DOWN,
	       BoutComm::get());
  }

  /// Send to the left (x-1)
  
  if(IDATA_DEST != -1) {
    len = pack_data(var_list, MXG, 2*MXG, MYG, MYG+MYSUB, ch->imsg_sendbuff);
    if(async_send) {
      MPI_Isend(ch->imsg_sendbuff,
		len,
		PVEC_REAL_MPI_TYPE,
		IDATA_DEST,
		IN_SENT_OUT,
		BoutComm::get(),
		&(ch->sendreq[4]));
    }else
      MPI_Send(ch->imsg_sendbuff,
	       len,
	       PVEC_REAL_MPI_TYPE,
	       IDATA_DEST,
	       IN_SENT_OUT,
	       BoutComm::get());
  }

  /// Send to the right (x+1)

  if(ODATA_DEST != -1) {
    len = pack_data(var_list, MXSUB, MXSUB+MXG, MYG, MYG+MYSUB, ch->omsg_sendbuff);
    if(async_send) {
      MPI_Isend(ch->omsg_sendbuff,
		len,
		PVEC_REAL_MPI_TYPE,
		ODATA_DEST,
		OUT_SENT_IN,
		BoutComm::get(),
		&(ch->sendreq[5]));
    }else
      MPI_Send(ch->omsg_sendbuff,
	       len,
	       PVEC_REAL_MPI_TYPE,
	       ODATA_DEST,
	       OUT_SENT_IN,
	       BoutComm::get());
  }
  
  /// Mark communication handle as in progress
  ch->in_progress = true;
  
  return (void*) ch;
}

int BoutMesh::wait(comm_handle handle) {
  if(handle == NULL)
    return 1;

  CommHandle *ch = (CommHandle*) handle;

  if(!ch->in_progress)
    return 2;

  /// Start timer
  Timer timer("comms");

  ///////////// WAIT FOR DATA //////////////

  int ind, len;
  MPI_Status status;

  if(ch->var_list.size() == 0) {

    // Just waiting for a single MPI request
    MPI_Wait(ch->request, &status);
    free_handle(ch);

    return 0;
  }

  do {
    MPI_Waitany(6, ch->request, &ind, &status);
    switch(ind) {
    case 0: { // Up, inner
      unpack_data(ch->var_list, 0, UDATA_XSPLIT, MYSUB+MYG, MYSUB+2*MYG, ch->umsg_recvbuff);
      break;
    }
    case 1: { // Up, outer
      len = msg_len(ch->var_list, 0, UDATA_XSPLIT, 0, MYG);
      unpack_data(ch->var_list, UDATA_XSPLIT, ngx, MYSUB+MYG, MYSUB+2*MYG, &(ch->umsg_recvbuff[len]));
      break;
    }
    case 2: { // Down, inner
      unpack_data(ch->var_list, 0, DDATA_XSPLIT, 0, MYG, ch->dmsg_recvbuff);
      break;
    }
    case 3: { // Down, outer
      len = msg_len(ch->var_list, 0, DDATA_XSPLIT, 0, MYG);
      unpack_data(ch->var_list, DDATA_XSPLIT, ngx, 0, MYG, &(ch->dmsg_recvbuff[len]));
      break;
    }
    case 4: { // inner
      unpack_data(ch->var_list, 0, MXG, MYG, MYG+MYSUB, ch->imsg_recvbuff);
      break;
    }
    case 5: { // outer
      unpack_data(ch->var_list, MXSUB+MXG, MXSUB+2*MXG, MYG, MYG+MYSUB, ch->omsg_recvbuff);
      break;
    }
    }
    if(ind != MPI_UNDEFINED)
      ch->request[ind] = MPI_REQUEST_NULL;
  } while(ind != MPI_UNDEFINED);

  if(async_send) {
    /// Asyncronous sending: Need to check if sends have completed (frees MPI memory)
    MPI_Status status;

    if(UDATA_INDEST != -1)
      MPI_Wait(ch->sendreq, &status);
    if(UDATA_OUTDEST != -1)
      MPI_Wait(ch->sendreq+1, &status);
    if(DDATA_INDEST != -1)
      MPI_Wait(ch->sendreq+2, &status);
    if(DDATA_OUTDEST != -1)
      MPI_Wait(ch->sendreq+3, &status);
    if(IDATA_DEST != -1)
      MPI_Wait(ch->sendreq+4, &status);
    if(ODATA_DEST != -1)
      MPI_Wait(ch->sendreq+5, &status);
  }

  // TWIST-SHIFT CONDITION
  if(TwistShift) {
    int jx, jy;

    // Perform Twist-shift using shifting method (rather than in setStencil)
    for(const auto& var : ch->var_list) {
      if(var->is3D()) {

        // Lower boundary
        if(TS_down_in && (DDATA_INDEST  != -1)) {
          for(jx=0;jx<DDATA_XSPLIT;jx++)
            for(jy=0;jy != MYG; jy++)
              var->shiftZ(jx, jy, ShiftAngle[jx]);
        }
        if(TS_down_out && (DDATA_OUTDEST  != -1)) {
          for(jx=DDATA_XSPLIT;jx<ngx; jx++)
            for(jy=0;jy != MYG; jy++)
              var->shiftZ(jx, jy, ShiftAngle[jx]);
        }

        // Upper boundary
        if(TS_up_in && (UDATA_INDEST  != -1)) {
          for(jx=0;jx<UDATA_XSPLIT; jx++)
            for(jy=ngy-MYG;jy != ngy; jy++)
              var->shiftZ(jx, jy, -ShiftAngle[jx]);
        }
        if(TS_up_out && (UDATA_OUTDEST  != -1)) {
          for(jx=UDATA_XSPLIT;jx<ngx; jx++)
            for(jy=ngy-MYG;jy != ngy; jy++)
              var->shiftZ(jx, jy, -ShiftAngle[jx]);
        }
      }
    }
  }

#ifdef CHECK
  // Keeping track of whether communications have been done
  for(const auto& var : ch->var_list)
    var->doneComms();
#endif

  free_handle(ch);

  return 0;
}

/***************************************************************
 *             Non-Local Communications
 ***************************************************************/

MPI_Request BoutMesh::sendToProc(int xproc, int yproc, BoutReal *buffer, int size, int tag) {
  Timer timer("comms");
  
  MPI_Request request;
  
  MPI_Isend(buffer, size, PVEC_REAL_MPI_TYPE,
	   PROC_NUM(xproc,yproc),
	   tag,
	   BoutComm::get(),
	   &request);
	   
  return request;
}

comm_handle BoutMesh::receiveFromProc(int xproc, int yproc, BoutReal *buffer, int size, int tag) {
  Timer timer("comms");
  
  // Get a communications handle. Not fussy about size of arrays
  CommHandle *ch = get_handle(0,0);
  
  MPI_Irecv(buffer,
	    size,
	    PVEC_REAL_MPI_TYPE,
	    PROC_NUM(xproc,yproc),
	    tag,
	    BoutComm::get(),
	    ch->request);
	    
  ch->in_progress = true;
  
  return (comm_handle) ch;
}

int BoutMesh::getNXPE() {
  return NXPE;
}

int BoutMesh::getNYPE() {
  return NYPE;
}

int BoutMesh::getXProcIndex() {
  return PE_XIND;
}

int BoutMesh::getYProcIndex() {
  return PE_YIND;
}

/****************************************************************
 *                 X COMMUNICATIONS
 * 
 * Intended mainly to handle the perpendicular inversion operators
 ****************************************************************/

bool BoutMesh::firstX() {
  return PE_XIND == 0;
}

bool BoutMesh::lastX() {
  return PE_XIND == NXPE-1;
}

int BoutMesh::sendXOut(BoutReal *buffer, int size, int tag) {
  if(PE_XIND == NXPE-1)
    return 1;
  
  Timer timer("comms");

  MPI_Send(buffer, size, PVEC_REAL_MPI_TYPE,
	   PROC_NUM(PE_XIND+1, PE_YIND),
	   tag,
	   BoutComm::get());

  return 0;
}

int BoutMesh::sendXIn(BoutReal *buffer, int size, int tag) {
  if(PE_XIND == 0)
    return 1;
  
  Timer timer("comms");

  MPI_Send(buffer, size, PVEC_REAL_MPI_TYPE,
	   PROC_NUM(PE_XIND-1, PE_YIND),
	   tag,
	   BoutComm::get());

  return 0;
}

comm_handle BoutMesh::irecvXOut(BoutReal *buffer, int size, int tag) {
  if(PE_XIND == NXPE-1)
    return NULL;

  Timer timer("comms");
  
  // Get a communications handle. Not fussy about size of arrays
  CommHandle *ch = get_handle(0,0);

  MPI_Irecv(buffer,
	    size,
	    PVEC_REAL_MPI_TYPE,
	    PROC_NUM(PE_XIND+1, PE_YIND),
	    tag,
	    BoutComm::get(),
	    ch->request);
  
  ch->in_progress = true;

  return (comm_handle) ch;
}

comm_handle BoutMesh::irecvXIn(BoutReal *buffer, int size, int tag) {
  if(PE_XIND == 0)
    return NULL;
  
  Timer timer("comms");

  // Get a communications handle. Not fussy about size of arrays
  CommHandle *ch = get_handle(0,0);

  MPI_Irecv(buffer,
	    size,
	    PVEC_REAL_MPI_TYPE,
	    PROC_NUM(PE_XIND-1, PE_YIND),
	    tag,
	    BoutComm::get(),
	    ch->request);
  
  ch->in_progress = true;

  return (comm_handle) ch;
}

/****************************************************************
 *                 Y COMMUNICATIONS
 * 
 * Intended mainly to handle the non-local heat flux integrations
 ****************************************************************/

bool BoutMesh::firstY() {
  return PE_YIND == 0;
}

bool BoutMesh::lastY() {
  return PE_YIND == NYPE-1;
}

bool BoutMesh::firstY(int xpos) {
  int xglobal = XGLOBAL(xpos);
  int rank;
  
  if(xglobal < ixseps_inner) {
    MPI_Comm_rank(comm_inner,&rank);
  }
  else if(xglobal < ixseps_outer) {
    MPI_Comm_rank(comm_middle,&rank);
  }
  else {
    MPI_Comm_rank(comm_outer,&rank);
  }
  return rank == 0;
}

bool BoutMesh::lastY(int xpos) {
  int xglobal = XGLOBAL(xpos);
  int rank;
  int size;
  
  if(xglobal < ixseps_inner) {
    MPI_Comm_size(comm_inner,&size);
    MPI_Comm_rank(comm_inner,&rank);
  }
  else if(xglobal < ixseps_outer) {
    MPI_Comm_size(comm_middle,&size);
    MPI_Comm_rank(comm_middle,&rank);
  }
  else {
    MPI_Comm_size(comm_outer,&size);
    MPI_Comm_rank(comm_outer,&rank);
  }
  return rank == size-1;
}

int BoutMesh::UpXSplitIndex() {
  return UDATA_XSPLIT;
}

int BoutMesh::DownXSplitIndex() {
  return DDATA_XSPLIT;
}

int BoutMesh::sendYOutIndest(BoutReal *buffer, int size, int tag) {
  if(PE_YIND == NYPE-1)
    return 1;
  
  Timer timer("comms");

  if (UDATA_INDEST != -1)
    MPI_Send(buffer, size, PVEC_REAL_MPI_TYPE,
	   UDATA_INDEST,
	   tag,
	   BoutComm::get());
  else throw BoutException("Expected UDATA_INDEST to exist, but it does not.");
  return 0;
}

int BoutMesh::sendYOutOutdest(BoutReal *buffer, int size, int tag) {
  if(PE_YIND == NYPE-1)
    return 1;
  
  Timer timer("comms");
	   
  if (UDATA_OUTDEST != -1)
    MPI_Send(buffer, size, PVEC_REAL_MPI_TYPE,
	   UDATA_OUTDEST,
	   tag,
	   BoutComm::get());
  else throw BoutException("Expected UDATA_OUTDEST to exist, but it does not.");

  return 0;
}

int BoutMesh::sendYInIndest(BoutReal *buffer, int size, int tag) {
  if(PE_YIND == 0)
    return 1;
  
  Timer timer("comms");

  if (DDATA_INDEST != -1)
    MPI_Send(buffer, size, PVEC_REAL_MPI_TYPE,
	   DDATA_INDEST,
	   tag,
	   BoutComm::get());
  else throw BoutException("Expected DDATA_INDEST to exist, but it does not.");

  return 0;
}

int BoutMesh::sendYInOutdest(BoutReal *buffer, int size, int tag) {
  if(PE_YIND == 0)
    return 1;
  
  Timer timer("comms");

  if (DDATA_OUTDEST != -1)
    MPI_Send(buffer, size, PVEC_REAL_MPI_TYPE,
	   DDATA_OUTDEST,
	   tag,
	   BoutComm::get());
  else throw BoutException("Expected DDATA_OUTDEST to exist, but it does not.");

  return 0;
}

comm_handle BoutMesh::irecvYOutIndest(BoutReal *buffer, int size, int tag) {
  if(PE_YIND == NYPE-1)
    return NULL;

  Timer timer("comms");
  
  // Get a communications handle. Not fussy about size of arrays
  CommHandle *ch = get_handle(0,0);

  if (UDATA_INDEST != -1)
    MPI_Irecv(buffer,
	    size,
	    PVEC_REAL_MPI_TYPE,
	    UDATA_INDEST,
	    tag,
	    BoutComm::get(),
	    ch->request);
  else throw BoutException("Expected UDATA_INDEST to exist, but it does not.");
  
  ch->in_progress = true;

  return (comm_handle) ch;
}

comm_handle BoutMesh::irecvYOutOutdest(BoutReal *buffer, int size, int tag) {
  if(PE_YIND == NYPE-1)
    return NULL;

  Timer timer("comms");
  
  // Get a communications handle. Not fussy about size of arrays
  CommHandle *ch = get_handle(0,0);

  if (UDATA_OUTDEST != -1)
    MPI_Irecv(buffer,
	    size,
	    PVEC_REAL_MPI_TYPE,
	    UDATA_OUTDEST,
	    tag,
	    BoutComm::get(),
	    ch->request);
  else throw BoutException("Expected UDATA_OUTDEST to exist, but it does not.");
  
  ch->in_progress = true;

  return (comm_handle) ch;
}

comm_handle BoutMesh::irecvYInIndest(BoutReal *buffer, int size, int tag) {
  if(PE_YIND == 0)
    return NULL;
  
  Timer timer("comms");

  // Get a communications handle. Not fussy about size of arrays
  CommHandle *ch = get_handle(0,0);

  if (DDATA_INDEST != -1)
    MPI_Irecv(buffer,
	    size,
	    PVEC_REAL_MPI_TYPE,
	    DDATA_INDEST,
	    tag,
	    BoutComm::get(),
	    ch->request);
  else throw BoutException("Expected DDATA_INDEST to exist, but it does not.");
  
  ch->in_progress = true;

  return (comm_handle) ch;
}

comm_handle BoutMesh::irecvYInOutdest(BoutReal *buffer, int size, int tag) {
  if(PE_YIND == 0)
    return NULL;
  
  Timer timer("comms");

  // Get a communications handle. Not fussy about size of arrays
  CommHandle *ch = get_handle(0,0);

  if (DDATA_OUTDEST != -1)
    MPI_Irecv(buffer,
	    size,
	    PVEC_REAL_MPI_TYPE,
	    DDATA_OUTDEST,
	    tag,
	    BoutComm::get(),
	    ch->request);
  else throw BoutException("Expected DDATA_OUTDEST to exist, but it does not.");
  
  ch->in_progress = true;

  return (comm_handle) ch;
}

/****************************************************************
 *                 GRID INDEX ROUTINES
 * 
 * These routines translate between local and global coordinates
 * This so that more flexible indexing (e.g. not equal on processors)
 * can be implemented later (maybe)
 ****************************************************************/

/// Returns the processor number, given X and Y processor indices.
/*!
 * If out of range returns -1 (no processor)
 */

int BoutMesh::PROC_NUM(int xind, int yind)
{
  if((xind >= NXPE) || (xind < 0))
    return -1;
  if((yind >= NYPE) || (yind < 0))
    return -1;
  
  return yind * NXPE + xind;
}

/// Returns true if the given grid-point coordinates are in this processor
bool BoutMesh::IS_MYPROC(int xind, int yind)
{
  return ((xind / MXSUB) == PE_XIND) && ((yind / MYSUB) == PE_YIND);
}

/// Returns the global X index given a local index
int BoutMesh::XGLOBAL(int xloc) const {
  return xloc + PE_XIND * MXSUB;
}

/// Returns a local X index given a global index
int BoutMesh::XLOCAL(int xglo) const {
  return xglo - PE_XIND * MXSUB;
}

/// Returns the global Y index given a local index
int BoutMesh::YGLOBAL(int yloc) const {
  return yloc + PE_YIND*MYSUB - MYG;
}

/// Global Y index given local index and processor
int BoutMesh::YGLOBAL(int yloc, int yproc) const {
  return yloc + yproc*MYSUB - MYG;
}

/// Returns a local Y index given a global index
int BoutMesh::YLOCAL(int yglo) const {
  return yglo - PE_YIND*MYSUB + MYG;
}

int BoutMesh::YLOCAL(int yglo, int yproc) const {
  return yglo - yproc*MYSUB + MYG;
}

/// Return the Y processor number given a global Y index
int BoutMesh::YPROC(int yind) {
  if((yind < 0) || (yind > ny))
    return -1;
  return yind / MYSUB;
}

/// Return the X processor number given a global X index
int BoutMesh::XPROC(int xind) {
  return (xind >= MXG) ? (xind - MXG) / MXSUB : 0;
}

/****************************************************************
 *                       CONNECTIONS
 ****************************************************************/

/// Connection initialisation: Set processors in a simple 2D grid
void BoutMesh::default_connections() {
  DDATA_XSPLIT = UDATA_XSPLIT = 0;  // everything by default outside (arb. choice)
  DDATA_INDEST = UDATA_INDEST = -1; // since nothing inside

  DDATA_OUTDEST = PROC_NUM(PE_XIND, PE_YIND - 1);
  UDATA_OUTDEST = PROC_NUM(PE_XIND, PE_YIND + 1);
  
  IDATA_DEST = PROC_NUM(PE_XIND - 1, PE_YIND);
  ODATA_DEST = PROC_NUM(PE_XIND + 1, PE_YIND);
  
  TS_up_in = TS_up_out = TS_down_in = TS_down_out = false; // No twist-shifts

  /// Check if X is periodic
  if(periodicX) {
    if(PE_XIND == (NXPE-1))
      ODATA_DEST = PROC_NUM(0, PE_YIND);
    
    if(PE_XIND == 0)
      IDATA_DEST = PROC_NUM(NXPE-1, PE_YIND);
  }
}

/// Add a topology connection
/*!
 * Set ypos1 and ypos2 to be neighbours in the range xge <= x < xlt.
 * Optional argument ts sets whether to use twist-shift condition
 */
void BoutMesh::set_connection(int ypos1, int ypos2, int xge, int xlt, bool ts) {
  int ype1, ype2; // the two Y processor indices
  int ypeup, ypedown;
  int yind1, yind2;

  if(xlt <= xge)
    return;

  if((ypos1 < 0) || (ypos1 >= MY)) {
    output.write("WARNING adding connection: poloidal index %d out of range\n", ypos1);
    return;
  }
  if((ypos2 < 0) || (ypos2 >= MY)) {
    output.write("WARNING adding connection: poloidal index %d out of range\n", ypos2);
    return;
  }
  
  ype1 = YPROC(ypos1);
  ype2 = YPROC(ypos2);

  /* y index within processors */
  yind1 = YLOCAL(ypos1, ype1);
  yind2 = YLOCAL(ypos2, ype2);

  /* Check which boundary the connection is on */
  if((yind1 == MYG) && (yind2 == MYSUB+MYG-1)) {
    ypeup = ype2; /* processor sending data up (+ve y) */
    ypedown = ype1; /* processor sending data down (-ve y) */
  }else if((yind2 == MYG) && (yind1 == MYSUB+MYG-1)) {
    ypeup = ype1;
    ypedown = ype2;
  }else {
    throw BoutException("ERROR adding connection: y index %d or %d not on processor boundary\n", ypos1, ypos2);
  }

  /* check the x ranges are possible */
  if((xge != 0) && (xlt != MX)) {
    throw BoutException("ERROR adding connection(%d,%d,%d,%d): can only divide X domain in 2\n",
                            ypos1, ypos2, xge, xlt);
  }

  output.write("Connection between top of Y processor %d and bottom of %d in range %d <= x < %d\n",
	       ypeup, ypedown, xge, xlt);

  // Convert X coordinates into local indices

  xge = XLOCAL(xge);
  xlt = XLOCAL(xlt);
  
  if(( xge >= ngx ) || ( xlt <= 0 )) {
    return; // Not in this x domain
  }
  
  if(xge < 0)   xge = 0;
  if(xlt > ngx) xlt = ngx;

  if(MYPE == PROC_NUM(PE_XIND, ypeup)) { /* PROCESSOR SENDING +VE Y */
    /* Set the branch cut x position */
    if(xge <= MXG) {
      /* Connect on the inside */
      UDATA_XSPLIT = xlt;
      UDATA_INDEST = PROC_NUM(PE_XIND, ypedown);
      if(UDATA_XSPLIT == ngx)
	UDATA_OUTDEST = -1;

      TS_up_in = ts; // Twist-shift
      
      output.write("=> This processor sending in up\n");
    }else {
      /* Connect on the outside */
      if(UDATA_XSPLIT <= 0)
        UDATA_INDEST = UDATA_OUTDEST;
      UDATA_XSPLIT = xge;
      UDATA_OUTDEST = PROC_NUM(PE_XIND, ypedown);
      if(UDATA_XSPLIT <= 0)
	UDATA_INDEST = -1;

      TS_up_out = ts;
      output.write("=> This processor sending out up\n");
    }
  }
  
  if(MYPE == PROC_NUM(PE_XIND, ypedown)) { /* PROCESSOR SENDING -VE Y */
    /* Set the branch cut x position */
    if(xge <= MXG) {
      /* Connect on the inside */
      DDATA_XSPLIT = xlt;
      DDATA_INDEST = PROC_NUM(PE_XIND, ypeup);
      if(DDATA_XSPLIT == ngx)
	DDATA_OUTDEST = -1;

      TS_down_in = ts;

      output.write("=> This processor sending in down\n");
    }else {
      /* Connect on the outside */
      if(DDATA_XSPLIT <= 0)
        DDATA_INDEST = DDATA_OUTDEST;
      DDATA_XSPLIT = xge;
      DDATA_OUTDEST = PROC_NUM(PE_XIND, ypeup);
      if(DDATA_XSPLIT == 0)
	DDATA_INDEST = -1;

      TS_down_out = ts;

      output.write("=> This processor sending out down\n");
    }
  }
}

/// Add a divertor target or limiter
/*!
 * ypos is the y index which will become an upper target
 * ypos+1 will become a lower target.
 * Target created in the range xge <= x < xlt.
 */
void BoutMesh::add_target(int ypos, int xge, int xlt) {
  if(xlt <= xge)
    return;

  if((ypos < 0) || (ypos >= MY)) {
    output.write("WARNING adding target: poloidal index %d out of range\n", ypos);
    return;
  }
  
  int ypeup = YPROC(ypos);
  int ypedown = YPROC(ypos+1);
  if(ypeup == ypedown) {
    throw BoutException("Adding target at y=%d in middle of processor %d\n", ypos, ypeup);
  }

  output.write("Target at top of Y processor %d and bottom of %d in range %d <= x < %d\n", ypeup, ypedown, xge, xlt);

  // Convert X coordinates into local indices
  xge = XLOCAL(xge);
  xlt = XLOCAL(xlt);
  if(( xge >= ngx ) || ( xlt <= 0 )) {
    return; // Not in this x domain
  }

  if(MYPE == PROC_NUM(PE_XIND, ypeup)) {
    // Target on upper processor boundary
    if(xge <= MXG) {
      // Target on inside
      UDATA_XSPLIT = xlt;
      UDATA_INDEST = -1;
      if(xlt >= ngx)
        UDATA_OUTDEST = -1;
      output.write("=> This processor has target upper inner\n");
    }else {
      // Target on outside
      if(UDATA_XSPLIT <= 0)
        UDATA_INDEST = UDATA_OUTDEST;
      UDATA_XSPLIT = xge;
      UDATA_OUTDEST = -1;
      if(xge <= 0)
        UDATA_INDEST = -1;
      output.write("=> This processor has target upper outer\n");
    }
  }
  if(MYPE == PROC_NUM(PE_XIND, ypedown)) {
    // Target on upper processor boundary
    if(xge <= MXG) {
      // Target on inside
      DDATA_XSPLIT = xlt;
      DDATA_INDEST = -1;
      if(xlt >= ngx)
        DDATA_OUTDEST = -1;
      output.write("=> This processor has target lower inner\n");
    }else {
      // Target on outside
      if(DDATA_XSPLIT <= 0)
        DDATA_INDEST = DDATA_OUTDEST;
      DDATA_XSPLIT = xge;
      DDATA_OUTDEST = -1;
      if(xge <= 0)
        DDATA_INDEST = -1;
      output.write("=> This processor has target lower outer\n");
    }
  }
}

/****************************************************************
 *                MAIN TOPOLOGY FUNCTION
 ****************************************************************/

void BoutMesh::topology() {
  // Perform checks common to all topologies

  if (NPES != NXPE*NYPE) {
    throw BoutException("\tTopology error: npes=%d is not equal to NXPE*NYPE=%d\n",
                            NPES,NXPE*NYPE);
  }
  if(MYSUB * NYPE != MY) {
    throw BoutException("\tTopology error: MYSUB[%d] * NYPE[%d] != MY[%d]\n",MYSUB,NYPE,MY);
  }
  if(MXSUB * NXPE != MX) {
    throw BoutException("\tTopology error: MXSUB[%d] * NXPE[%d] != MX[%d]\n",MXSUB,NXPE,MX);
  }

  if((NXPE > 1) && (MXSUB < MXG)) {
    throw BoutException("\tERROR: Grid X size must be >= guard cell size\n");
  }
  if(MYSUB < MYG) {
    throw BoutException("\tERROR: Grid Y size must be >= guard cell size\n");
  }
  
  if(jyseps2_1 == jyseps1_2) {
    /********* SINGLE NULL OPERATION *************/
    output.write("\tEQUILIBRIUM IS SINGLE NULL (SND) \n");

    /* Set separatrices - x location all the same */
    ixseps_inner = ixseps_outer = ixseps_upper = ixseps_lower = ixseps1;

    default_connections();
    set_connection(jyseps1_1+1, jyseps2_2, 0, ixseps1, true); // Twist-shift this connection
    set_connection(jyseps1_1, jyseps2_2+1, 0, ixseps1); // No twist-shift in PF region
    
  }else {
    /*************** DOUBLE NULL OPERATION *******************/
    /* UPPER LEGS: Do not have to be the same length as each
       other or lower legs, but do have to have an integer number
       of processors */
    if((ny_inner-jyseps2_1-1) % MYSUB != 0) {
      throw BoutException("\tTopology error: Upper inner leg does not have integer number of processors\n");
    }
    if((jyseps1_2-ny_inner+1) % MYSUB != 0) {
      output.write("\tTopology error: Upper outer leg does not have integer number of processors\n");
    }

    if(ixseps1 == ixseps2) {
      /*************** CONNECTED (balanced) DOUBLE NULL ******************/
      output.write("\tEQUILIBRIUM IS CONNECTED DOUBLE NULL (CDND)\n");
      /* all separatrix indices the same */
      ixseps_inner = ixseps_outer = ixseps_upper = ixseps_lower = ixseps1;
        
    }else if(ixseps1 < ixseps2){
      /*************** LOWER DOUBLE NULL **********************/
      output.write("\tEQUILIBRIUM IS LOWER DOUBLE NULL (LDND)\n");
      ixseps_inner = ixseps_lower = ixseps1;
      ixseps_outer = ixseps_upper = ixseps2;
    }else {
      /*************** UPPER DOUBLE NULL **********************/
      output.write("\tEQUILIBRIUM IS UPPER DOUBLE NULL (UDND)\n");
      ixseps_inner = ixseps_upper = ixseps2;
      ixseps_outer = ixseps_lower = ixseps1;
    }
    
    /* Following code works for any Double Null */

    /********* DND CONNECTIONS **********/
    default_connections();
    /* Lower x-point */
    set_connection(jyseps1_1+1, jyseps2_2  , 0, ixseps_lower, ixseps1 <= ixseps2); /* Core */
    set_connection(jyseps1_1  , jyseps2_2+1, 0, ixseps_lower); /* PF   */
    /* Upper x-point */
    set_connection(jyseps2_1  , jyseps1_2+1, 0, ixseps_upper, ixseps1 > ixseps2); /* Core */
    set_connection(jyseps2_1+1, jyseps1_2  , 0, ixseps_upper); /* PF   */
    
    // Add target plates at the top
    add_target(ny_inner-1, 0, nx);
  }

  MYPE_IN_CORE = 0; // processor not in core
  if( (ixseps_inner > 0) && ( ((PE_YIND*MYSUB > jyseps1_1) && (PE_YIND*MYSUB <= jyseps2_1)) || ((PE_YIND*MYSUB > jyseps1_2) && (PE_YIND*MYSUB <= jyseps2_2)) ) ) {
    MYPE_IN_CORE = 1; /* processor is in the core */
  }
  
  if(DDATA_XSPLIT > ngx)
    DDATA_XSPLIT = ngx;
  if(UDATA_XSPLIT > ngx)
    UDATA_XSPLIT = ngx;

  // Print out settings
  output.write("\tMYPE_IN_CORE = %d\n", MYPE_IN_CORE);
  output.write("\tDXS = %d, DIN = %d. DOUT = %d\n", 
	       DDATA_XSPLIT, DDATA_INDEST, DDATA_OUTDEST);
  output.write("\tUXS = %d, UIN = %d. UOUT = %d\n", 
	       UDATA_XSPLIT, UDATA_INDEST, UDATA_OUTDEST);
  output.write("\tXIN = %d, XOUT = %d\n",
	       IDATA_DEST, ODATA_DEST);
  
  output.write("\tTwist-shift: ");
  if(TS_down_in)
    output.write("DI ");
  if(TS_down_out)
    output.write("DO ");
  if(TS_up_in)
    output.write("UI ");
  if(TS_up_out)
    output.write("UO ");
  output.write("\n");
}

/****************************************************************
 *                     Communication handles
 ****************************************************************/

BoutMesh::CommHandle* BoutMesh::get_handle(int xlen, int ylen) {
  if(comm_list.empty()) {
    // Allocate a new CommHandle
    
    CommHandle* ch = new CommHandle;
    for(int i=0;i<6;i++)
      ch->request[i] = MPI_REQUEST_NULL;
    
    if(ylen > 0) {
      ch->umsg_sendbuff = new BoutReal[ylen];
      ch->dmsg_sendbuff = new BoutReal[ylen];
      ch->umsg_recvbuff = new BoutReal[ylen];
      ch->dmsg_recvbuff = new BoutReal[ylen];
    }
    
    if(xlen > 0) {
      ch->imsg_sendbuff = new BoutReal[xlen];
      ch->omsg_sendbuff = new BoutReal[xlen];
      ch->imsg_recvbuff = new BoutReal[xlen];
      ch->omsg_recvbuff = new BoutReal[xlen];
    }
    
    ch->xbufflen = xlen;
    ch->ybufflen = ylen;
    
    ch->in_progress = false;
    
    return ch;
  }
  
  // Pop first pointer off the list
  CommHandle* ch = comm_list.front();
  comm_list.pop_front();

  // Check that the buffers are big enough (NOTE: Could search list for bigger buffers)
  if(ch->ybufflen < ylen) {
    if(ch->ybufflen > 0) {
      delete[] ch->umsg_sendbuff;
      delete[] ch->umsg_recvbuff;
      delete[] ch->dmsg_sendbuff;
      delete[] ch->dmsg_recvbuff;
    }
    
    ch->umsg_sendbuff = new BoutReal[ylen];
    ch->dmsg_sendbuff = new BoutReal[ylen];
    ch->umsg_recvbuff = new BoutReal[ylen];
    ch->dmsg_recvbuff = new BoutReal[ylen];
    
    ch->ybufflen = ylen;
  }
  if(ch->xbufflen < xlen) {
    if(ch->xbufflen > 0) {
      delete[] ch->imsg_sendbuff;
      delete[] ch->imsg_recvbuff;
      delete[] ch->omsg_sendbuff;
      delete[] ch->omsg_recvbuff;
    }
    
    ch->imsg_sendbuff = new BoutReal[xlen];
    ch->omsg_sendbuff = new BoutReal[xlen];
    ch->imsg_recvbuff = new BoutReal[xlen];
    ch->omsg_recvbuff = new BoutReal[xlen];
    
    ch->xbufflen = xlen;
  }
  
  ch->in_progress = false;
  
  ch->var_list.clear();

  return ch;
}

void BoutMesh::free_handle(CommHandle *h) {
  h->var_list.clear();
  comm_list.push_front(h);
}

void BoutMesh::clear_handles() {
  while(!comm_list.empty()) {
    CommHandle *ch = comm_list.front();
    if(ch->ybufflen > 0) {
      delete[] ch->umsg_sendbuff;
      delete[] ch->umsg_recvbuff;
      delete[] ch->dmsg_sendbuff;
      delete[] ch->dmsg_recvbuff;
    }
    if(ch->xbufflen > 0) {
      delete[] ch->imsg_sendbuff;
      delete[] ch->imsg_recvbuff;
      delete[] ch->omsg_sendbuff;
      delete[] ch->omsg_recvbuff;
    }
    
    delete ch;
    
    comm_list.pop_front();
  }
}

/****************************************************************
 *                   Communication utilities
 ****************************************************************/

int BoutMesh::pack_data(vector<FieldData*> &var_list, int xge, int xlt, int yge, int ylt, BoutReal *buffer)
{
  int jx, jy, jz;
  int len = 0;
  std::vector<FieldData*>::iterator it;

  for(jx=xge; jx != xlt; jx++) {

    /// Loop over variables
    for(const auto& var : var_list) {
      if(var->is3D()) {
        // 3D variable

        for(jy=yge;jy < ylt;jy++)
          for(jz=0;jz < ngz-1;jz++)
            len += var->getData(jx,jy,jz,buffer+len);
      } else {
        // 2D variable
        for(jy=yge;jy < ylt;jy++)
          len += var->getData(jx,jy,0,buffer+len);
      }
    }
  }

  return(len);
}

int BoutMesh::unpack_data(vector<FieldData*> &var_list, int xge, int xlt, int yge, int ylt, BoutReal *buffer)
{
  int jx, jy, jz;
  int len = 0;
  std::vector<FieldData*>::iterator it;

  for(jx=xge; jx != xlt; jx++) {

    /// Loop over variables
    for(const auto& var : var_list) {
      if(var->is3D()) {
        // 3D variable

        for(jy=yge;jy < ylt;jy++)
          for(jz=0;jz < ngz-1;jz++)
            len += var->setData(jx,jy,jz,buffer+len);
      } else {
        // 2D variable
        for(jy=yge;jy < ylt;jy++)
          len += var->setData(jx,jy,0,buffer+len);
      }
    }
  }

  return(len);
}

/****************************************************************
 *                 SURFACE ITERATION
 ****************************************************************/

bool BoutMesh::periodicY(int jx) const {
  return (XGLOBAL(jx) < ixseps_inner) && MYPE_IN_CORE;
}

bool BoutMesh::periodicY(int jx, BoutReal &ts) const {
  ts = 0.;
  if( (XGLOBAL(jx) < ixseps_inner) && MYPE_IN_CORE) {
    if(TwistShift)
      ts = ShiftAngle[jx];
    return true;
  }
  return false;
}

int BoutMesh::ySize(int xpos) const {
  int xglobal = XGLOBAL(xpos);
  int yglobal = YGLOBAL(MYG);
  
  if((xglobal < ixseps_lower) && ((yglobal <= jyseps1_1) || (yglobal > jyseps2_2))) {
    // Lower PF region
    return (jyseps1_1 + 1) + (ny - jyseps2_2);
    
  }else if((xglobal < ixseps_upper) && (yglobal > jyseps2_1) && (yglobal >= jyseps1_2)) {
    // Upper PF region
    return jyseps1_2 - jyseps2_1;
    
  }else if(xglobal < ixseps_inner) {
    // Core
    return (jyseps2_1 - jyseps1_1) + (jyseps2_2 - jyseps1_2);
    
  }else if(jyseps2_1 == jyseps1_2) {
    // Single null, so in the SOL
    return ny;
    
  }else if((xglobal >= ixseps_inner) && (xglobal < ixseps_outer)) {
    // Intermediate SOL in DND
    
    if(ixseps_lower < ixseps_upper) {
      // Connects to lower divertor
      return (jyseps2_1 + 1) + (ny - jyseps1_2);
    }else {
      // Connects to upper divertor
      return jyseps2_2 - jyseps1_1;
    }
  }else if(yglobal < ny_inner) {
    // Inner SOL
    return ny_inner;
  }
  // Outer SOL
  return ny - ny_inner;
}

MPI_Comm BoutMesh::getYcomm(int xpos) const {
  int xglobal = XGLOBAL(xpos);
  
  if(xglobal < ixseps_inner) {
    return comm_inner;
  }else if(xglobal < ixseps_outer) {
    return comm_middle;
  }
  return comm_outer;
}

/****************************************************************
 *                 Range iteration
 ****************************************************************/

const RangeIterator BoutMesh::iterateBndryLowerY() const {
  
  int xs = 0;
  int xe = ngx-1;
  if((DDATA_INDEST >= 0) && (DDATA_XSPLIT > xstart))
    xs = DDATA_XSPLIT;
  if((DDATA_OUTDEST >= 0) && (DDATA_XSPLIT < xend+1))
    xe = DDATA_XSPLIT-1;

  if(xs < xstart)
    xs = xstart;
  if(xe > xend)
    xe = xend;

  return RangeIterator(xs, xe);
}

const RangeIterator BoutMesh::iterateBndryUpperY() const {
  int xs = 0;
  int xe = ngx-1;
  if((UDATA_INDEST >= 0) && (UDATA_XSPLIT > xstart))
    xs = UDATA_XSPLIT;
  if((UDATA_OUTDEST >= 0) && (UDATA_XSPLIT < xend+1))
    xe = UDATA_XSPLIT-1;

  if(xs < xstart)
    xs = xstart;
  if(xe > xend)
    xe = xend;

  return RangeIterator(xs, xe);
}


vector<BoundaryRegion*> BoutMesh::getBoundaries() {
  return boundary;
}

const Field3D BoutMesh::smoothSeparatrix(const Field3D &f) {
  Field3D result(f);
  if((ixseps_inner > 0) && (ixseps_inner < nx-1)) {
    result.allocate();
    if(XPROC(ixseps_inner) == PE_XIND) {
      int x = XLOCAL(ixseps_inner);
      for(int y=0;y<ngy;y++)
        for(int z=0;z<ngz;z++) {
	  result(x,y,z) = 0.5*(f(x,y,z) + f(x-1,y,z));
          //result[x][y][z] = f[x-1][y][z] - 2.*f[x][y][z] + f[x+1][y][z];
        }
    }
    if(XPROC(ixseps_inner-1) == PE_XIND) {
      int x = XLOCAL(ixseps_inner-1);
      for(int y=0;y<ngy;y++)
        for(int z=0;z<ngz;z++) {
	  result(x,y,z) = 0.5*(f(x,y,z) + f(x+1,y,z));
          //result[x][y][z] = f[x-1][y][z] - 2.*f[x][y][z] + f[x+1][y][z];
        }
    }
  }
  if((ixseps_outer > 0) && (ixseps_outer < nx-1) && (ixseps_outer != ixseps_inner)) {
    result.allocate();
    if(XPROC(ixseps_outer) == PE_XIND) {
      int x = XLOCAL(ixseps_outer);
      for(int y=0;y<ngy;y++)
        for(int z=0;z<ngz;z++) {
          result(x,y,z) = 0.5*(f(x,y,z) + f(x-1,y,z)); //f[x-1][y][z] - 2.*f[x][y][z] + f[x+1][y][z];
        }
    }
    if(XPROC(ixseps_outer-1) == PE_XIND) {
      int x = XLOCAL(ixseps_outer-1);
      for(int y=0;y<ngy;y++)
        for(int z=0;z<ngz;z++) {
          result(x,y,z) = 0.5*(f(x,y,z) + f(x+1,y,z)); //f[x-1][y][z] - 2.*f[x][y][z] + f[x+1][y][z];
        }
    }
  }
  return result;
}

BoutReal BoutMesh::GlobalX(int jx) const {
  if(symmetricGlobalX) {
    // Symmetric X index, mainly for reconnection studies
    //return ((BoutReal) XGLOBAL(jx)) / ((BoutReal) nx-1);
    //jmad. With this definition the boundary sits dx/2 away form the first/last inner points
    return ((BoutReal) (0.5 + XGLOBAL(jx) - ((BoutReal)(nx-MX))*0.5)) / ((BoutReal) MX);
  }
  return ((BoutReal) XGLOBAL(jx)) / ((BoutReal) MX);
}

BoutReal BoutMesh::GlobalY(int jy) const {
  if(symmetricGlobalY) {
    BoutReal yi = YGLOBAL(jy);
    int nycore = (jyseps2_1 - jyseps1_1) + (jyseps2_2 - jyseps1_2);
    
    if(yi < ny_inner) {
      yi -= jyseps1_1 + 0.5;
    }else {
      // Result in core between 0.5 and 1.0
      yi -= jyseps1_1 + 0.5 + (jyseps1_2 - jyseps2_1);
    }
    return yi / nycore;
  }

  int ly = YGLOBAL(jy); // global poloidal index across subdomains
  int nycore = (jyseps2_1 - jyseps1_1) + (jyseps2_2 - jyseps1_2);

  if(MYPE_IN_CORE) {
    // Turn ly into an index over the core cells only
    if(ly <= jyseps2_1) {
      ly -= jyseps1_1+1;
    }else
      ly -= jyseps1_1+1 + (jyseps1_2 - jyseps2_1);
  }else {
    // Not in core. Need to get the last "core" value
    if(ly <= jyseps1_1) {
      // Inner lower leg
      ly = 0;
    }else if((ly > jyseps2_1) && (ly <= jyseps1_2)) {
      // Upper legs
      ly = jyseps2_1 - jyseps1_1;
    }else if(ly > jyseps2_2) {
      // Outer lower leg
      ly = nycore;
    }
  }
  
  //output.write("GlobalY: %d, %d, %d, %d -> %e\n", jy, YGLOBAL(jy), ly, nycore, ((BoutReal) ly) / ((BoutReal) nycore));

  return ((BoutReal) ly) / ((BoutReal) nycore);
}

void BoutMesh::outputVars(Datafile &file) {
  file.add(zperiod, "zperiod", 0);
  file.add(MXSUB, "MXSUB", 0);
  file.add(MYSUB, "MYSUB", 0);
  file.add(MXG,   "MXG",   0);
  file.add(MYG,   "MYG",   0);
  file.add(ngz,   "MZ",    0);
  file.add(NXPE,  "NXPE",  0);
  file.add(NYPE,  "NYPE",  0);
  file.add(ZMAX,  "ZMAX",  0);
  file.add(ZMIN,  "ZMIN",  0);
  
  coordinates()->outputVars(file);
}


//================================================================
// Poloidal lowpass filter for n=0 mode, keeping 0<=m<=mmax
// Developed by T. Rhee and S. S. Kim
//================================================================

void BoutMesh::slice_r_y(const BoutReal *fori, BoutReal * fxy, int ystart, int ncy) {
  int i,j;
  for(i=0;i<ncy;i++)
      fxy[i]=fori[i+ystart];
}

void BoutMesh::get_ri( dcomplex * ayn, int ncy, BoutReal * ayn_Real, BoutReal * ayn_Imag)
{
  for(int i=0;i<ncy;i++){
    ayn_Real[i]=ayn[i].real();
    ayn_Imag[i]=ayn[i].imag();
  }
}

void BoutMesh::set_ri( dcomplex * ayn, int ncy, BoutReal * ayn_Real, BoutReal * ayn_Imag)
{
  for(int i=0;i<ncy;i++){
    ayn[i]=dcomplex(ayn_Real[i],ayn_Imag[i]);
  }
}

// Lowpass filter for n=0 mode, keeping poloidal mode number 0<=m<=mmax
const Field2D BoutMesh::lowPass_poloidal(const Field2D &var,int mmax)
{
  Field2D result;
  static BoutReal *f1d = (BoutReal *) NULL;
  static dcomplex *aynall = (dcomplex*)NULL;
  static BoutReal *aynall_Real = (BoutReal *) NULL;
  static BoutReal *aynall_Imag = (BoutReal *) NULL;
  static dcomplex *ayn = (dcomplex*) NULL;
  static BoutReal *aynReal = (BoutReal *) NULL;
  static BoutReal *aynImag = (BoutReal *) NULL;

  int ncx, ncy;
  int jx, jy;
  int ncyall,ncyall2;   // nype is number of processors in the Y dir.
  int t1; //return value for setData of Field2D
  int i,j,k;
  int mmax1;

  mmax1 = mmax+1;
  ncx = ngx;
  ncy = yend - ystart + 1;
  ncyall = ncy*NYPE;
  ncyall2 = ncyall/2;

  result.allocate();  //initialize
  if(f1d == (BoutReal*) NULL)
     f1d = new BoutReal[ncy];  
  if(ayn == (dcomplex*) NULL)
     ayn = new dcomplex[ncy];  
  if(aynall == (dcomplex*) NULL)
     aynall = new dcomplex[ncyall];  
  if(aynall_Real == (BoutReal*) NULL)
     aynall_Real = new BoutReal[ncyall];  
  if(aynall_Imag == (BoutReal*) NULL)
     aynall_Imag = new BoutReal[ncyall];  
  if(aynReal == (BoutReal*) NULL)
     aynReal = new BoutReal[ncy];  
  if(aynImag == (BoutReal*) NULL)
     aynImag = new BoutReal[ncy];  

  for(jx=0;jx<ncx;jx++){ //start x
     //saving the real 2D data
     slice_r_y(&var(jx,0),f1d,ystart,ncy); // 2d -> 1d
     
     for(jy=0;jy<ncy;jy++)
       ayn[jy]=dcomplex(f1d[jy],0.);

     // allgather from ayn to aynall
     get_ri(ayn,ncy,aynReal,aynImag); 
     MPI_Allgather(aynReal, ncy, MPI_DOUBLE, aynall_Real, 
                      ncy, MPI_DOUBLE, comm_inner);
     MPI_Allgather(aynImag, ncy, MPI_DOUBLE, aynall_Imag, 
                      ncy, MPI_DOUBLE, comm_inner);
     set_ri(aynall,ncyall,aynall_Real,aynall_Imag); 

     // FFT in y over extended domain
     cfft(aynall, ncyall, -1); 

     // lowpass filter
     for(jy=mmax1;jy<=(ncyall-mmax1);jy++)
       aynall[jy]= dcomplex(0.,0.); 

     // inverse FFT in y over extended domain
     cfft(aynall, ncyall, 1);

     // scatter data
     get_ri(aynall,ncyall,aynall_Real,aynall_Imag); 
     MPI_Scatter(aynall_Real, ncy, MPI_DOUBLE, aynReal, 
                      ncy, MPI_DOUBLE, 0,comm_inner);
     MPI_Scatter(aynall_Imag, ncy, MPI_DOUBLE, aynImag, 
                      ncy, MPI_DOUBLE, 0,comm_inner);
     set_ri(ayn,ncy,aynReal,aynImag);

     for(jy=0;jy<ncy;jy++)
      f1d[jy]=ayn[jy].real();

    for(jy=0;jy<ncy;jy++)
      t1=result.setData(jx,jy+ystart,1,f1d+jy); 
  }//end of x

  return result; 
} 

/*================================================================
// Volume integral of Field2D variable
// Developed by T. Rhee and S. S. Kim
//================================================================*/

const Field3D BoutMesh::Switch_YZ(const Field3D &var)
{
  static BoutReal **ayz = (BoutReal **) NULL;
  static BoutReal **ayz_all = (BoutReal **) NULL;
  Field3D  result;
  int ncy, ncy_all,ncz;
  int i,j,ix;
  ncy = yend - ystart + 1;
  ncy_all = MY;
  ncz = ngz-1 ;

  if(MY != ngz-1){
    throw new BoutException("Y and Z dimension is not same in Switch_YZ code"); }

  //memory allocation
  result.allocate();
  if(ayz == (BoutReal**) NULL)
    ayz=rmatrix(ncy,ncz);
  if(ayz_all == (BoutReal**) NULL)
    ayz_all=rmatrix(ncy_all,ncz);

  for(ix=xstart;ix<=xend;ix++){
    //Field 3D to rmatrix of local
    for (i=0;i<ncy;i++)
      for(j = 0;j<ncz;j++)
        ayz[i][j]=var(ix,i+ystart,j);

    //Collect to rmatrix of global from local
    MPI_Allgather(ayz[0],ncy*ncz,MPI_DOUBLE,ayz_all[0],ncy*ncz,
                MPI_DOUBLE,comm_inner);

    //Y 2 Z switch
    for(i=ystart;i<=yend;i++)
      for(j=0;j<ncz;j++)
        result(ix,i,j)=ayz_all[j][YGLOBAL(i)];

    //boundary at ngz
    for(i=0;i<ncy;i++)
      result(ix,i+ystart,ncz)=result(ix,i+ystart,0);
  }
  return result;
}

const Field3D BoutMesh::Switch_XZ(const Field3D &var) {   
    if(MX != ngz-1){
        throw new BoutException("X and Z dimension must be the same to use Switch_XZ"); 
    }
    static BoutReal ***buffer = (BoutReal ***) NULL;
        
    int ncx, ncy, ncz ; 
    int i, j, k, l ; 
    
    Field3D result;
    
    ncx = ngx - 2*MXG ; 
    ncy = ngy - 2*MYG ; 
    ncz = ngz-1 ;
    
    // Allocate Memory
    result.allocate();
    if(buffer == (BoutReal***) NULL){
       buffer = r3tensor(ncz, ncy, ncx) ;     // Note, this is deliberately such that x contiguous in memory

    }
       
    // Put input data into buffer.  X needs to be contiguous in memory
    for (i=0; i<ncx ; i++){
      for (j=0; j<ncy ; j++){
	for (k=0; k<ncz ; k++){
	  buffer[k][j][i] = var(MXG+i,MYG+j,k) ;
	  // sendbuffer2[i + ncx*j + ncx*ncy*k] = var[MXG+i][MYG+j][k] ;
	}
      }
    }
    
    int sendcount = ncx*ncy*ncz/NXPE ;

    MPI_Alltoall(MPI_IN_PLACE, sendcount,  MPI_DOUBLE, buffer[0][0], sendcount , MPI_DOUBLE, Mesh::getXcomm()) ;

    // Need to transpose on each process appropriately.  
    for (i=0; i < NXPE; i++){
      for (j=0; j<ncx ; j++){
	for (k=0; k<ncy ; k++){
	  for (l=0; l<ncx ; l++){
	    result(MXG+j,MYG+k,l+i*ncx) = buffer[j+i*ncx][k][l] ;
	  }
	}
      }
    }
    
    // z boundary at ngz  
    for (i=0; i<ncx ; i++){
      for (j=0; j<ncy ; j++){
	result(MXG+i,MYG+j,ncz) = result(MXG+i,MYG+j,0) ;
      }
    }

    return result;
}
<|MERGE_RESOLUTION|>--- conflicted
+++ resolved
@@ -383,54 +383,7 @@
   ///////////////////// TOPOLOGY //////////////////////////
   /// Call topology to set layout of grid
   topology();
-<<<<<<< HEAD
-  
-  ///////////////// DIFFERENCING QUANTITIES ///////////////
-  
-  if(get(dx, "dx")) {
-    output.write("\tWARNING: differencing quantity 'dx' not found. Set to 1.0\n");
-    dx = 1.0;
-  }
-  if(get(dy, "dy")) {
-    output.write("\tWARNING: differencing quantity 'dy' not found. Set to 1.0\n");
-    dy = 1.0;
-  }
-  if(get(dz, "dz")) {
-    // No dz in input
-    zlength = (ZMAX-ZMIN)*TWOPI;
-    dz = zlength/(ngz-1);
-  }else {
-    // Read dz from input
-    zlength = dz * (ngz-1);
-    ZMIN = 0.0;
-    ZMAX = zlength / TWOPI;
-  }
-
-  ///////////////// DIFFERENTIAL GEOMETRY /////////////////
-  
-  // Diagonal components of metric tensor g^{ij} (default to 1)
-  get(g11, "g11", 1.0);
-  get(g22, "g22", 1.0);
-  get(g33, "g33", 1.0);
-  
-  // Off-diagonal elements. Default to 0
-  get(g12, "g12", 0.0);
-  get(g13, "g13", 0.0);
-  get(g23, "g23", 0.0);
-  
-  // Check input metrics
-  if((!finite(g11)) || (!finite(g22)) || (!finite(g33))) {
-    throw BoutException("\tERROR: Diagonal metrics are not finite!\n");
-  }
-  if((min(g11) <= 0.0) || (min(g22) <= 0.0) || (min(g33) <= 0.0)) {
-    throw BoutException("\tERROR: Diagonal metrics are negative!\n");
-  }
-  if((!finite(g12)) || (!finite(g13)) || (!finite(g23))) {
-    throw BoutException("\tERROR: Off-diagonal metrics are not finite!\n");
-  }
-=======
->>>>>>> 96bf3b8b
-
+  
   /// Set shift for radial derivatives
   if(get(zShift, "zShift")) {
     output.write("\tWARNING: Z shift for radial derivatives not found\n");
