<<<<<<< HEAD
#include "parallel_boundary_op.hxx"
#include "field_factory.hxx"
#include "globals.hxx"
#include "output.hxx"
#include "bout/constants.hxx"
#include "bout/mesh.hxx"
=======
#include "bout/parallel_boundary_op.hxx"
#include "bout/constants.hxx"
#include "bout/field_factory.hxx"
#include "bout/globals.hxx"
#include "bout/mesh.hxx"
#include "bout/output.hxx"

using bout::generator::Context;

BoutReal BoundaryOpPar::getValue(int x, int y, int z, BoutReal t) {

  Mesh* mesh = bndry->localmesh;

  BoutReal value;

  switch (value_type) {
  case ValueType::GEN:
    // This works but doesn't quite do the right thing... should
    // generate value on the boundary, but that gives wrong
    // answer. This instead generates the value at the gridpoint
    return gen_values->generate(Context(x, y, z, CELL_CENTRE, mesh, t));
  case ValueType::FIELD:
    value = (*field_values)(x, y, z);
    return value;
  case ValueType::REAL:
    return real_value;
  default:
    throw BoutException("Invalid value_type encountered in BoundaryOpPar::getValue");
  }
}
>>>>>>> 07cbc49e

BoutReal BoundaryOpPar::getValue(const BoundaryRegionPar& bndry, BoutReal t) {

  Mesh* mesh = bndry.localmesh;

  BoutReal value;

  switch (value_type) {
  case ValueType::GEN:
    return gen_values->generate(
<<<<<<< HEAD
        bout::generator::Context(bndry.s_x, bndry.s_y, bndry.s_z, CELL_CENTRE, mesh, t));
=======
        Context(bndry.s_x, bndry.s_y, bndry.s_z, CELL_CENTRE, mesh, t));
>>>>>>> 07cbc49e
  case ValueType::FIELD:
    // FIXME: Interpolate to s_x, s_y, s_z...
    value = (*field_values)(bndry.x, bndry.y, bndry.z);
    return value;
  case ValueType::REAL:
    return real_value;
  default:
    throw BoutException("Invalid value_type encountered in BoundaryOpPar::getValue");
  }
}

//////////////////////////////////////////
// Dirichlet boundary

<<<<<<< HEAD
=======
BoundaryOpPar* BoundaryOpPar_dirichlet::clone(BoundaryRegionPar* region,
                                              const std::list<std::string>& args) {
  if (!args.empty()) {
    try {
      real_value = stringToReal(args.front());
      return new BoundaryOpPar_dirichlet(region, real_value);
    } catch (const BoutException&) {
      std::shared_ptr<FieldGenerator> newgen = nullptr;
      // First argument should be an expression
      newgen = FieldFactory::get()->parse(args.front());
      return new BoundaryOpPar_dirichlet(region, newgen);
    }
  }
  return new BoundaryOpPar_dirichlet(region);
}

BoundaryOpPar* BoundaryOpPar_dirichlet::clone(BoundaryRegionPar* region, Field3D* f) {
  return new BoundaryOpPar_dirichlet(region, f);
}

>>>>>>> 07cbc49e
void BoundaryOpPar_dirichlet::apply(Field3D& f, BoutReal t) {
  Field3D& f_next = f.ynext(bndry->dir);

  Coordinates& coord = *(f.getCoordinates());

  // Loop over grid points If point is in boundary, then fill in
  // f_next such that the field would be VALUE on the boundary
  for (bndry->first(); !bndry->isDone(); bndry->next()) {
    // temp variables for convenience
    int x = bndry->x;
    int y = bndry->y;
    int z = bndry->z;

    // Generate the boundary value
    BoutReal value = getValue(*bndry, t);

    // Scale the field and normalise to the desired value
    BoutReal y_prime = bndry->length;
    BoutReal f2 = (f(x, y, z) - value) * (coord.dy(x, y, z) - y_prime) / y_prime;

    f_next(x, y + bndry->dir, z) = value - f2;
  }
}

//////////////////////////////////////////
// Dirichlet boundary - Third order

<<<<<<< HEAD
=======
BoundaryOpPar* BoundaryOpPar_dirichlet_O3::clone(BoundaryRegionPar* region,
                                                 const std::list<std::string>& args) {
  if (!args.empty()) {
    try {
      real_value = stringToReal(args.front());
      return new BoundaryOpPar_dirichlet_O3(region, real_value);
    } catch (const BoutException&) {
      std::shared_ptr<FieldGenerator> newgen = nullptr;
      // First argument should be an expression
      newgen = FieldFactory::get()->parse(args.front());
      return new BoundaryOpPar_dirichlet_O3(region, newgen);
    }
  }
  return new BoundaryOpPar_dirichlet_O3(region);
}

BoundaryOpPar* BoundaryOpPar_dirichlet_O3::clone(BoundaryRegionPar* region, Field3D* f) {
  return new BoundaryOpPar_dirichlet_O3(region, f);
}

>>>>>>> 07cbc49e
void BoundaryOpPar_dirichlet_O3::apply(Field3D& f, BoutReal t) {

  Field3D& f_next = f.ynext(bndry->dir);
  Field3D& f_prev = f.ynext(-bndry->dir);

  Coordinates& coord = *(f.getCoordinates());

  // Loop over grid points If point is in boundary, then fill in
  // f_next such that the field would be VALUE on the boundary
  for (bndry->first(); !bndry->isDone(); bndry->next()) {
    // temp variables for convenience
    int x = bndry->x;
    int y = bndry->y;
    int z = bndry->z;

    // Generate the boundary value
    BoutReal fb = getValue(*bndry, t);
    BoutReal f1 = f_prev(x, y - bndry->dir, z);
    BoutReal f2 = f(x, y, z);
    BoutReal l1 = coord.dy(x, y, z);
    BoutReal l2 = bndry->length;
    BoutReal l3 = coord.dy(x, y, z) - l2;

    BoutReal denom = (l1 * l1 * l2 + l1 * l2 * l2);
    BoutReal term1 = (l2 * l2 * l3 + l2 * l3 * l3);
    BoutReal term2 = l1 * (l1 + l2 + l3) * (l2 + l3);
    BoutReal term3 = l3 * ((l1 + l2) * l3 + (l1 + l2) * (l1 + l2));

    f_next(x, y + bndry->dir, z) = (term1 * f1 + term2 * fb - term3 * f2) / denom;
  }
}

//////////////////////////////////////////
// Dirichlet with interpolation

<<<<<<< HEAD
=======
BoundaryOpPar* BoundaryOpPar_dirichlet_interp::clone(BoundaryRegionPar* region,
                                                     const std::list<std::string>& args) {
  if (!args.empty()) {
    try {
      real_value = stringToReal(args.front());
      return new BoundaryOpPar_dirichlet_interp(region, real_value);
    } catch (const BoutException&) {
      std::shared_ptr<FieldGenerator> newgen = nullptr;
      // First argument should be an expression
      newgen = FieldFactory::get()->parse(args.front());
      return new BoundaryOpPar_dirichlet_interp(region, newgen);
    }
  }
  return new BoundaryOpPar_dirichlet_interp(region);
}

BoundaryOpPar* BoundaryOpPar_dirichlet_interp::clone(BoundaryRegionPar* region,
                                                     Field3D* f) {
  return new BoundaryOpPar_dirichlet_interp(region, f);
}

>>>>>>> 07cbc49e
void BoundaryOpPar_dirichlet_interp::apply(Field3D& f, BoutReal t) {

  Field3D& f_next = f.ynext(bndry->dir);
  Field3D& f_prev = f.ynext(-bndry->dir);

  Coordinates& coord = *(f.getCoordinates());

  // Loop over grid points If point is in boundary, then fill in
  // f_next such that the field would be VALUE on the boundary
  for (bndry->first(); !bndry->isDone(); bndry->next()) {
    // temp variables for convenience
    int x = bndry->x;
    int y = bndry->y;
    int z = bndry->z;

    // Generate the boundary value
    BoutReal fs = getValue(*bndry, t);

    // Scale the field and normalise to the desired value
    BoutReal dy = coord.dy(x, y, z);
    BoutReal s = bndry->length * dy;

    f_next(x, y + bndry->dir, z) =
        f_prev(x, y - bndry->dir, z) * (1. - (2. * s / (dy + s)))
        + 2. * f(x, y, z) * ((s - dy) / s) + fs * (dy / s - (2. / s + 1.));
  }
}

//////////////////////////////////////////
// Neumann boundary

<<<<<<< HEAD
=======
BoundaryOpPar* BoundaryOpPar_neumann::clone(BoundaryRegionPar* region,
                                            const std::list<std::string>& args) {
  if (!args.empty()) {
    try {
      real_value = stringToReal(args.front());
      return new BoundaryOpPar_neumann(region, real_value);
    } catch (const BoutException&) {
      std::shared_ptr<FieldGenerator> newgen = nullptr;
      // First argument should be an expression
      newgen = FieldFactory::get()->parse(args.front());
      return new BoundaryOpPar_neumann(region, newgen);
    }
  }
  return new BoundaryOpPar_neumann(region);
}

BoundaryOpPar* BoundaryOpPar_neumann::clone(BoundaryRegionPar* region, Field3D* f) {
  return new BoundaryOpPar_neumann(region, f);
}

>>>>>>> 07cbc49e
void BoundaryOpPar_neumann::apply(Field3D& f, BoutReal t) {
  TRACE("BoundaryOpPar_neumann::apply");

  Field3D& f_next = f.ynext(bndry->dir);
  f_next.allocate(); // Ensure unique before modifying

  Coordinates& coord = *(f.getCoordinates());

  // If point is in boundary, then fill in f_next such that the derivative
  // would be VALUE on the boundary
  for (bndry->first(); !bndry->isDone(); bndry->next()) {
    // temp variables for convience
    int x = bndry->x;
    int y = bndry->y;
    int z = bndry->z;

    // Generate the boundary value
    BoutReal value = getValue(*bndry, t);
    BoutReal dy = coord.dy(x, y, z);

    f_next(x, y + bndry->dir, z) = f(x, y, z) + bndry->dir * value * dy;
  }
}<|MERGE_RESOLUTION|>--- conflicted
+++ resolved
@@ -1,42 +1,9 @@
-<<<<<<< HEAD
-#include "parallel_boundary_op.hxx"
-#include "field_factory.hxx"
-#include "globals.hxx"
-#include "output.hxx"
-#include "bout/constants.hxx"
-#include "bout/mesh.hxx"
-=======
 #include "bout/parallel_boundary_op.hxx"
 #include "bout/constants.hxx"
 #include "bout/field_factory.hxx"
 #include "bout/globals.hxx"
 #include "bout/mesh.hxx"
 #include "bout/output.hxx"
-
-using bout::generator::Context;
-
-BoutReal BoundaryOpPar::getValue(int x, int y, int z, BoutReal t) {
-
-  Mesh* mesh = bndry->localmesh;
-
-  BoutReal value;
-
-  switch (value_type) {
-  case ValueType::GEN:
-    // This works but doesn't quite do the right thing... should
-    // generate value on the boundary, but that gives wrong
-    // answer. This instead generates the value at the gridpoint
-    return gen_values->generate(Context(x, y, z, CELL_CENTRE, mesh, t));
-  case ValueType::FIELD:
-    value = (*field_values)(x, y, z);
-    return value;
-  case ValueType::REAL:
-    return real_value;
-  default:
-    throw BoutException("Invalid value_type encountered in BoundaryOpPar::getValue");
-  }
-}
->>>>>>> 07cbc49e
 
 BoutReal BoundaryOpPar::getValue(const BoundaryRegionPar& bndry, BoutReal t) {
 
@@ -47,11 +14,7 @@
   switch (value_type) {
   case ValueType::GEN:
     return gen_values->generate(
-<<<<<<< HEAD
         bout::generator::Context(bndry.s_x, bndry.s_y, bndry.s_z, CELL_CENTRE, mesh, t));
-=======
-        Context(bndry.s_x, bndry.s_y, bndry.s_z, CELL_CENTRE, mesh, t));
->>>>>>> 07cbc49e
   case ValueType::FIELD:
     // FIXME: Interpolate to s_x, s_y, s_z...
     value = (*field_values)(bndry.x, bndry.y, bndry.z);
@@ -66,29 +29,6 @@
 //////////////////////////////////////////
 // Dirichlet boundary
 
-<<<<<<< HEAD
-=======
-BoundaryOpPar* BoundaryOpPar_dirichlet::clone(BoundaryRegionPar* region,
-                                              const std::list<std::string>& args) {
-  if (!args.empty()) {
-    try {
-      real_value = stringToReal(args.front());
-      return new BoundaryOpPar_dirichlet(region, real_value);
-    } catch (const BoutException&) {
-      std::shared_ptr<FieldGenerator> newgen = nullptr;
-      // First argument should be an expression
-      newgen = FieldFactory::get()->parse(args.front());
-      return new BoundaryOpPar_dirichlet(region, newgen);
-    }
-  }
-  return new BoundaryOpPar_dirichlet(region);
-}
-
-BoundaryOpPar* BoundaryOpPar_dirichlet::clone(BoundaryRegionPar* region, Field3D* f) {
-  return new BoundaryOpPar_dirichlet(region, f);
-}
-
->>>>>>> 07cbc49e
 void BoundaryOpPar_dirichlet::apply(Field3D& f, BoutReal t) {
   Field3D& f_next = f.ynext(bndry->dir);
 
@@ -116,29 +56,6 @@
 //////////////////////////////////////////
 // Dirichlet boundary - Third order
 
-<<<<<<< HEAD
-=======
-BoundaryOpPar* BoundaryOpPar_dirichlet_O3::clone(BoundaryRegionPar* region,
-                                                 const std::list<std::string>& args) {
-  if (!args.empty()) {
-    try {
-      real_value = stringToReal(args.front());
-      return new BoundaryOpPar_dirichlet_O3(region, real_value);
-    } catch (const BoutException&) {
-      std::shared_ptr<FieldGenerator> newgen = nullptr;
-      // First argument should be an expression
-      newgen = FieldFactory::get()->parse(args.front());
-      return new BoundaryOpPar_dirichlet_O3(region, newgen);
-    }
-  }
-  return new BoundaryOpPar_dirichlet_O3(region);
-}
-
-BoundaryOpPar* BoundaryOpPar_dirichlet_O3::clone(BoundaryRegionPar* region, Field3D* f) {
-  return new BoundaryOpPar_dirichlet_O3(region, f);
-}
-
->>>>>>> 07cbc49e
 void BoundaryOpPar_dirichlet_O3::apply(Field3D& f, BoutReal t) {
 
   Field3D& f_next = f.ynext(bndry->dir);
@@ -174,30 +91,6 @@
 //////////////////////////////////////////
 // Dirichlet with interpolation
 
-<<<<<<< HEAD
-=======
-BoundaryOpPar* BoundaryOpPar_dirichlet_interp::clone(BoundaryRegionPar* region,
-                                                     const std::list<std::string>& args) {
-  if (!args.empty()) {
-    try {
-      real_value = stringToReal(args.front());
-      return new BoundaryOpPar_dirichlet_interp(region, real_value);
-    } catch (const BoutException&) {
-      std::shared_ptr<FieldGenerator> newgen = nullptr;
-      // First argument should be an expression
-      newgen = FieldFactory::get()->parse(args.front());
-      return new BoundaryOpPar_dirichlet_interp(region, newgen);
-    }
-  }
-  return new BoundaryOpPar_dirichlet_interp(region);
-}
-
-BoundaryOpPar* BoundaryOpPar_dirichlet_interp::clone(BoundaryRegionPar* region,
-                                                     Field3D* f) {
-  return new BoundaryOpPar_dirichlet_interp(region, f);
-}
-
->>>>>>> 07cbc49e
 void BoundaryOpPar_dirichlet_interp::apply(Field3D& f, BoutReal t) {
 
   Field3D& f_next = f.ynext(bndry->dir);
@@ -229,29 +122,6 @@
 //////////////////////////////////////////
 // Neumann boundary
 
-<<<<<<< HEAD
-=======
-BoundaryOpPar* BoundaryOpPar_neumann::clone(BoundaryRegionPar* region,
-                                            const std::list<std::string>& args) {
-  if (!args.empty()) {
-    try {
-      real_value = stringToReal(args.front());
-      return new BoundaryOpPar_neumann(region, real_value);
-    } catch (const BoutException&) {
-      std::shared_ptr<FieldGenerator> newgen = nullptr;
-      // First argument should be an expression
-      newgen = FieldFactory::get()->parse(args.front());
-      return new BoundaryOpPar_neumann(region, newgen);
-    }
-  }
-  return new BoundaryOpPar_neumann(region);
-}
-
-BoundaryOpPar* BoundaryOpPar_neumann::clone(BoundaryRegionPar* region, Field3D* f) {
-  return new BoundaryOpPar_neumann(region, f);
-}
-
->>>>>>> 07cbc49e
 void BoundaryOpPar_neumann::apply(Field3D& f, BoutReal t) {
   TRACE("BoundaryOpPar_neumann::apply");
 
