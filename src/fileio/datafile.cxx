/*********************************************************
 * Data file class
 * 
 * Changelog:
 *
 * 2009-08 Ben Dudson <bd512@york.ac.uk>
 *    * Added enable and wtime global properties
 *
 * 2009-07 Ben Dudson <bd512@york.ac.uk>
 *    * Adapted to handle PDB and/or NetCDF files
 *
 * 2009-04 Ben Dudson <bd512@york.ac.uk>
 *    * Initial version
 *
 **************************************************************************
 * Copyright 2010 B.D.Dudson, S.Farley, M.V.Umansky, X.Q.Xu
 *
 * Contact Ben Dudson, bd512@york.ac.uk
 * 
 * This file is part of BOUT++.
 *
 * BOUT++ is free software: you can redistribute it and/or modify
 * it under the terms of the GNU Lesser General Public License as published by
 * the Free Software Foundation, either version 3 of the License, or
 * (at your option) any later version.
 *
 * BOUT++ is distributed in the hope that it will be useful,
 * but WITHOUT ANY WARRANTY; without even the implied warranty of
 * MERCHANTABILITY or FITNESS FOR A PARTICULAR PURPOSE.  See the
 * GNU Lesser General Public License for more details.
 *
 * You should have received a copy of the GNU Lesser General Public License
 * along with BOUT++.  If not, see <http://www.gnu.org/licenses/>.
 * 
 *********************************************************/
//#include "mpi.h" // For MPI_Wtime()

#include <globals.hxx>
#include <bout/mesh.hxx>
#include <bout/sys/timer.hxx>
#include "bout_types.hxx"
#include <datafile.hxx>
#include <boutexception.hxx>
#include <options.hxx>
#include <output.hxx>
#include <boutcomm.hxx>
#include <utils.hxx>
#include <msg_stack.hxx>
#include <cstring>
#include "formatfactory.hxx"

Datafile::Datafile(Options* opt, Mesh* mesh_in)
    : mesh(mesh_in == nullptr ? bout::globals::mesh : mesh_in), file(nullptr) {
  
  if (opt == nullptr) {
    return; // To allow static initialisation
  }
  // Read options
  
  OPTION(opt, parallel, false); // By default no parallel formats for now
  OPTION(opt, flush, true);     // Safer. Disable explicitly if required
  OPTION(opt, guards, true);    // Compatible with old behavior
  OPTION(opt, floats, false); // High precision by default
  OPTION(opt, openclose, true); // Open and close every write or read
  OPTION(opt, enabled, true);
  OPTION(opt, init_missing, false); // Initialise missing variables?
  OPTION(opt, shiftOutput, false); // Do we want to write 3D fields in shifted space?
  OPTION(opt, shiftInput, false); // Do we want to read 3D fields in shifted space?
  OPTION(opt, flushFrequency, 1); // How frequently do we flush the file
}

Datafile::Datafile(Datafile &&other) noexcept
    : mesh(other.mesh), parallel(other.parallel), flush(other.flush), guards(other.guards),
      floats(other.floats), openclose(other.openclose), Lx(other.Lx), Ly(other.Ly),
      Lz(other.Lz), enabled(other.enabled), init_missing(other.init_missing), shiftOutput(other.shiftOutput),
      shiftInput(other.shiftInput), flushFrequencyCounter(other.flushFrequencyCounter),
      flushFrequency(other.flushFrequency), file(std::move(other.file)),
      filename(std::move(other.filename)),
      writable(other.writable), appending(other.appending), first_time(other.first_time),
      int_arr(std::move(other.int_arr)), BoutReal_arr(std::move(other.BoutReal_arr)),
      bool_arr(std::move(other.bool_arr)), f2d_arr(std::move(other.f2d_arr)),
      f3d_arr(std::move(other.f3d_arr)), v2d_arr(std::move(other.v2d_arr)),
      v3d_arr(std::move(other.v3d_arr)) {
  other.file = nullptr;
}

Datafile::Datafile(const Datafile& other)
    : mesh(other.mesh), parallel(other.parallel), flush(other.flush),
      guards(other.guards), floats(other.floats), openclose(other.openclose),
      Lx(other.Lx), Ly(other.Ly), Lz(other.Lz), enabled(other.enabled),
<<<<<<< HEAD
      init_missing(other.init_missing), shiftOutput(other.shiftOutput),
      shiftInput(other.shiftInput), flushFrequencyCounter(other.flushFrequencyCounter),
      flushFrequency(other.flushFrequency), file(nullptr), writable(other.writable),
      appending(other.appending), first_time(other.first_time), int_arr(other.int_arr),
      BoutReal_arr(other.BoutReal_arr), bool_arr(other.bool_arr), f2d_arr(other.f2d_arr),
      f3d_arr(other.f3d_arr), v2d_arr(other.v2d_arr), v3d_arr(other.v3d_arr) {
  filenamelen = other.filenamelen;
  filename = new char[filenamelen];
  strncpy(filename, other.filename, filenamelen);
  // Same added variables, but the file not the same
}
=======
      shiftOutput(other.shiftOutput), shiftInput(other.shiftInput),
      flushFrequencyCounter(other.flushFrequencyCounter),
      flushFrequency(other.flushFrequency), file(nullptr), filename(other.filename),
      writable(other.writable), appending(other.appending), first_time(other.first_time),
      int_arr(other.int_arr), BoutReal_arr(other.BoutReal_arr), bool_arr(other.bool_arr),
      f2d_arr(other.f2d_arr), f3d_arr(other.f3d_arr), v2d_arr(other.v2d_arr),
      v3d_arr(other.v3d_arr) {}
>>>>>>> 37a332bd

Datafile& Datafile::operator=(Datafile &&rhs) noexcept {
  mesh         = rhs.mesh;
  parallel     = rhs.parallel;
  flush        = rhs.flush;
  guards       = rhs.guards;
  floats       = rhs.floats;
  openclose    = rhs.openclose;
  enabled      = rhs.enabled;
  init_missing = rhs.init_missing;
  shiftOutput  = rhs.shiftOutput;
  shiftInput   = rhs.shiftInput;
  flushFrequencyCounter = 0;
  flushFrequency = rhs.flushFrequency;
  file         = std::move(rhs.file);
  filename     = std::move(rhs.filename);
  writable     = rhs.writable;
  appending    = rhs.appending;
  first_time   = rhs.first_time;
  int_arr      = std::move(rhs.int_arr);
  BoutReal_arr = std::move(rhs.BoutReal_arr);
  bool_arr     = std::move(rhs.bool_arr);
  f2d_arr      = std::move(rhs.f2d_arr);
  f3d_arr      = std::move(rhs.f3d_arr);
  v2d_arr      = std::move(rhs.v2d_arr);
  v3d_arr      = std::move(rhs.v3d_arr);
  return *this;
}

bool Datafile::openr(const std::string& filename_) {
  this->filename = filename_;

  if (filename.empty()) {
    throw BoutException("Datafile::open: No argument given for opening file!");
  }

  // Get the data format
  file = FormatFactory::getInstance()->createDataFormat(filename.c_str(), parallel);
  
  if(!file)
    throw BoutException("Datafile::open: Factory failed to create a DataFormat!");
  
  // If parallel do not want to write ghost points, and it is easier then to ignore the boundary guard cells as well
  if (parallel) {
    file->setLocalOrigin(0, 0, 0, mesh->xstart, mesh->ystart, 0);
  }
  else {
    file->setGlobalOrigin(0,0,0);
  }
  
  if(!openclose) {
    // Open the file now. Otherwise defer until later
    if(!file->openr(filename, BoutComm::rank()))
      throw BoutException("Datafile::open: Failed to open file {:s} for reading!",
                          filename);
  }

  writable = false;
  
  return true;
}

bool Datafile::openw(const std::string& filename_) {
  if(!enabled)
    return true;
  
  this->filename = filename_;

  if (filename.empty()) {
    throw BoutException("Datafile::open: No argument given for opening file!");
  }

  // Get the data format
  file = FormatFactory::getInstance()->createDataFormat(filename.c_str(), parallel, mesh);
  
  if(!file)
    throw BoutException("Datafile::open: Factory failed to create a DataFormat!");
  
  // If parallel do not want to write ghost points, and it is easier then to ignore the boundary guard cells as well
  if (parallel) {
    file->setLocalOrigin(0, 0, 0, mesh->xstart, mesh->ystart, 0);
    Lx = mesh->LocalNx-2*mesh->xstart;
    Ly = mesh->LocalNy-2*mesh->ystart;
    Lz = mesh->LocalNz;
  }
  else {
    file->setGlobalOrigin(0,0,0);
    Lx = mesh->LocalNx;
    Ly = mesh->LocalNy;
    Lz = mesh->LocalNz;
  }
  
  appending = false;
  // Open the file
  if(!file->openw(filename, BoutComm::rank(), appending))
    throw BoutException("Datafile::open: Failed to open file {:s} for writing!",
                        filename);

  appending = true;
  first_time = true; // newly opened file, so write attributes when variables are first written

  // Add variables to file
  // Add integers
  for(const auto& var : int_arr) {
    if (!file->addVarInt(var.name, var.save_repeat)) {
      throw BoutException("Failed to add int variable {:s} to Datafile", var.name);
    }
  }
  
  // Add BoutReals
  for(const auto& var : BoutReal_arr) {
    if (!file->addVarBoutReal(var.name, var.save_repeat)) {
      throw BoutException("Failed to add BoutReal variable {:s} to Datafile", var.name);
    }
  }

  // Add bools
  for(const auto& var : bool_arr) {
    if (!file->addVarInt(var.name, var.save_repeat)) {
      throw BoutException("Failed to add bool variable {:s} to Datafile", var.name);
    }
  }

  // Add 2D fields
  for (const auto& var : f2d_arr) {
    if (!file->addVarField2D(var.name, var.save_repeat)) {
      throw BoutException("Failed to add Field2D variable {:s} to Datafile", var.name);
    }
  }

  // Add 3D fields
  for (const auto& var : f3d_arr) {
    if (!file->addVarField3D(var.name, var.save_repeat)) {
      throw BoutException("Failed to add Field3D variable {:s} to Datafile", var.name);
    }
  }

  // Add FieldPerps
  for (const auto& var : fperp_arr) {
    if (!file->addVarFieldPerp(var.name, var.save_repeat)) {
      throw BoutException("Failed to add FieldPerp variable {:s} to Datafile", var.name);
    }
  }

  // 2D vectors
  for(const auto& var : v2d_arr) {
    auto name = var.covar ? var.name + "_" : var.name;
    if (!file->addVarField2D(name + "x", var.save_repeat)) {
      throw BoutException("Failed to add Vector2D variable {:s} to Datafile", name);
    }
    if (!file->addVarField2D(name + "y", var.save_repeat)) {
      throw BoutException("Failed to add Vector2D variable {:s} to Datafile", name);
    }
    if (!file->addVarField2D(name + "z", var.save_repeat)) {
      throw BoutException("Failed to add Vector2D variable {:s} to Datafile", name);
    }
  }

  // 3D vectors
  for(const auto& var : v3d_arr) {
    auto name = var.covar ? var.name + "_" : var.name;
    if (!file->addVarField3D(name + "x", var.save_repeat)) {
      throw BoutException("Failed to add Vector3D variable {:s} to Datafile", name);
    }
    if (!file->addVarField3D(name + "y", var.save_repeat)) {
      throw BoutException("Failed to add Vector3D variable {:s} to Datafile", name);
    }
    if (!file->addVarField3D(name + "z", var.save_repeat)) {
      throw BoutException("Failed to add Vector3D variable {:s} to Datafile", name);
    }
  }
  if (openclose) {
    file->close();
  }

  writable = true;

  return true;
}

bool Datafile::opena(const std::string& filename_) {
  if(!enabled)
    return true;

  this->filename = filename_;

  if (filename.empty()) {
    throw BoutException("Datafile::open: No argument given for opening file!");
  }

  // Get the data format
  file = FormatFactory::getInstance()->createDataFormat(filename.c_str(), parallel);
  
  if(!file)
    throw BoutException("Datafile::open: Factory failed to create a DataFormat!");

  // If parallel do not want to write ghost points, and it is easier then to ignore the boundary guard cells as well
  if (parallel) {
    file->setLocalOrigin(0, 0, 0, mesh->xstart, mesh->ystart, 0);
    Lx = mesh->LocalNx-2*mesh->xstart;
    Ly = mesh->LocalNy-2*mesh->ystart;
    Lz = mesh->LocalNz;
  }
  else {
    file->setGlobalOrigin(0,0,0);
    Lx = mesh->LocalNx;
    Ly = mesh->LocalNy;
    Lz = mesh->LocalNz;
  }
  
  appending = true;
  // Open the file
  if(!file->openw(filename, BoutComm::rank(), true))
    throw BoutException("Datafile::open: Failed to open file {:s} for appending!",
                        filename);

  first_time = true; // newly opened file, so write attributes when variables are first written

  // Add variables to file
  // Add integers
  for(const auto& var : int_arr) {
    if (!file->addVarInt(var.name, var.save_repeat)) {
      throw BoutException("Failed to add int variable {:s} to Datafile", var.name);
    }
  }

  // Add BoutReals
  for(const auto& var : BoutReal_arr) {
    if (!file->addVarBoutReal(var.name, var.save_repeat)) {
      throw BoutException("Failed to add BoutReal variable {:s} to Datafile", var.name);
    }
  }

  // Add bools
  for(const auto& var : bool_arr) {
    if (!file->addVarInt(var.name, var.save_repeat)) {
      throw BoutException("Failed to add bool variable {:s} to Datafile", var.name);
    }
  }

  // Add 2D fields
  for (const auto& var : f2d_arr) {
    if (!file->addVarField2D(var.name, var.save_repeat)) {
      throw BoutException("Failed to add Field2D variable {:s} to Datafile", var.name);
    }
  }

  // Add 3D fields
  for (const auto& var : f3d_arr) {
    if (!file->addVarField3D(var.name, var.save_repeat)) {
      throw BoutException("Failed to add Field3D variable {:s} to Datafile", var.name);
    }
  }

  // Add FieldPerps
  for (const auto& var : fperp_arr) {
    if (!file->addVarFieldPerp(var.name, var.save_repeat)) {
      throw BoutException("Failed to add FieldPerp variable {:s} to Datafile", var.name);
    }
  }

  // 2D vectors
  for(const auto& var : v2d_arr) {
    auto name = var.covar ? var.name + "_" : var.name;
    if (!file->addVarField2D(name + "x", var.save_repeat)) {
      throw BoutException("Failed to add Vector2D variable {:s} to Datafile", name);
    }
    if (!file->addVarField2D(name + "y", var.save_repeat)) {
      throw BoutException("Failed to add Vector2D variable {:s} to Datafile", name);
    }
    if (!file->addVarField2D(name + "z", var.save_repeat)) {
      throw BoutException("Failed to add Vector2D variable {:s} to Datafile", name);
    }
  }

  // 3D vectors
  for(const auto& var : v3d_arr) {
    auto name = var.covar ? var.name + "_" : var.name;
    if (!file->addVarField3D(name + "x", var.save_repeat)) {
      throw BoutException("Failed to add Vector3D variable {:s} to Datafile", name);
    }
    if (!file->addVarField3D(name + "y", var.save_repeat)) {
      throw BoutException("Failed to add Vector3D variable {:s} to Datafile", name);
    }
    if (!file->addVarField3D(name + "z", var.save_repeat)) {
      throw BoutException("Failed to add Vector3D variable {:s} to Datafile", name);
    }
  }
  if (openclose) {
    file->close();
  }

  writable = true;

  return true;
}

bool Datafile::isValid() {
  if(!enabled)
    return true; // Pretend to be valid
  
  if(!file)
    return false;
  
  return file->is_valid();
}

void Datafile::close() {
  if(!file)
    return;
  if(!openclose)
    file->close();
  // free:
  file = nullptr;
  writable = false;
}

void Datafile::setLowPrecision() {
  if(!enabled)
    return;
  floats = true;
  file->setLowPrecision();
}

void Datafile::add(int &i, const char *name, bool save_repeat) {
  TRACE("DataFile::add(int)");
  if (!enabled)
    return;
  if (varAdded(name)) {
    // Check if it's the same variable
    if (&i == varPtr(name)) {
      output_warn.write("WARNING: variable '{:s}' added again to Datafile\n", name);
    } else {
      throw BoutException("Variable with name '{:s}' already added to Datafile", name);
    }
  }

  VarStr<int> d;

  d.ptr = &i;
  d.name = name;
  d.save_repeat = save_repeat;
  d.covar = false;
  
  int_arr.push_back(d);

  if (writable) {
    // Otherwise will add variables when Datafile is opened for writing/appending
    if (openclose) {
      // Open the file
      // Check filename has been set
      if (filename.empty())
        throw BoutException("Datafile::add: Filename has not been set");
      if(!file->openw(filename, BoutComm::rank(), appending)) {
        if (appending) {
          throw BoutException("Datafile::add: Failed to open file {:s} for appending!",
                              filename);
        } else {
          throw BoutException("Datafile::add: Failed to open file {:s} for writing!",
                              filename);
        }
      }
      appending = true;
    }

    if(!file->is_valid())
      throw BoutException("Datafile::add: File is not valid!");

    // Add variable to file
    if (!file->addVarInt(name, save_repeat)) {
      throw BoutException("Failed to add int variable {:s} to Datafile", name);
    }

    if(openclose) {
      file->close();
    }
  }
}

void Datafile::add(BoutReal &r, const char *name, bool save_repeat) {
  TRACE("DataFile::add(BoutReal)");
  if (!enabled)
    return;
  if (varAdded(name)) {
    // Check if it's the same variable
    if (&r == varPtr(name)) {
      output_warn.write("WARNING: variable '{:s}' added again to Datafile\n", name);
    } else {
      throw BoutException("Variable with name '{:s}' already added to Datafile", name);
    }
  }

  VarStr<BoutReal> d;

  d.ptr = &r;
  d.name = name;
  d.save_repeat = save_repeat;
  d.covar = false;
  
  BoutReal_arr.push_back(d);

  if (writable) {
    // Otherwise will add variables when Datafile is opened for writing/appending
    if (openclose) {
      // Open the file
      if (filename.empty())
        throw BoutException("Datafile::add: Filename has not been set");
      if(!file->openw(filename, BoutComm::rank(), appending)) {
        if (appending) {
          throw BoutException("Datafile::add: Failed to open file {:s} for appending!",
                              filename);
        } else {
          throw BoutException("Datafile::add: Failed to open file {:s} for writing!",
                              filename);
        }
      }
      appending = true;
    }

    if(!file->is_valid())
      throw BoutException("Datafile::add: File is not valid!");

    if(floats)
      file->setLowPrecision();

    // Add variable to file
    if (!file->addVarBoutReal(name, save_repeat)) {
      throw BoutException("Failed to add BoutReal variable {:s} to Datafile", name);
    }

    if(openclose) {
      file->close();
    }
  }
}

void Datafile::add(bool &b, const char *name, bool save_repeat) {
  TRACE("DataFile::add(bool)");
  if (!enabled)
    return;
  if (varAdded(name)) {
    // Check if it's the same variable
    if (&b == varPtr(name)) {
      output_warn.write("WARNING: variable '{:s}' added again to Datafile\n", name);
    } else {
      throw BoutException("Variable with name '{:s}' already added to Datafile", name);
    }
  }

  VarStr<bool> d;

  d.ptr = &b;
  d.name = name;
  d.save_repeat = save_repeat;
  d.covar = false;

  bool_arr.push_back(d);

  if (writable) {
    // Otherwise will add variables when Datafile is opened for writing/appending
    if (openclose) {
      // Open the file
      // Check filename has been set
      if (filename.empty())
        throw BoutException("Datafile::add: Filename has not been set");
      if(!file->openw(filename, BoutComm::rank(), appending)) {
        if (appending) {
          throw BoutException("Datafile::add: Failed to open file {:s} for appending!",
                              filename);
        } else {
          throw BoutException("Datafile::add: Failed to open file {:s} for writing!",
                              filename);
        }
      }
      appending = true;
    }

    if(!file->is_valid())
      throw BoutException("Datafile::add: File is not valid!");

    // Add variable to file
    if (!file->addVarInt(name, save_repeat)) {
      throw BoutException("Failed to add bool variable {:s} to Datafile", name);
    }

    if(openclose) {
      file->close();
    }
  }
}

void Datafile::add(Field2D &f, const char *name, bool save_repeat) {
  TRACE("DataFile::add(Field2D)");
  if (!enabled)
    return;
  if (varAdded(name)) {
    // Check if it's the same variable
    if (&f == varPtr(name)) {
      output_warn.write("WARNING: variable '{:s}' added again to Datafile", name);
    } else {
      throw BoutException("Variable with name '{:s}' already added to Datafile", name);
    }
  }

  VarStr<Field2D> d;

  d.ptr = &f;
  d.name = name;
  d.save_repeat = save_repeat;
  d.covar = false;
  
  f2d_arr.push_back(d);

  if (writable) {
    // Otherwise will add variables when Datafile is opened for writing/appending
    if (openclose) {
      // Open the file
      if (filename.empty())
        throw BoutException("Datafile::add: Filename has not been set");
      if(!file->openw(filename, BoutComm::rank(), appending)) {
        if (appending) {
          throw BoutException("Datafile::add: Failed to open file {:s} for appending!",
                              filename);
        } else {
          throw BoutException("Datafile::add: Failed to open file {:s} for writing!",
                              filename);
        }
      }
      appending = true;
    }

    if(!file->is_valid())
      throw BoutException("Datafile::add: File is not valid!");

    if(floats)
      file->setLowPrecision();

    // Add variable to file
    if (!file->addVarField2D(name, save_repeat)) {
      throw BoutException("Failed to add Field2D variable {:s} to Datafile", name);
    }

    if(openclose) {
      file->close();
    }
  }
}

void Datafile::add(Field3D &f, const char *name, bool save_repeat) {
  TRACE("DataFile::add(Field3D)");
  if (!enabled)
    return;
  if (varAdded(name)) {
    // Check if it's the same variable
    if (&f == varPtr(name)) {
      output_warn.write("WARNING: variable '{:s}' added again to Datafile\n", name);
    } else {
      throw BoutException("Variable with name '{:s}' already added to Datafile", name);
    }
  }

  VarStr<Field3D> d;

  d.ptr = &f;
  d.name = name;
  d.save_repeat = save_repeat;
  d.covar = false;
  
  f3d_arr.push_back(d);

  if (writable) {
    // Otherwise will add variables when Datafile is opened for writing/appending
    if (openclose) {
      // Open the file
      if (filename.empty())
        throw BoutException("Datafile::add: Filename has not been set");
      if(!file->openw(filename, BoutComm::rank(), appending)) {
        if (appending) {
          throw BoutException("Datafile::add: Failed to open file {:s} for appending!",
                              filename);
        } else {
          throw BoutException("Datafile::add: Failed to open file {:s} for writing!",
                              filename);
        }
      }
      appending = true;
    }

    if(!file->is_valid())
      throw BoutException("Datafile::add: File is not valid!");

    if(floats)
      file->setLowPrecision();

    // Add variable to file
    if (!file->addVarField3D(name, save_repeat)) {
      throw BoutException("Failed to add Field3D variable {:s} to Datafile", name);
    }

    if(openclose) {
      file->close();
    }
  }
}

void Datafile::add(FieldPerp &f, const char *name, bool save_repeat) {
  AUTO_TRACE();
  if (!enabled)
    return;
  if (varAdded(name)) {
    // Check if it's the same variable
    if (&f == varPtr(name)) {
      output_warn.write("WARNING: variable '{:s}' added again to Datafile\n", name);
    } else {
      throw BoutException("Variable with name '{:s}' already added to Datafile", name);
    }
  }

  VarStr<FieldPerp> d;

  d.ptr = &f;
  d.name = name;
  d.save_repeat = save_repeat;
  d.covar = false;

  fperp_arr.push_back(d);

  if (writable) {
    // Otherwise will add variables when Datafile is opened for writing/appending
    if (openclose) {
      // Open the file
      if (filename.empty())
        throw BoutException("Datafile::add: Filename has not been set");
      if(!file->openw(filename, BoutComm::rank(), appending)) {
        if (appending) {
          throw BoutException("Datafile::add: Failed to open file {:s} for appending!",
                              filename);
        } else {
          throw BoutException("Datafile::add: Failed to open file {:s} for writing!",
                              filename);
        }
      }
      appending = true;
    }

    if(!file->is_valid())
      throw BoutException("Datafile::add: File is not valid!");

    if(floats)
      file->setLowPrecision();

    // Add variable to file
    if (!file->addVarFieldPerp(name, save_repeat)) {
      throw BoutException("Failed to add FieldPerp variable {:s} to Datafile", name);
    }

    if(openclose) {
      file->close();
    }
  }
}

void Datafile::add(Vector2D &f, const char *name, bool save_repeat) {
  TRACE("DataFile::add(Vector2D)");
  if (!enabled)
    return;
  if (varAdded(name)) {
    // Check if it's the same variable
    if (&f == varPtr(name)) {
      output_warn.write("WARNING: variable '{:s}' added again to Datafile\n", name);
    } else {
      throw BoutException("Variable with name '{:s}' already added to Datafile", name);
    }
  }

  VarStr<Vector2D> d;

  d.ptr = &f;
  d.name = name;
  d.save_repeat = save_repeat;
  d.covar = f.covariant;

  v2d_arr.push_back(d);

  if (writable) {
    // Otherwise will add variables when Datafile is opened for writing/appending
    if (openclose) {
      // Open the file
      if (filename.empty())
        throw BoutException("Datafile::add: Filename has not been set");
      if(!file->openw(filename, BoutComm::rank(), appending)) {
        if (appending) {
          throw BoutException("Datafile::add: Failed to open file {:s} for appending!",
                              filename);
        } else {
          throw BoutException("Datafile::add: Failed to open file {:s} for writing!",
                              filename);
        }
      }
      appending = true;
    }

    if(!file->is_valid())
      throw BoutException("Datafile::add: File is not valid!");

    if(floats)
      file->setLowPrecision();

    // Add variables to file
    auto dname = d.covar ? d.name + "_" : d.name;
    if (!file->addVarField2D(dname + "x", save_repeat)) {
      throw BoutException("Failed to add Vector2D variable {:s} to Datafile", dname);
    }
    if (!file->addVarField2D(dname + "y", save_repeat)) {
      throw BoutException("Failed to add Vector2D variable {:s} to Datafile", dname);
    }
    if (!file->addVarField2D(dname + "z", save_repeat)) {
      throw BoutException("Failed to add Vector2D variable {:s} to Datafile", dname);
    }

    if(openclose) {
      file->close();
    }
  }
}

void Datafile::add(Vector3D &f, const char *name, bool save_repeat) {
  TRACE("DataFile::add(Vector3D)");
  if (!enabled)
    return;
  if (varAdded(name)) {
    // Check if it's the same variable
    if (&f == varPtr(name)) {
      output_warn.write("WARNING: variable '{:s}' added again to Datafile\n", name);
    } else {
      throw BoutException("Variable with name '{:s}' already added to Datafile", name);
    }
  }

  VarStr<Vector3D> d;

  d.ptr = &f;
  d.name = name;
  d.save_repeat = save_repeat;
  d.covar = f.covariant;

  v3d_arr.push_back(d);

  if (writable) {
    // Otherwise will add variables when Datafile is opened for writing/appending
    if (openclose) {
      // Open the file
      if (filename.empty())
        throw BoutException("Datafile::add: Filename has not been set");
      if(!file->openw(filename, BoutComm::rank(), appending)) {
        if (appending) {
          throw BoutException("Datafile::add: Failed to open file {:s} for appending!",
                              filename);
        } else {
          throw BoutException("Datafile::add: Failed to open file {:s} for writing!",
                              filename);
        }
      }
      appending = true;
    }

    if(!file->is_valid())
      throw BoutException("Datafile::add: File is not valid!");

    if(floats)
      file->setLowPrecision();

    // Add variables to file
    auto dname = d.covar ? d.name + "_" : d.name;
    if (!file->addVarField3D(dname + "x", save_repeat)) {
      throw BoutException("Failed to add Vector3D variable {:s} to Datafile", dname);
    }
    if (!file->addVarField3D(dname + "y", save_repeat)) {
      throw BoutException("Failed to add Vector3D variable {:s} to Datafile", dname);
    }
    if (!file->addVarField3D(dname + "z", save_repeat)) {
      throw BoutException("Failed to add Vector3D variable {:s} to Datafile", dname);
    }

    if(openclose) {
      file->close();
    }
  }
}

bool Datafile::read() {
  Timer timer("io");  ///< Start timer. Stops when goes out of scope

  if(openclose) {
    // Open the file
    if(!file->openr(filename, BoutComm::rank())) {
      throw BoutException("Datafile::read: Failed to open file {:s} for reading!",
                          filename);
    }
  }
  
  if(!file->is_valid())
    throw BoutException("Datafile::read: File is not valid!");

  file->setRecord(-1); // Read the latest record

  // Read integers
  for(const auto& var : int_arr) {
    if(var.save_repeat) {
      if(!file->read_rec(var.ptr, var.name.c_str())) {
        if(!init_missing) {
          throw BoutException(
              "Missing data for {:s} in input. Set init_missing=true to set to zero.",
              var.name);
        }
        output_warn.write("\tWARNING: Could not read integer {:s}. Setting to zero\n", var.name);
        *(var.ptr) = 0;
        continue;
      }
    } else {
      if(!file->read(var.ptr, var.name.c_str())) {
        if(!init_missing) {
          throw BoutException(
              "Missing data for {:s} in input. Set init_missing=true to set to zero.",
              var.name);
        }
        output_warn.write("\tWARNING: Could not read integer {:s}. Setting to zero\n", var.name);
        *(var.ptr) = 0;
        continue;
      }
    }
  }

  // Read BoutReals
  for(const auto& var : BoutReal_arr) {
    if(var.save_repeat) {
      if(!file->read_rec(var.ptr, var.name)) {
        if(!init_missing) {
          throw BoutException(
              "Missing data for {:s} in input. Set init_missing=true to set to zero.",
              var.name);
        }
        output_warn.write("\tWARNING: Could not read BoutReal {:s}. Setting to zero\n", var.name);
        *(var.ptr) = 0;
        continue;
      }
    } else {
      if(!file->read(var.ptr, var.name)) {
        if(!init_missing) {
          throw BoutException(
              "Missing data for {:s} in input. Set init_missing=true to set to zero.",
              var.name);
        }
        output_warn.write("\tWARNING: Could not read BoutReal {:s}. Setting to zero\n", var.name);
        *(var.ptr) = 0;
        continue;
      }
    }
  }
  
  // Read bools
  for(const auto& var : bool_arr) {
    int var_as_int = 0;
    if(var.save_repeat) {
      if(!file->read_rec(&var_as_int, var.name.c_str())) {
        if(!init_missing) {
          throw BoutException(
              "Missing data for {:s} in input. Set init_missing=true to set to false.",
              var.name);
        }
        output_warn.write("\tWARNING: Could not read bool {:s}. Setting to false\n", var.name);
        *(var.ptr) = false;
        continue;
      }
    } else {
      if(!file->read(&var_as_int, var.name.c_str())) {
        if(!init_missing) {
          throw BoutException(
              "Missing data for {:s} in input. Set init_missing=true to set to false.",
              var.name);
        }
        output_warn.write("\tWARNING: Could not read bool {:s}. Setting to false\n", var.name);
        *(var.ptr) = false;
        continue;
      }
    }
    *var.ptr = bool(var_as_int);
  }

  // Read 2D fields
  for(const auto& var : f2d_arr) {
    read_f2d(var.name, var.ptr, var.save_repeat);
  }

  // Read 3D fields
  for(const auto& var : f3d_arr) {
    read_f3d(var.name, var.ptr, var.save_repeat);
  }

  // Read FieldPerps
  for(const auto& var : fperp_arr) {
    read_fperp(var.name, var.ptr, var.save_repeat);
  }

  // 2D vectors
  for(const auto& var : v2d_arr) {
    if(var.covar) {
      // Reading covariant vector
      read_f2d(var.name + "_x", &(var.ptr->x), var.save_repeat);
      read_f2d(var.name + "_y", &(var.ptr->y), var.save_repeat);
      read_f2d(var.name + "_z", &(var.ptr->z), var.save_repeat);
    } else {
      read_f2d(var.name + "x", &(var.ptr->x), var.save_repeat);
      read_f2d(var.name + "y", &(var.ptr->y), var.save_repeat);
      read_f2d(var.name + "z", &(var.ptr->z), var.save_repeat);
    }

    var.ptr->covariant = var.covar;
  }

  // 3D vectors
  for(const auto& var : v3d_arr) {
    if(var.covar) {
      // Reading covariant vector
      read_f3d(var.name + "_x", &(var.ptr->x), var.save_repeat);
      read_f3d(var.name + "_y", &(var.ptr->y), var.save_repeat);
      read_f3d(var.name + "_z", &(var.ptr->z), var.save_repeat);
    } else {
      read_f3d(var.name + "x", &(var.ptr->x), var.save_repeat);
      read_f3d(var.name + "y", &(var.ptr->y), var.save_repeat);
      read_f3d(var.name + "z", &(var.ptr->z), var.save_repeat);
    }

    var.ptr->covariant = var.covar;
  }

  if(openclose) {
    // Close the file
    file->close();
  }

  return true;
}

bool Datafile::write() {
  if(!enabled)
    return true; // Just pretend it worked

  TRACE("Datafile::write()");

  if(!file)
    throw BoutException("Datafile::write: File is not valid!");

  if(openclose && (flushFrequencyCounter % flushFrequency == 0)) {
    // Open the file
    if(!file->openw(filename, BoutComm::rank(), appending)) {
      if (appending) {
        throw BoutException("Datafile::add: Failed to open file {:s} for appending!",
                            filename);
      } else {
        throw BoutException("Datafile::add: Failed to open file {:s} for writing!",
                            filename);
      }
    }
    appending = true;
    flushFrequencyCounter = 0;
  }
  
  if(!file->is_valid())
    throw BoutException("Datafile::open: File is not valid!");

  if(floats)
    file->setLowPrecision();
  
  Timer timer("io");
  
  file->setRecord(-1); // Latest record

  if (first_time) {
    first_time = false;

    // Set the field attributes from field meta-data.
    // Attributes must have been set for all fields before the first time
    // output is written, since this happens after the first rhs evaluation
    // 2D fields
    for (const auto& var : f2d_arr) {
      file->writeFieldAttributes(var.name, *var.ptr);
    }

    // 3D fields
    for (const auto& var : f3d_arr) {
      file->writeFieldAttributes(var.name, *var.ptr);
    }

    // FieldPerps
    for (const auto& var : fperp_arr) {
      file->writeFieldAttributes(var.name, *var.ptr);
    }

    // 2D vectors
    for(const auto& var : v2d_arr) {
      Vector2D v  = *(var.ptr);
      auto name = var.covar ? var.name + "_" : var.name;
      file->writeFieldAttributes(name+"x", v.x);
      file->writeFieldAttributes(name+"y", v.y);
      file->writeFieldAttributes(name+"z", v.z);
    }

    // 3D vectors
    for(const auto& var : v3d_arr) {
      Vector3D v  = *(var.ptr);
      auto name = var.covar ? var.name + "_" : var.name;
      file->writeFieldAttributes(name+"x", v.x);
      file->writeFieldAttributes(name+"y", v.y);
      file->writeFieldAttributes(name+"z", v.z);
    }
  }

  // Write integers
  for(const auto& var : int_arr) {
    write_int(var.name, var.ptr, var.save_repeat);
  }
  
  // Write BoutReals
  for(const auto& var : BoutReal_arr) {
    write_real(var.name, var.ptr, var.save_repeat);
  }

  // Write bools
  for(const auto& var : bool_arr) {
    int var_as_int = int(*var.ptr);
    write_int(var.name, &var_as_int, var.save_repeat);
  }

  // Write 2D fields
  for (const auto& var : f2d_arr) {
    write_f2d(var.name, var.ptr, var.save_repeat);
  }

  // Write 3D fields
  for (const auto& var : f3d_arr) {
    write_f3d(var.name, var.ptr, var.save_repeat);
  }
  
  // Write FieldPerps
  for (const auto& var : fperp_arr) {
    write_fperp(var.name, var.ptr, var.save_repeat);
  }

  // 2D vectors
  for(const auto& var : v2d_arr) {
    Vector2D v  = *(var.ptr);
    auto name = var.name;

    if(var.covar) {
      // Writing covariant vector
      v.toCovariant();
      name += "_";
    } else {
      // Writing contravariant vector
      v.toContravariant();
    }

    write_f2d(name+"x", &(v.x), var.save_repeat);
    write_f2d(name+"y", &(v.y), var.save_repeat);
    write_f2d(name+"z", &(v.z), var.save_repeat);
  }

  // 3D vectors
  for(const auto& var : v3d_arr) {
    Vector3D v  = *(var.ptr);
    auto name = var.name;

    if(var.covar) {
      // Writing covariant vector
      v.toCovariant();
      name += "_";
    } else {
      // Writing contravariant vector
      v.toContravariant();
    }

    write_f3d(name+"x", &(v.x), var.save_repeat);
    write_f3d(name+"y", &(v.y), var.save_repeat);
    write_f3d(name+"z", &(v.z), var.save_repeat);
  }
  
  if(openclose  && (flushFrequencyCounter+1 % flushFrequency == 0)){
    file->close();
  }
  flushFrequencyCounter++;
  return true;
}

bool Datafile::write(const std::string& filename_) const {
  if(!enabled)
    return true;

  if (filename_.empty()) {
    throw BoutException("Datafile::write: No argument given!");
  }

  // Create a new datafile
  Datafile tmp(*this);

  tmp.openw(filename_);
  bool ret = tmp.write();
  tmp.close();

  return ret;
}

void Datafile::setAttribute(const std::string &varname, const std::string &attrname, const std::string &text) {

  TRACE("Datafile::setAttribute(string, string, string)");

  Timer timer("io");

  if(!file)
    throw BoutException("Datafile::write: File is not valid!");

  if(openclose && (flushFrequencyCounter % flushFrequency == 0)) {
    // Open the file
    if(!file->openw(filename, BoutComm::rank(), appending)) {
      if (appending) {
        throw BoutException("Datafile::add: Failed to open file {:s} for appending!",
                            filename);
      } else {
        throw BoutException("Datafile::add: Failed to open file {:s} for writing!",
                            filename);
      }
    }
    appending = true;
    flushFrequencyCounter = 0;
  }

  if(!file->is_valid())
    throw BoutException("Datafile::setAttribute: File is not valid!");

  file->setAttribute(varname, attrname, text);

  if (openclose) {
    file->close();
  }
}

void Datafile::setAttribute(const std::string &varname, const std::string &attrname, int value) {

  TRACE("Datafile::setAttribute(string, string, int)");

  Timer timer("io");

  if(!file)
    throw BoutException("Datafile::write: File is not valid!");

  if(openclose && (flushFrequencyCounter % flushFrequency == 0)) {
    // Open the file
    if(!file->openw(filename, BoutComm::rank(), appending)) {
      if (appending) {
        throw BoutException("Datafile::add: Failed to open file {:s} for appending!",
                            filename);
      } else {
        throw BoutException("Datafile::add: Failed to open file {:s} for writing!",
                            filename);
      }
    }
    appending = true;
    flushFrequencyCounter = 0;
  }

  if(!file->is_valid())
    throw BoutException("Datafile::setAttribute: File is not valid!");

  file->setAttribute(varname, attrname, value);

  if (openclose) {
    file->close();
  }
}

void Datafile::setAttribute(const std::string &varname, const std::string &attrname, BoutReal value) {

  TRACE("Datafile::setAttribute(string, string, BoutReal)");

  Timer timer("io");

  if(!file)
    throw BoutException("Datafile::write: File is not valid!");

  if(openclose && (flushFrequencyCounter % flushFrequency == 0)) {
    // Open the file
    if(!file->openw(filename, BoutComm::rank(), appending)) {
      if (appending) {
        throw BoutException("Datafile::add: Failed to open file {:s} for appending!",
                            filename);
      } else {
        throw BoutException("Datafile::add: Failed to open file {:s} for writing!",
                            filename);
      }
    }
    appending = true;
    flushFrequencyCounter = 0;
  }

  if(!file->is_valid())
    throw BoutException("Datafile::setAttribute: File is not valid!");

  file->setAttribute(varname, attrname, value);

  if (openclose) {
    file->close();
  }
}

/////////////////////////////////////////////////////////////

bool Datafile::read_f2d(const std::string &name, Field2D *f, bool save_repeat) {
  try {
    file->readFieldAttributes(name, *f);
  } catch (const BoutException&) {
    if (init_missing) {
      output_warn.write("\tWARNING: Could not read 2D field {:s} attributes.\n", name);
    } else {
      throw;
    }
  }

  f->allocate();
  
  if(save_repeat) {
    if(!file->read_rec(&((*f)(0,0)), name, mesh->LocalNx, mesh->LocalNy)) {
      if(init_missing) {
        output_warn.write("\tWARNING: Could not read 2D field {:s}. Setting to zero\n", name);
        *f = 0.0;
      } else {
        throw BoutException("Missing 2D evolving field {:s} in input. Set "
                            "init_missing=true to set to zero.",
                            name);
      }
      return false;
    }
  }else {
    if(!file->read(&((*f)(0,0)), name, mesh->LocalNx, mesh->LocalNy)) {
      if(init_missing) {
        output_warn.write("\tWARNING: Could not read 2D field {:s}. Setting to zero\n", name);
        *f = 0.0;
      } else {
        throw BoutException(
            "Missing 2D field {:s} in input. Set init_missing=true to set to zero.",
            name);
      }
      return false;
    }
  }
  
  return true;
}

bool Datafile::read_f3d(const std::string &name, Field3D *f, bool save_repeat) {
  try {
    file->readFieldAttributes(name, *f);
  } catch (const BoutException&) {
    if (init_missing) {
      output_warn.write("\tWARNING: Could not read 3D field {:s} attributes.\n", name);
    } else {
      throw;
    }
  }

  f->allocate();
  
  if(save_repeat) {
    if(!file->read_rec(&((*f)(0,0,0)), name, mesh->LocalNx, mesh->LocalNy, mesh->LocalNz)) {
      if(init_missing) {
        output_warn.write("\tWARNING: Could not read 3D field {:s}. Setting to zero\n", name);
        *f = 0.0;
      }else {
        throw BoutException("Missing 3D evolving field {:s} in input. Set "
                            "init_missing=true to set to zero.",
                            name);
      }
      return false;
    }
  }else {
    if(!file->read(&((*f)(0,0,0)), name, mesh->LocalNx, mesh->LocalNy, mesh->LocalNz)) {
      if(init_missing) {
        output_warn.write("\tWARNING: Could not read 3D field {:s}. Setting to zero\n", name);
        *f = 0.0;
      }else {
        throw BoutException(
            "Missing 3D field {:s} in input. Set init_missing=true to set to zero.",
            name);
      }
      return false;
    }
  }

  
  if (shiftInput) {
    // Input file is in field-aligned coordinates e.g. BOUT++ 3.x restart file
    *f = fromFieldAligned(*f, "RGN_ALL");
  }
  
  return true;
}

bool Datafile::read_fperp(const std::string &name, FieldPerp *f, bool save_repeat) {
  try {
    file->readFieldAttributes(name, *f);
  } catch (const BoutException&) {
    if (init_missing) {
      output_warn.write("\tWARNING: Could not read FieldPerp {:s} attributes.\n", name);
    } else {
      throw;
    }
  }

  int yindex = f->getIndex();
  if (yindex >= 0 and yindex < mesh->LocalNy) {
    // yindex is in the range of this processor, so read FieldPerp

    f->allocate();

    if(save_repeat) {
      if(!file->read_rec_perp(&((*f)(0,0)), name, mesh->LocalNx, mesh->LocalNz)) {
        if(init_missing) {
          output_warn.write("\tWARNING: Could not read FieldPerp {:s}. Setting to zero\n", name);
          *f = 0.0;
        }else {
          throw BoutException("Missing evolving FieldPerp {:s} in input. Set "
                              "init_missing=true to set to zero.",
                              name);
        }
        return false;
      }
    }else {
      if(!file->read_perp(&((*f)(0,0)), name, mesh->LocalNx, mesh->LocalNz)) {
        if(init_missing) {
          output_warn.write("\tWARNING: Could not read FieldPerp {:s}. Setting to zero\n", name);
          *f = 0.0;
        }else {
          throw BoutException(
              "Missing FieldPerp {:s} in input. Set init_missing=true to set to zero.",
              name);
        }
        return false;
      }
    }

    if (shiftInput) {
      // Input file is in field-aligned coordinates e.g. BOUT++ 3.x restart file
      *f = fromFieldAligned(*f, "RGN_ALL");
    }
  }

  return true;
}

bool Datafile::write_int(const std::string &name, int *f, bool save_repeat) {
  if(save_repeat) {
    return file->write_rec(f, name);
  }else {
    return file->write(f, name);
  }
}

bool Datafile::write_real(const std::string &name, BoutReal *f, bool save_repeat) {
  if(save_repeat) {
    return file->write_rec(f, name);
  }else {
    return file->write(f, name);
  }
}

bool Datafile::write_f2d(const std::string &name, Field2D *f, bool save_repeat) {
  if (!f->isAllocated()) {
    throw BoutException("Datafile::write_f2d: Field2D '{:s}' is not allocated!", name);
  }
  if (save_repeat) {
    if (!file->write_rec(&((*f)(0, 0)), name, mesh->LocalNx, mesh->LocalNy)) {
      throw BoutException("Datafile::write_f2d: Failed to write {:s}!", name);
    }
  } else {
    if (!file->write(&((*f)(0, 0)), name, mesh->LocalNx, mesh->LocalNy)) {
      throw BoutException("Datafile::write_f2d: Failed to write {:s}!", name);
    }
  }
  return true;
}

bool Datafile::write_f3d(const std::string &name, Field3D *f, bool save_repeat) {
  if (!f->isAllocated()) {
    throw BoutException("Datafile::write_f3d: Field3D '{:s}' is not allocated!", name);
  }

  //Deal with shifting the output
  Field3D f_out{emptyFrom(*f)};
  if(shiftOutput) {
    f_out = toFieldAligned(*f);
  }else {
    f_out = *f;
  }

  if(save_repeat) {
    return file->write_rec(&(f_out(0,0,0)), name, mesh->LocalNx, mesh->LocalNy, mesh->LocalNz);
  }else {
    return file->write(&(f_out(0,0,0)), name, mesh->LocalNx, mesh->LocalNy, mesh->LocalNz);
  }
}

bool Datafile::write_fperp(const std::string &name, FieldPerp *f, bool save_repeat) {
  int yindex = f->getIndex();
  if (yindex >= 0 and yindex < mesh->LocalNy) {
    if (!f->isAllocated()) {
      throw BoutException("Datafile::write_fperp: FieldPerp '{:s}' is not allocated!",
                          name);
    }

    //Deal with shifting the output
    FieldPerp f_out{emptyFrom(*f)};
    if(shiftOutput) {
      f_out = toFieldAligned(*f);
    }else {
      f_out = *f;
    }

    if(save_repeat) {
      return file->write_rec_perp(&(f_out(0,0)), name, mesh->LocalNx, mesh->LocalNz);
    }else {
      return file->write_perp(&(f_out(0,0)), name, mesh->LocalNx, mesh->LocalNz);
    }
  }

  // Don't need to write f as it's y-index is not on this processor. Return
  // without doing anything.
  return true;
}

bool Datafile::varAdded(const std::string &name) {
  for(const auto& var : int_arr ) {
    if(name == var.name)
      return true;
  }

  for(const auto& var : BoutReal_arr ) {
    if(name == var.name)
      return true;
  }

  for(const auto& var : bool_arr ) {
    if(name == var.name)
      return true;
  }

  for(const auto& var : f2d_arr ) {
    if(name == var.name)
      return true;
  }
  
  for(const auto& var : f3d_arr ) {
    if(name == var.name)
      return true;
  }
  
  for(const auto& var : v2d_arr ) {
    if(name == var.name)
      return true;
  }

  for(const auto& var : v3d_arr ) {
    if(name == var.name)
      return true;
  }
  return false;
}

void *Datafile::varPtr(const std::string &name) {
  for (const auto &var : int_arr) {
    if (name == var.name) {
      return static_cast<void *>(var.ptr);
    }
  }

  for (const auto &var : BoutReal_arr) {
    if (name == var.name) {
      return static_cast<void *>(var.ptr);
    }
  }

  for (const auto &var : bool_arr) {
    if (name == var.name) {
      return static_cast<void *>(var.ptr);
    }
  }

  for (const auto &var : f2d_arr) {
    if (name == var.name) {
      return static_cast<void *>(var.ptr);
    }
  }

  for (const auto &var : f3d_arr) {
    if (name == var.name) {
      return static_cast<void *>(var.ptr);
    }
  }

  for (const auto &var : v2d_arr) {
    if (name == var.name) {
      return static_cast<void *>(var.ptr);
    }
  }

  for (const auto &var : v3d_arr) {
    if (name == var.name) {
      return static_cast<void *>(var.ptr);
    }
  }
  return nullptr;
}
<|MERGE_RESOLUTION|>--- conflicted
+++ resolved
@@ -69,14 +69,15 @@
   OPTION(opt, flushFrequency, 1); // How frequently do we flush the file
 }
 
-Datafile::Datafile(Datafile &&other) noexcept
-    : mesh(other.mesh), parallel(other.parallel), flush(other.flush), guards(other.guards),
-      floats(other.floats), openclose(other.openclose), Lx(other.Lx), Ly(other.Ly),
-      Lz(other.Lz), enabled(other.enabled), init_missing(other.init_missing), shiftOutput(other.shiftOutput),
+Datafile::Datafile(Datafile&& other) noexcept
+    : mesh(other.mesh), parallel(other.parallel), flush(other.flush),
+      guards(other.guards), floats(other.floats), openclose(other.openclose),
+      Lx(other.Lx), Ly(other.Ly), Lz(other.Lz), enabled(other.enabled),
+      init_missing(other.init_missing), shiftOutput(other.shiftOutput),
       shiftInput(other.shiftInput), flushFrequencyCounter(other.flushFrequencyCounter),
       flushFrequency(other.flushFrequency), file(std::move(other.file)),
-      filename(std::move(other.filename)),
-      writable(other.writable), appending(other.appending), first_time(other.first_time),
+      filename(std::move(other.filename)), writable(other.writable),
+      appending(other.appending), first_time(other.first_time),
       int_arr(std::move(other.int_arr)), BoutReal_arr(std::move(other.BoutReal_arr)),
       bool_arr(std::move(other.bool_arr)), f2d_arr(std::move(other.f2d_arr)),
       f3d_arr(std::move(other.f3d_arr)), v2d_arr(std::move(other.v2d_arr)),
@@ -88,27 +89,13 @@
     : mesh(other.mesh), parallel(other.parallel), flush(other.flush),
       guards(other.guards), floats(other.floats), openclose(other.openclose),
       Lx(other.Lx), Ly(other.Ly), Lz(other.Lz), enabled(other.enabled),
-<<<<<<< HEAD
       init_missing(other.init_missing), shiftOutput(other.shiftOutput),
       shiftInput(other.shiftInput), flushFrequencyCounter(other.flushFrequencyCounter),
-      flushFrequency(other.flushFrequency), file(nullptr), writable(other.writable),
-      appending(other.appending), first_time(other.first_time), int_arr(other.int_arr),
-      BoutReal_arr(other.BoutReal_arr), bool_arr(other.bool_arr), f2d_arr(other.f2d_arr),
-      f3d_arr(other.f3d_arr), v2d_arr(other.v2d_arr), v3d_arr(other.v3d_arr) {
-  filenamelen = other.filenamelen;
-  filename = new char[filenamelen];
-  strncpy(filename, other.filename, filenamelen);
-  // Same added variables, but the file not the same
-}
-=======
-      shiftOutput(other.shiftOutput), shiftInput(other.shiftInput),
-      flushFrequencyCounter(other.flushFrequencyCounter),
       flushFrequency(other.flushFrequency), file(nullptr), filename(other.filename),
       writable(other.writable), appending(other.appending), first_time(other.first_time),
       int_arr(other.int_arr), BoutReal_arr(other.BoutReal_arr), bool_arr(other.bool_arr),
       f2d_arr(other.f2d_arr), f3d_arr(other.f3d_arr), v2d_arr(other.v2d_arr),
       v3d_arr(other.v3d_arr) {}
->>>>>>> 37a332bd
 
 Datafile& Datafile::operator=(Datafile &&rhs) noexcept {
   mesh         = rhs.mesh;
