/*********************************************************
 * Data file class
 * 
 * Changelog:
 *
 * 2009-08 Ben Dudson <bd512@york.ac.uk>
 *    * Added enable and wtime global properties
 *
 * 2009-07 Ben Dudson <bd512@york.ac.uk>
 *    * Adapted to handle PDB and/or NetCDF files
 *
 * 2009-04 Ben Dudson <bd512@york.ac.uk>
 *    * Initial version
 *
 **************************************************************************
 * Copyright 2010 B.D.Dudson, S.Farley, M.V.Umansky, X.Q.Xu
 *
 * Contact Ben Dudson, bd512@york.ac.uk
 * 
 * This file is part of BOUT++.
 *
 * BOUT++ is free software: you can redistribute it and/or modify
 * it under the terms of the GNU Lesser General Public License as published by
 * the Free Software Foundation, either version 3 of the License, or
 * (at your option) any later version.
 *
 * BOUT++ is distributed in the hope that it will be useful,
 * but WITHOUT ANY WARRANTY; without even the implied warranty of
 * MERCHANTABILITY or FITNESS FOR A PARTICULAR PURPOSE.  See the
 * GNU Lesser General Public License for more details.
 *
 * You should have received a copy of the GNU Lesser General Public License
 * along with BOUT++.  If not, see <http://www.gnu.org/licenses/>.
 * 
 *********************************************************/
//#include "mpi.h" // For MPI_Wtime()

#include <globals.hxx>
#include <bout/sys/timer.hxx>
#include <datafile.hxx>
#include <boutexception.hxx>
#include <output.hxx>
#include <boutcomm.hxx>
#include <utils.hxx>
<<<<<<< HEAD
#include <string.h>
=======
#include <msg_stack.hxx>
>>>>>>> 384b7aa4
#include "formatfactory.hxx"

Datafile::Datafile(Options *opt) : parallel(false), flush(true), guards(true), floats(false), openclose(true), enabled(true), shiftOutput(false), file(nullptr) {
  filenamelen=FILENAMELEN;
  filename=new char[filenamelen];
  if(opt == NULL)
    return; // To allow static initialisation
  // Read options
  
  OPTION(opt, parallel, false); // By default no parallel formats for now
  OPTION(opt, flush, true);     // Safer. Disable explicitly if required
  OPTION(opt, guards, true);    // Compatible with old behavior
  OPTION(opt, floats, false); // High precision by default
  OPTION(opt, openclose, true); // Open and close every write or read
  OPTION(opt, enabled, true);
  OPTION(opt, init_missing, false); // Initialise missing variables?
  OPTION(opt, shiftOutput, false); //Do we want to write 3D fields in shifted space?
}

Datafile::Datafile(Datafile &&other) :
  parallel(other.parallel), flush(other.flush), guards(other.guards),
  floats(other.floats), openclose(other.openclose), Lx(other.Lx), Ly(other.Ly), Lz(other.Lz),
  enabled(other.enabled), shiftOutput(other.shiftOutput), file(other.file.release()), int_arr(other.int_arr),
  BoutReal_arr(other.BoutReal_arr), f2d_arr(other.f2d_arr),
  f3d_arr(other.f3d_arr), v2d_arr(other.v2d_arr), v3d_arr(other.v3d_arr) {
  filenamelen=other.filenamelen;
  filename=other.filename;
  other.filenamelen=0;
  other.filename=nullptr;
  other.file = nullptr;
}

Datafile::Datafile(const Datafile &other) :
  parallel(other.parallel), flush(other.flush), guards(other.guards),
  floats(other.floats), openclose(other.openclose), Lx(other.Lx), Ly(other.Ly), Lz(other.Lz),
  enabled(other.enabled), shiftOutput(other.shiftOutput), file(nullptr), int_arr(other.int_arr),
  BoutReal_arr(other.BoutReal_arr), f2d_arr(other.f2d_arr),
  f3d_arr(other.f3d_arr), v2d_arr(other.v2d_arr), v3d_arr(other.v3d_arr) {
  filenamelen=other.filenamelen;
  filename=new char[filenamelen];
  strncpy(filename,other.filename,filenamelen);
  // Same added variables, but the file not the same 
}


Datafile& Datafile::operator=(Datafile &&rhs) {
  parallel     = rhs.parallel;
  flush        = rhs.flush;
  guards       = rhs.guards;
  floats       = rhs.floats;
  openclose    = rhs.openclose;
  enabled      = rhs.enabled;
  init_missing = rhs.init_missing;
  shiftOutput  = rhs.shiftOutput;
  file         = std::move(rhs.file);
  rhs.file     = nullptr; // not needed?
  int_arr      = rhs.int_arr;
  BoutReal_arr = rhs.BoutReal_arr;
  f2d_arr      = rhs.f2d_arr;
  f3d_arr      = rhs.f3d_arr;
  v2d_arr      = rhs.v2d_arr;
  v3d_arr      = rhs.v3d_arr;
  if (filenamelen < rhs.filenamelen){
    delete[] filename;
    filenamelen=rhs.filenamelen;
    filename=new char[filenamelen];
  }
  strncpy(filename,rhs.filename,filenamelen);
  return *this;
}

Datafile::~Datafile() {
  if (filename != nullptr){
    delete[] filename;
    filename=nullptr;
    filenamelen=0;
  }
}

bool Datafile::openr(const char *format, ...) {
  if(format == (const char*) NULL) 
    throw BoutException("Datafile::open: No argument given for opening file!");

  bout_vsnprintf(filename,filenamelen, format);
  
  // Get the data format
  file = FormatFactory::getInstance()->createDataFormat(filename, parallel);
  
  if(!file)
    throw BoutException("Datafile::open: Factory failed to create a DataFormat!");
  
  // If parallel do not want to write ghost points, and it is easier then to ignore the boundary guard cells as well
  if (parallel) {
    file->setLocalOrigin(0, 0, 0, mesh->xstart, mesh->ystart, 0);
  }
  else {
    file->setGlobalOrigin(0,0,0);
  }
  
  if(!openclose) {
    // Open the file now. Otherwise defer until later
    int MYPE;
    MPI_Comm_rank(BoutComm::get(), &MYPE);
    if(!file->openr(filename, MYPE))
      throw BoutException("Datafile::open: Failed to open file!");
  }
  
  return true;
}

bool Datafile::openw(const char *format, ...) {
  if(!enabled)
    return true;
  
  if(format == (const char*) NULL)
    throw BoutException("Datafile::open: No argument given for opening file!");

  bout_vsnprintf(filename, filenamelen, format);
  
  // Get the data format
  file = FormatFactory::getInstance()->createDataFormat(filename, parallel);
  
  if(!file)
    throw BoutException("Datafile::open: Factory failed to create a DataFormat!");
  
  // If parallel do not want to write ghost points, and it is easier then to ignore the boundary guard cells as well
  if (parallel) {
    file->setLocalOrigin(0, 0, 0, mesh->xstart, mesh->ystart, 0);
    Lx = mesh->LocalNx-2*mesh->xstart;
    Ly = mesh->LocalNy-2*mesh->ystart;
    Lz = mesh->LocalNz;
  }
  else {
    file->setGlobalOrigin(0,0,0);
    Lx = mesh->LocalNx;
    Ly = mesh->LocalNy;
    Lz = mesh->LocalNz;
  }
  
  appending = false;
  if(!openclose) {
    // Open the file
    int MYPE;
    MPI_Comm_rank(BoutComm::get(), &MYPE);
    if(!file->openw(filename, MYPE, appending))
      throw BoutException("Datafile::open: Failed to open file!");
  }
  
  return true;
}

bool Datafile::opena(const char *format, ...) {
  if(!enabled)
    return true;
  
  if(format == (const char*) NULL)
    throw BoutException("Datafile::open: No argument given for opening file!");

  bout_vsnprintf(filename, filenamelen, format);

  // Get the data format
  file = FormatFactory::getInstance()->createDataFormat(filename, parallel);
  
  if(!file)
    throw BoutException("Datafile::open: Factory failed to create a DataFormat!");

  // If parallel do not want to write ghost points, and it is easier then to ignore the boundary guard cells as well
  if (parallel) {
    file->setLocalOrigin(0, 0, 0, mesh->xstart, mesh->ystart, 0);
    Lx = mesh->LocalNx-2*mesh->xstart;
    Ly = mesh->LocalNy-2*mesh->ystart;
    Lz = mesh->LocalNz;
  }
  else {
    file->setGlobalOrigin(0,0,0);
    Lx = mesh->LocalNx;
    Ly = mesh->LocalNy;
    Lz = mesh->LocalNz;
  }
  
  appending = true;
  if(!openclose) {
    // Open the file
    int MYPE;
    MPI_Comm_rank(BoutComm::get(), &MYPE);
    if(!file->openw(filename, MYPE, true))
      throw BoutException("Datafile::open: Failed to open file!");
  }
  return true;
}

bool Datafile::isValid() {
  if(!enabled)
    return true; // Pretend to be valid
  
  if(!file)
    return false;
  
  return file->is_valid();
}

void Datafile::close() {
  if(!file)
    return;
  if(!openclose)
    file->close();
  // free:
  file = nullptr;
}

void Datafile::setLowPrecision() {
  if(!enabled)
    return;
  floats = true;
  file->setLowPrecision();
}

void Datafile::add(int &i, const char *name, bool save_repeat) {
  if(varAdded(string(name)))
    throw BoutException("Variable '%s' already added to Datafile", name);

  VarStr<int> d;

  d.ptr = &i;
  d.name = string(name);
  d.save_repeat = save_repeat;
  
  int_arr.push_back(d);
}

void Datafile::add(BoutReal &r, const char *name, bool save_repeat) {
  if(varAdded(string(name)))
    throw BoutException("Variable '%s' already added to Datafile", name);
  
  VarStr<BoutReal> d;

  d.ptr = &r;
  d.name = string(name);
  d.save_repeat = save_repeat;
  
  BoutReal_arr.push_back(d);
}

void Datafile::add(Field2D &f, const char *name, bool save_repeat) {
  if(varAdded(string(name)))
    throw BoutException("Variable '%s' already added to Datafile", name);
  
  VarStr<Field2D> d;

  d.ptr = &f;
  d.name = string(name);
  d.save_repeat = save_repeat;
  
  f2d_arr.push_back(d);
}

void Datafile::add(Field3D &f, const char *name, bool save_repeat) {
  if(varAdded(string(name)))
    throw BoutException("Variable '%s' already added to Datafile", name);
  
  VarStr<Field3D> d;

  d.ptr = &f;
  d.name = string(name);
  d.save_repeat = save_repeat;
  
  f3d_arr.push_back(d);
}

void Datafile::add(Vector2D &f, const char *name, bool save_repeat) {
  if(varAdded(string(name)))
    throw BoutException("Variable '%s' already added to Datafile", name);
  
  VarStr<Vector2D> d;

  d.ptr = &f;
  d.name = string(name);
  d.save_repeat = save_repeat;
  d.covar = f.covariant;
  
  v2d_arr.push_back(d);
}

void Datafile::add(Vector3D &f, const char *name, bool save_repeat) {
  if(varAdded(string(name)))
    throw BoutException("Variable '%s' already added to Datafile", name);
  
  VarStr<Vector3D> d;

  d.ptr = &f;
  d.name = string(name);
  d.save_repeat = save_repeat;
  d.covar = f.covariant;
  
  v3d_arr.push_back(d);
}

bool Datafile::read() {
  Timer timer("io");  ///< Start timer. Stops when goes out of scope

  if(openclose) {
    // Open the file
    int MYPE;
    MPI_Comm_rank(BoutComm::get(), &MYPE);
    if(!file->openr(filename, MYPE))
      throw BoutException("Datafile::read: Failed to open file!");
  }
  
  if(!file->is_valid())
    throw BoutException("Datafile::read: File is not valid!");

  file->setRecord(-1); // Read the latest record

  // Read integers
  for(const auto& var : int_arr) {
    if(var.save_repeat) {
      if(!file->read_rec(var.ptr, var.name.c_str())) {
        if(!init_missing) {
          throw BoutException("Missing data for %s in input. Set init_missing=true to set to zero.", var.name.c_str());
        }
        output.write("\tWARNING: Could not read integer %s. Setting to zero\n", var.name.c_str());
        *(var.ptr) = 0;
        continue;
      }
    } else {
      if(!file->read(var.ptr, var.name.c_str())) {
        if(!init_missing) {
          throw BoutException("Missing data for %s in input. Set init_missing=true to set to zero.", var.name.c_str());
        }
        output.write("\tWARNING: Could not read integer %s. Setting to zero\n", var.name.c_str());
        *(var.ptr) = 0;
        continue;
      }
    }
  }

  // Read BoutReals
  for(const auto& var : BoutReal_arr) {
    if(var.save_repeat) {
      if(!file->read_rec(var.ptr, var.name)) {
        if(!init_missing) {
          throw BoutException("Missing data for %s in input. Set init_missing=true to set to zero.", var.name.c_str());
        }
        output.write("\tWARNING: Could not read BoutReal %s. Setting to zero\n", var.name.c_str());
        *(var.ptr) = 0;
        continue;
      }
    } else {
      if(!file->read(var.ptr, var.name)) {
        if(!init_missing) {
          throw BoutException("Missing data for %s in input. Set init_missing=true to set to zero.", var.name.c_str());
        }
        output.write("\tWARNING: Could not read BoutReal %s. Setting to zero\n", var.name.c_str());
        *(var.ptr) = 0;
        continue;
      }
    }
  }
  
  // Read 2D fields
  for(const auto& var : f2d_arr) {
    read_f2d(var.name, var.ptr, var.save_repeat);
  }

  // Read 3D fields
  for(const auto& var : f3d_arr) {
    read_f3d(var.name, var.ptr, var.save_repeat);
  }

  // 2D vectors
  for(const auto& var : v2d_arr) {
    if(var.covar) {
      // Reading covariant vector
      read_f2d(var.name+string("_x"), &(var.ptr->x), var.save_repeat);
      read_f2d(var.name+string("_y"), &(var.ptr->y), var.save_repeat);
      read_f2d(var.name+string("_z"), &(var.ptr->z), var.save_repeat);
    } else {
      read_f2d(var.name+string("x"), &(var.ptr->x), var.save_repeat);
      read_f2d(var.name+string("y"), &(var.ptr->y), var.save_repeat);
      read_f2d(var.name+string("z"), &(var.ptr->z), var.save_repeat);
    }

    var.ptr->covariant = var.covar;
  }

  // 3D vectors
  for(const auto& var : v3d_arr) {
    if(var.covar) {
      // Reading covariant vector
      read_f3d(var.name+string("_x"), &(var.ptr->x), var.save_repeat);
      read_f3d(var.name+string("_y"), &(var.ptr->y), var.save_repeat);
      read_f3d(var.name+string("_z"), &(var.ptr->z), var.save_repeat);
    } else {
      read_f3d(var.name+string("x"), &(var.ptr->x), var.save_repeat);
      read_f3d(var.name+string("y"), &(var.ptr->y), var.save_repeat);
      read_f3d(var.name+string("z"), &(var.ptr->z), var.save_repeat);
    }

    var.ptr->covariant = var.covar;
  }

  if(openclose) {
    // Close the file
    file->close();
  }

  return true;
}

bool Datafile::write() {
  if(!enabled)
    return true; // Just pretend it worked
  
  TRACE("Datafile::write()");
  
  if(!file)
    throw BoutException("Datafile::write: File is not valid!");
  
  if(openclose) {
    // Open the file
    int MYPE;
    MPI_Comm_rank(BoutComm::get(), &MYPE);
    if(!file->openw(filename, MYPE, appending))
      throw BoutException("Datafile::write: Failed to open file!");
    appending = true;
  }
  
  if(!file->is_valid())
    throw BoutException("Datafile::open: File is not valid!");

  if(floats)
    file->setLowPrecision();
  
  Timer timer("io");
  
  file->setRecord(-1); // Latest record

  // Write integers
  for(const auto& var : int_arr) {
    write_int(var.name, var.ptr, var.save_repeat);
  }
  
  // Write BoutReals
  for(const auto& var : BoutReal_arr) {
    write_real(var.name, var.ptr, var.save_repeat);
  }

  // Write 2D fields
  for(const auto& var : f2d_arr) {
    write_f2d(var.name, var.ptr, var.save_repeat);
  }

  // Write 3D fields
  for(const auto& var : f3d_arr) {
    write_f3d(var.name, var.ptr, var.save_repeat);
  }
  
  // 2D vectors
  for(const auto& var : v2d_arr) {
    if(var.covar) {
      // Writing covariant vector
      Vector2D v  = *(var.ptr);
      v.toCovariant();
      
      write_f2d(var.name+string("_x"), &(v.x), var.save_repeat);
      write_f2d(var.name+string("_y"), &(v.y), var.save_repeat);
      write_f2d(var.name+string("_z"), &(v.z), var.save_repeat);
    } else {
      // Writing contravariant vector
      Vector2D v  = *(var.ptr);
      v.toContravariant();
      
      write_f2d(var.name+string("x"), &(v.x), var.save_repeat);
      write_f2d(var.name+string("y"), &(v.y), var.save_repeat);
      write_f2d(var.name+string("z"), &(v.z), var.save_repeat);
    }
  }

  // 3D vectors
  for(const auto& var : v3d_arr) {
    if(var.covar) {
      // Writing covariant vector
      Vector3D v  = *(var.ptr);
      v.toCovariant();
      
      write_f3d(var.name+string("_x"), &(v.x), var.save_repeat);
      write_f3d(var.name+string("_y"), &(v.y), var.save_repeat);
      write_f3d(var.name+string("_z"), &(v.z), var.save_repeat);
    } else {
      // Writing contravariant vector
      Vector3D v  = *(var.ptr);
      v.toContravariant();
      
      write_f3d(var.name+string("x"), &(v.x), var.save_repeat);
      write_f3d(var.name+string("y"), &(v.y), var.save_repeat);
      write_f3d(var.name+string("z"), &(v.z), var.save_repeat);
    }
  }
  
  if(openclose)
    file->close();

  return true;
}

bool Datafile::write(const char *format, ...) const {
  if(!enabled)
    return true;

  if(format == (const char*) NULL)
    throw BoutException("Datafile::write: No argument given!");

  int filenamelen=FILENAMELEN;
  char * filename=new char[filenamelen];

  bout_vsnprintf(filename, filenamelen, format);

  // Create a new datafile
  Datafile tmp(*this);

  tmp.openw(filename);
  bool ret = tmp.write();
  tmp.close();

  delete[] filename;

  return ret;
}

bool Datafile::writeVar(const int &i, const char *name) {
  // Should do this a better way...
  int *i2 = new int;
  *i2 = i;
  add(*i2, name);
  return true;
}

bool Datafile::writeVar(BoutReal r, const char *name) {
  BoutReal *r2 = new BoutReal;
  *r2 = r;
  add(*r2, name);
  return true;
}

/////////////////////////////////////////////////////////////

bool Datafile::read_f2d(const string &name, Field2D *f, bool save_repeat) {
  f->allocate();
  
  if(save_repeat) {
    if(!file->read_rec(&((*f)(0,0)), name, mesh->LocalNx, mesh->LocalNy)) {
      if(init_missing) {
        output.write("\tWARNING: Could not read 2D field %s. Setting to zero\n", name.c_str());
        *f = 0.0;
      } else {
        throw BoutException("Missing 2D evolving field %s in input. Set init_missing=true to set to zero.", name.c_str());
      }
      return false;
    }
  }else {
    if(!file->read(&((*f)(0,0)), name, mesh->LocalNx, mesh->LocalNy)) {
      if(init_missing) {
        output.write("\tWARNING: Could not read 2D field %s. Setting to zero\n", name.c_str());
        *f = 0.0;
      } else {
        throw BoutException("Missing 2D field %s in input. Set init_missing=true to set to zero.", name.c_str());
      }
      return false;
    }
  }
  return true;
}

bool Datafile::read_f3d(const string &name, Field3D *f, bool save_repeat) {
  f->allocate();
  
  if(save_repeat) {
    if(!file->read_rec(&((*f)(0,0,0)), name, mesh->LocalNx, mesh->LocalNy, mesh->LocalNz)) {
      if(init_missing) {
        output.write("\tWARNING: Could not read 3D field %s. Setting to zero\n", name.c_str());
        *f = 0.0;
      }else {
        throw BoutException("Missing 3D evolving field %s in input. Set init_missing=true to set to zero.", name.c_str());
      }
      return false;
    }
  }else {
    if(!file->read(&((*f)(0,0,0)), name, mesh->LocalNx, mesh->LocalNy, mesh->LocalNz)) {
      if(init_missing) {
        output.write("\tWARNING: Could not read 3D field %s. Setting to zero\n", name.c_str());
        *f = 0.0;
      }else {
        throw BoutException("Missing 3D field %s in input. Set init_missing=true to set to zero.", name.c_str());
      }
      return false;
    }
  }
  return true;
}

bool Datafile::write_int(const string &name, int *f, bool save_repeat) {
  if(save_repeat) {
    return file->write_rec(f, name);
  }else {
    return file->write(f, name);
  }
}

bool Datafile::write_real(const string &name, BoutReal *f, bool save_repeat) {
  if(save_repeat) {
    return file->write_rec(f, name);
  }else {
    return file->write(f, name);
  }
}

bool Datafile::write_f2d(const string &name, Field2D *f, bool save_repeat) {
  if(!f->isAllocated())
    throw BoutException("Datafile::write_f2d: Field2D '%s' is not allocated!", name.c_str());
  
  if(save_repeat) {
    if (!file->write_rec(&((*f)(0,0)), name, mesh->LocalNx, mesh->LocalNy))
      throw BoutException("Datafile::write_f2d: Failed to write %s!",name.c_str());
  }else {
    if (!file->write(&((*f)(0,0)), name, mesh->LocalNx, mesh->LocalNy))
      throw BoutException("Datafile::write_f2d: Failed to write %s!",name.c_str());
  }
  return true;
}

bool Datafile::write_f3d(const string &name, Field3D *f, bool save_repeat) {
  if(!f->isAllocated()) {
    throw BoutException("Datafile::write_f3d: Field3D '%s' is not allocated!", name.c_str());
  }

  //Deal with shifting the output
  Field3D f_out;
  if(shiftOutput) {
    f_out = mesh->toFieldAligned(*f);
  }else {
    f_out = *f;
  }

  if(save_repeat) {
    return file->write_rec(&(f_out(0,0,0)), name, mesh->LocalNx, mesh->LocalNy, mesh->LocalNz);
  }else {
    return file->write(&(f_out(0,0,0)), name, mesh->LocalNx, mesh->LocalNy, mesh->LocalNz);
  }
}

bool Datafile::varAdded(const string &name) {
  for(const auto& var : int_arr ) {
    if(name == var.name)
      return true;
  }

  for(const auto& var : BoutReal_arr ) {
    if(name == var.name)
      return true;
  }

  for(const auto& var : f2d_arr ) {
    if(name == var.name)
      return true;
  }
  
  for(const auto& var : f3d_arr ) {
    if(name == var.name)
      return true;
  }
  
  for(const auto& var : v2d_arr ) {
    if(name == var.name)
      return true;
  }

  for(const auto& var : v3d_arr ) {
    if(name == var.name)
      return true;
  }
  return false;
}<|MERGE_RESOLUTION|>--- conflicted
+++ resolved
@@ -42,11 +42,7 @@
 #include <output.hxx>
 #include <boutcomm.hxx>
 #include <utils.hxx>
-<<<<<<< HEAD
-#include <string.h>
-=======
 #include <msg_stack.hxx>
->>>>>>> 384b7aa4
 #include "formatfactory.hxx"
 
 Datafile::Datafile(Options *opt) : parallel(false), flush(true), guards(true), floats(false), openclose(true), enabled(true), shiftOutput(false), file(nullptr) {
@@ -459,12 +455,12 @@
 bool Datafile::write() {
   if(!enabled)
     return true; // Just pretend it worked
-  
+
   TRACE("Datafile::write()");
-  
+
   if(!file)
     throw BoutException("Datafile::write: File is not valid!");
-  
+
   if(openclose) {
     // Open the file
     int MYPE;
@@ -664,21 +660,23 @@
 }
 
 bool Datafile::write_f2d(const string &name, Field2D *f, bool save_repeat) {
-  if(!f->isAllocated())
+  if (!f->isAllocated()) {
     throw BoutException("Datafile::write_f2d: Field2D '%s' is not allocated!", name.c_str());
-  
-  if(save_repeat) {
-    if (!file->write_rec(&((*f)(0,0)), name, mesh->LocalNx, mesh->LocalNy))
-      throw BoutException("Datafile::write_f2d: Failed to write %s!",name.c_str());
-  }else {
-    if (!file->write(&((*f)(0,0)), name, mesh->LocalNx, mesh->LocalNy))
-      throw BoutException("Datafile::write_f2d: Failed to write %s!",name.c_str());
+  }
+  if (save_repeat) {
+    if (!file->write_rec(&((*f)(0, 0)), name, mesh->LocalNx, mesh->LocalNy)) {
+      throw BoutException("Datafile::write_f2d: Failed to write %s!", name.c_str());
+    }
+  } else {
+    if (!file->write(&((*f)(0, 0)), name, mesh->LocalNx, mesh->LocalNy)) {
+      throw BoutException("Datafile::write_f2d: Failed to write %s!", name.c_str());
+    }
   }
   return true;
 }
 
 bool Datafile::write_f3d(const string &name, Field3D *f, bool save_repeat) {
-  if(!f->isAllocated()) {
+  if (!f->isAllocated()) {
     throw BoutException("Datafile::write_f3d: Field3D '%s' is not allocated!", name.c_str());
   }
 
