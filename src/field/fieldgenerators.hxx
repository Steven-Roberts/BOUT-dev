--- conflicted
+++ resolved
@@ -43,14 +43,8 @@
   FieldGenOneArg(FieldGeneratorPtr g, const std::string& name = "function") : gen(g), name(name) {}
   FieldGeneratorPtr clone(const std::list<FieldGeneratorPtr> args) override {
     if (args.size() != 1) {
-      throw ParseException(
-<<<<<<< HEAD
-          "Incorrect number of arguments to %s. Expecting 1, got %lu",
-          name.c_str(), static_cast<unsigned long>(args.size()));
-=======
-          "Incorrect number of arguments to function. Expecting 1, got {:d}",
-          args.size());
->>>>>>> 37a332bd
+      throw ParseException("Incorrect number of arguments to {:s}. Expecting 1, got {:d}",
+                           name, args.size());
     }
     return std::make_shared<FieldGenOneArg<Op>>(args.front(), name);
   }
@@ -74,14 +68,8 @@
   FieldGenTwoArg(FieldGeneratorPtr a, FieldGeneratorPtr b, const std::string& name = "function") : A(a), B(b), name(name) {}
   FieldGeneratorPtr clone(const std::list<FieldGeneratorPtr> args) override {
     if (args.size() != 2) {
-      throw ParseException(
-<<<<<<< HEAD
-          "Incorrect number of arguments to %s. Expecting 2, got %lu",
-          name.c_str(), static_cast<unsigned long>(args.size()));
-=======
-          "Incorrect number of arguments to function. Expecting 2, got {:d}",
-          args.size());
->>>>>>> 37a332bd
+      throw ParseException("Incorrect number of arguments to {:s}. Expecting 2, got {:d}",
+                           name, args.size());
     }
     return std::make_shared<FieldGenTwoArg<Op>>(args.front(), args.back(), name);
   }
