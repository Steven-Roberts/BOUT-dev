--- conflicted
+++ resolved
@@ -307,6 +307,8 @@
 
 Field3D & Field3D::operator=(const FieldPerp &rhs) {
   int jy = rhs.getIndex();
+
+  ASSERT1(rhs.isAllocated());
   
 #if CHECK > 1
   /// Test rhs values
@@ -469,21 +471,8 @@
 Field3D & Field3D::operator+=(const FieldPerp &rhs) {
   int jy = rhs.getIndex();
 
-<<<<<<< HEAD
-#ifdef CHECK
-  if(d == (BoutReal**) NULL) {
-    // No data
-    throw BoutException("Field3D: No data in assignment from FieldPerp");
-  }
-  
-  /// Test rhs values
-  for(int jx=mesh->xstart;jx<=mesh->xend;jx++)
-    for(int jz=0;jz<mesh->ngz-1;jz++)
-      if(!finite(d[jx][jz])) {
-	throw BoutException("Field3D: Assignment from non-finite FieldPerp data at (%d,%d,%d)\n", jx,jy,jz);
-      }
-=======
-#if CHECK > 2
+  ASSERT1(rhs.isAllocated());
+#if CHECK > 1
   /// Test rhs values
   for(int jx=mesh->xstart;jx<=mesh->xend;jx++)
     for(int jz=0;jz<mesh->ngz-1;jz++)
@@ -500,136 +489,20 @@
 
   /// Copy data
   
-  for(int jx=0;jx<mesh->ngx;jx++)
+  for(int jx=0;jx<mesh->ngx;jx++) {
     for(int jz=0;jz<mesh->ngz;jz++)
       block->data[jx][jy][jz] += rhs(jx,jz);
-  
+  }
+
   return *this;
-}
-
-Field3D & Field3D::operator+=(const BoutReal &rhs) {
-#ifdef CHECK
-  msg_stack.push("Field3D: += ( BoutReal )");
-
-  checkData();
-
-  if(!finite(rhs))
-    throw BoutException("Field3D: += operator passed non-finite BoutReal number");
-#endif
-  
-#ifdef TRACK
-  name = "(" + name + "+BoutReal)";
-#endif
-
-  if(block->refs == 1) {
-#pragma omp parallel for
-    for(int j=0;j<mesh->ngx*mesh->ngy*mesh->ngz;j++)
-      block->data[0][0][j] += rhs;
-  }else {
-    memblock3d *nb = newBlock();
-    
-#pragma omp parallel for
-    for(int j=0;j<mesh->ngx*mesh->ngy*mesh->ngz;j++)
-      nb->data[0][0][j] = block->data[0][0][j] + rhs;
-
-    block->refs--;
-    block = nb;
-  }
-
-#ifdef CHECK
-  msg_stack.pop();
-#endif
-  
-  return *this;
-}
-
-/////////////////// SUBTRACTION /////////////////////////
-
-Field3D & Field3D::operator-=(const Field3D &rhs) {
-#ifdef CHECK
-  msg_stack.push("Field3D: -= ( Field3D )");
-  rhs.checkData();
-  checkData();
-#endif
-
-  if(mesh->StaggerGrids && (rhs.location != location)) {
-    // Interpolate and call again
-#ifdef CHECK
-    msg_stack.pop();
-#endif
-    return (*this) -= interp_to(rhs, location);
-  }
-
-#ifdef TRACK
-  name = "(" + name + "-" + rhs.name + ")";
-#endif
-
-  if(block->refs == 1) {
-#pragma omp parallel for
-    for(int j=0;j<mesh->ngx*mesh->ngy*mesh->ngz;j++)
-      block->data[0][0][j] -= rhs.block->data[0][0][j];
-  }else {
-    memblock3d *nb = newBlock();
-    
-#pragma omp parallel for
-    for(int j=0;j<mesh->ngx*mesh->ngy*mesh->ngz;j++)
-      nb->data[0][0][j] = block->data[0][0][j] - rhs.block->data[0][0][j];
-
-    block->refs--;
-    block = nb;
-  }
-  
-#ifdef CHECK
-  msg_stack.pop();
-#endif
-  
-  return(*this);
-}
-
-Field3D & Field3D::operator-=(const Field2D &rhs) {
-  BoutReal **d;
-
-#ifdef CHECK
-  msg_stack.push("Field3D: -= ( Field2D )");
-  rhs.checkData();
-  checkData();
-#endif
-
-  d = rhs.getData();
-
-#ifdef TRACK
-  name = "(" + name + "-" + rhs.name + ")";
-#endif
-
-  if(block->refs == 1) {
-#pragma omp parallel for
-    for(int j=0;j<mesh->ngx*mesh->ngy;j++)
-      for(int jz=0;jz<mesh->ngz;jz++)
-        block->data[0][j][jz] -= d[0][j];
-
-  }else {
-    memblock3d *nb = newBlock();
-
-#pragma omp parallel for
-    for(int j=0;j<mesh->ngx*mesh->ngy;j++)
-      for(int jz=0;jz<mesh->ngz;jz++)
-        nb->data[0][j][jz] = block->data[0][j][jz] - d[0][j];
-
-    block->refs--;
-    block = nb;
-  }
-
-#ifdef CHECK
-  msg_stack.pop();
-#endif
-
-  return(*this);
 }
 
 Field3D & Field3D::operator-=(const FieldPerp &rhs) {
   int jy = rhs.getIndex();
 
-#if CHECK > 2
+  ASSERT1(rhs.isAllocated());
+  
+#if CHECK > 1
   /// Test rhs values
   for(int jx=mesh->xstart;jx<=mesh->xend;jx++)
     for(int jz=0;jz<mesh->ngz-1;jz++)
@@ -637,7 +510,7 @@
 	throw BoutException("Field3D: Assignment from non-finite FieldPerp data at (%d,%d,%d)\n", jx,jy,jz);
       }
 #endif
-
+  
 #ifdef TRACK
   name = "F3D("+rhs.name+")";
 #endif
@@ -646,412 +519,9 @@
 
   /// Copy data
   
-  for(int jx=0;jx<mesh->ngx;jx++)
+  for(int jx=0;jx<mesh->ngx;jx++) {
     for(int jz=0;jz<mesh->ngz;jz++)
       block->data[jx][jy][jz] -= rhs(jx,jz);
-
-  return *this;
-}
-
-Field3D & Field3D::operator-=(const BoutReal &rhs) {
-#ifdef CHECK
-  msg_stack.push("Field3D: -= ( BoutReal )");
-  checkData();
-
-  if(!finite(rhs))
-    throw BoutException("Field3D: -= operator passed non-finite BoutReal number");
-#endif
-
-#ifdef TRACK
-  name = "(" + name + "-BoutReal)";
-#endif
-  
-  if(block->refs == 1) {
-#pragma omp parallel for
-    for(int j=0;j<mesh->ngx*mesh->ngy*mesh->ngz;j++)
-      block->data[0][0][j] -= rhs;
-  }else {
-    memblock3d *nb = newBlock();
-    
-#pragma omp parallel for
-    for(int j=0;j<mesh->ngx*mesh->ngy*mesh->ngz;j++)
-      nb->data[0][0][j] = block->data[0][0][j] - rhs;
-
-    block->refs--;
-    block = nb;
-  }
-  
-#ifdef CHECK
-  msg_stack.pop();
-#endif
-
-  return *this;
-}
-
-/////////////////// MULTIPLICATION ///////////////////////
-
-Field3D & Field3D::operator*=(const Field3D &rhs) {
-#ifdef CHECK
-  msg_stack.push("Field3D: *= ( Field3D )");
-
-  rhs.checkData();
-  checkData();
-#endif
-
-  if(mesh->StaggerGrids && (rhs.location != location)) {
-    // Interpolate and call again
-#ifdef CHECK
-    msg_stack.pop();
-#endif
-    return (*this) *= interp_to(rhs, location);
-  }
-
-#ifdef TRACK
-  name = "(" + name + "*" + rhs.name + ")";
-#endif
-
-  if(block->refs == 1) {
-#pragma omp parallel for
-    for(int j=0;j<mesh->ngx*mesh->ngy*mesh->ngz;j++)
-      block->data[0][0][j] *= rhs.block->data[0][0][j];
-  }else {
-    memblock3d *nb = newBlock();
-    
-#pragma omp parallel for
-    for(int j=0;j<mesh->ngx*mesh->ngy*mesh->ngz;j++)
-      nb->data[0][0][j] = block->data[0][0][j] * rhs.block->data[0][0][j];
-
-    block->refs--;
-    block = nb;
-  }
-
-#ifdef CHECK
-  msg_stack.pop();
-#endif
-
-  return(*this);
-}
-
-Field3D & Field3D::operator*=(const Field2D &rhs) {
-  BoutReal **d;
-
-#ifdef CHECK
-  msg_stack.push("Field3D: *= ( Field2D )");
-  rhs.checkData();
-  checkData();
-#endif
-
-  d = rhs.getData();
-
-#ifdef TRACK
-  name = "(" + name + "*"+rhs.name+")";
-#endif
-
-  if(block->refs == 1) {
-#pragma omp parallel for
-    for(int j=0;j<mesh->ngx*mesh->ngy;j++)
-      for(int jz=0;jz<mesh->ngz;jz++)
-        block->data[0][j][jz] *= d[0][j];
-  }else {
-    memblock3d *nb = newBlock();
-
-#pragma omp parallel for
-    for(int i=0;i<mesh->ngx*mesh->ngy;i++)
-      for(int jz=0;jz<mesh->ngz;jz++)
-        nb->data[0][i][jz] = block->data[0][i][jz] * d[0][i];
-
-    block->refs--;
-    block = nb;
-  }
-
-#ifdef CHECK
-  msg_stack.pop();
-#endif
-  
-  return(*this);
-}
-
-Field3D & Field3D::operator*=(const BoutReal rhs) {
-#ifdef CHECK
-  msg_stack.push("Field3D: *= ( BoutReal )");
-  checkData();
-
-  if(!finite(rhs)) {
-    throw BoutException("Field3D: *= operator passed non-finite BoutReal number");
-  }
-#endif
-
-#ifdef TRACK
-  name = "(" + name + "*BoutReal)";
-#endif
-
-  if(block->refs == 1) {
-#pragma omp parallel for
-    for(int j=0;j<mesh->ngx*mesh->ngy*mesh->ngz;j++)
-      block->data[0][0][j] *= rhs;
-
-  }else {
-    memblock3d *nb = newBlock();
-
-#pragma omp parallel for
-    for(int j=0;j<mesh->ngx*mesh->ngy*mesh->ngz;j++)
-      nb->data[0][0][j] = block->data[0][0][j] * rhs;
-
-    block->refs--;
-    block = nb;
-  }
-
-#ifdef CHECK
-  msg_stack.pop();
-#endif
-  
-  return(*this);
-}
-
-//////////////////// DIVISION /////////////////////
-
-Field3D & Field3D::operator/=(const Field3D &rhs) {
-  if(mesh->StaggerGrids && (rhs.location != location)) {
-    // Interpolate and call again
-    
-#ifdef CHECK
-    msg_stack.push("Field3D /= Interpolating");
-#endif
-    (*this) /= interp_to(rhs, location);
-#ifdef CHECK
-    msg_stack.pop();
-#endif
-    return *this;
-  }
-
-#ifdef CHECK
-  msg_stack.push("Field3D: /= ( Field3D )");
-  rhs.checkData();
-  checkData();
-#endif
-
-#ifdef TRACK
-  name = "(" + name + "/" + rhs.name+")";
-#endif
-
-  if(block->refs == 1) {
-#pragma omp parallel for
-    for(int j=0;j<mesh->ngx*mesh->ngy*mesh->ngz;j++)
-      block->data[0][0][j] /= rhs.block->data[0][0][j];
-    
-  }else {
-    memblock3d *nb = newBlock();
-
-#pragma omp parallel for
-    for(int j=0;j<mesh->ngx*mesh->ngy*mesh->ngz;j++)
-      nb->data[0][0][j] = block->data[0][0][j] / rhs.block->data[0][0][j];
-
-    block->refs--;
-    block = nb;
-  }
-
-#ifdef CHECK
-  msg_stack.pop();
-#endif
-
-  return(*this);
-}
-
-Field3D & Field3D::operator/=(const Field2D &rhs) {
-  BoutReal **d;
-
-#ifdef CHECK
-  msg_stack.push("Field3D: /= ( Field2D )");
-  rhs.checkData();
-  checkData();
-#endif
-
-  d = rhs.getData();
-
-#ifdef TRACK
-  name = "(" + name + "/" + rhs.name+")";
-#endif
-
-  if(block->refs == 1) {
-#pragma omp parallel for
-    for(int j=0;j<mesh->ngx*mesh->ngy;j++) {
-      BoutReal val = 1.0L / d[0][j]; // Because multiplications are faster than divisions
-      for(int jz=0;jz<mesh->ngz;jz++)
-        block->data[0][j][jz] *= val;
-    }
-  }else {
-    memblock3d *nb = newBlock();
-    
-#pragma omp parallel for
-    for(int j=0;j<mesh->ngx*mesh->ngy;j++) {
-      BoutReal val = 1.0L / d[0][j];
-      for(int jz=0;jz<mesh->ngz;jz++)
-        nb->data[0][j][jz] = block->data[0][j][jz] * val;
-    }
-
-    block->refs--;
-    block = nb;
-  }
-  
-#ifdef CHECK
-  msg_stack.pop();
-#endif
-
-  return(*this);
-}
-
-Field3D & Field3D::operator/=(const BoutReal rhs) {
-#ifdef CHECK
-  msg_stack.push("Field3D: /= ( BoutReal )");
-  checkData();
-
-  if(!finite(rhs))
-    throw BoutException("Field3D: /= operator passed non-finite BoutReal number");
-#endif
-
-#ifdef TRACK
-  name = "(" + name + "/BoutReal)";
-#endif
-
-  BoutReal val = 1.0 / rhs; // Because multiplication faster than division
-  
-  if(block->refs == 1) {
-#pragma omp parallel for
-    for(int j=0;j<mesh->ngx*mesh->ngy*mesh->ngz;j++)
-      block->data[0][0][j] *= val;
-  }else {
-    memblock3d *nb = newBlock();
-    
-#pragma omp parallel for
-    for(int j=0;j<mesh->ngx*mesh->ngy*mesh->ngz;j++)
-      nb->data[0][0][j] = block->data[0][0][j] * val;
-
-    block->refs--;
-    block = nb;
-  }
-  
-#ifdef CHECK
-  msg_stack.pop();
-#endif
-
-  return(*this);
-}
-
-////////////////// EXPONENTIATION ///////////////////////
-
-Field3D & Field3D::operator^=(const Field3D &rhs) {
-  if(mesh->StaggerGrids && (rhs.location != location)) {
-    // Interpolate and call again
-    
-#ifdef CHECK
-    msg_stack.push("Field3D ^= Interpolating");
-#endif
-    (*this) ^= interp_to(rhs, location);
-#ifdef CHECK
-    msg_stack.pop();
-#endif
-    return *this;
-  }
-
-#ifdef CHECK
-  msg_stack.push("Field3D: ^= ( Field3D )");
-  rhs.checkData();
-  checkData();
-#endif
-
-#ifdef TRACK
-  name = "(" + name + "^"+rhs.name+")";
-#endif
-
-  if(block->refs == 1) {
-#pragma omp parallel for
-    for(int j=0;j<mesh->ngx*mesh->ngy*mesh->ngz;j++)
-      block->data[0][0][j] = pow(block->data[0][0][j], rhs.block->data[0][0][j]);
-
-  }else {
-    memblock3d *nb = newBlock();
-    
-#pragma omp parallel for
-    for(int j=0;j<mesh->ngx*mesh->ngy*mesh->ngz;j++)
-      nb->data[0][0][j] = pow(block->data[0][0][j], rhs.block->data[0][0][j]);
-    
-    block->refs--;
-    block = nb;
-  }
-
-#ifdef CHECK
-  msg_stack.pop();
-#endif
-
-  return(*this);
-}
-
-Field3D & Field3D::operator^=(const Field2D &rhs) {
-  BoutReal **d;
-
-#ifdef CHECK
-  msg_stack.push("Field3D: ^= ( Field2D )");
-  rhs.checkData();
-  checkData();
->>>>>>> 011c32a9
-#endif
-
-#ifdef TRACK
-  name = "F3D("+rhs.name+")";
-#endif
-
-  allocate();
-
-  /// Copy data
-  
-#pragma omp parallel
-  {
-    for(int jx=0;jx<mesh->ngx;jx++) {
-#pragma omp for
-      for(int jz=0;jz<mesh->ngz;jz++)
-        block->data[jx][jy][jz] += d[jx][jz];
-    }
-  }
-
-  return(*this);
-}
-
-Field3D & Field3D::operator-=(const FieldPerp &rhs) {
-  BoutReal **d;
-  
-  int jy = rhs.getIndex();
-  
-  d = rhs.getData();
-
-#ifdef CHECK
-  if(d == (BoutReal**) NULL) {
-    // No data
-    throw BoutException("Field3D: No data in assignment from FieldPerp");
-  }
-  
-  /// Test rhs values
-  for(int jx=mesh->xstart;jx<=mesh->xend;jx++)
-    for(int jz=0;jz<mesh->ngz-1;jz++)
-      if(!finite(d[jx][jz])) {
-	throw BoutException("Field3D: Assignment from non-finite FieldPerp data at (%d,%d,%d)\n", jx,jy,jz);
-      }
-#endif
-
-#ifdef TRACK
-  name = "F3D("+rhs.name+")";
-#endif
-
-  allocate();
-
-  /// Copy data
-  
-#pragma omp parallel
-  {
-    for(int jx=0;jx<mesh->ngx;jx++) {
-#pragma omp for
-      for(int jz=0;jz<mesh->ngz;jz++)
-        block->data[jx][jy][jz] -= d[jx][jz];
-    }
   }
 
   return(*this);
@@ -1184,47 +654,6 @@
   return(result);
 }
 
-<<<<<<< HEAD
-=======
-////////////// EXPONENTIATION /////////////////
-
-const Field3D Field3D::operator^(const Field3D &other) const {
-  Field3D result = *this;
-  result ^= other;
-  return(result);
-}
-
-const Field3D Field3D::operator^(const Field2D &other) const {
-  Field3D result = *this;
-  result ^= other;
-  return result;
-}
-
-const FieldPerp Field3D::operator^(const FieldPerp &other) const {
-  int jy = other.getIndex();
-  FieldPerp result;
-  result.allocate();
-
-  ASSERT1(block != NULL);
-  
-  for(int jx=0;jx<mesh->ngx;jx++)
-    for(int jz=0;jz<mesh->ngz;jz++)
-      result(jx,jz) = pow(block->data[jx][jy][jz], other(jx,jz));
-  
-#ifdef TRACK
-  result.name = "("+name+"^"+other.name + ")";
-#endif
-
-  return result;
-}
-
-const Field3D Field3D::operator^(const BoutReal rhs) const {
-  Field3D result = *this;
-  result ^= rhs;
-  return(result);
-}
-
->>>>>>> 011c32a9
 /***************************************************************
  *                         STENCILS
  ***************************************************************/
@@ -1817,152 +1246,8 @@
     block->data[x][y][z] = zv[z];
 }
 
-const FieldPerp Field3D::slice(int y) const
-{
-<<<<<<< HEAD
-  FieldPerp result;
-
-  result.set(*this, y);
-
-#ifdef TRACK
-  result.name = "Slice("+name+")";
-#endif
-
-  return(result);
-=======
+const FieldPerp Field3D::slice(int y) const {
   return sliceXZ(*this, y);
-}
-
-/***************************************************************
- *                      MATH FUNCTIONS
- ***************************************************************/
-
-const Field3D Field3D::sqrt() const {
-  Field3D result;
-
-#ifdef CHECK
-  msg_stack.push("Field3D: Sqrt()");
-
-  // Check data set
-  if(block == NULL)
-    throw BoutException("Field3D: Taking sqrt of empty data\n");
-    
-  // Test values
-  for(int jx=mesh->xstart;jx<=mesh->xend;jx++)
-    for(int jy=mesh->ystart;jy<=mesh->yend;jy++) 
-      for(int jz=0;jz<mesh->ngz-1;jz++) {
-	if(block->data[jx][jy][jz] < 0.0) {
-	  throw BoutException("Field3D: Sqrt operates on negative value at [%d,%d,%d]\n", jx, jy, jz);
-	}
-      }
-#endif
-
-#ifdef TRACK
-  result.name = "Sqrt("+name+")";
-#endif
-
-  result.allocate();
-
-#pragma omp parallel for
-  for(int j=0;j<mesh->ngx*mesh->ngy*mesh->ngz;j++)
-    result.block->data[0][0][j] = ::sqrt(block->data[0][0][j]);
-
-#ifdef CHECK
-  msg_stack.pop();
-#endif
-
-  result.location = location;
-  
-  return result;
-}
-
-const Field3D Field3D::abs() const {
-  Field3D result;
-
-#ifdef CHECK
-  // Check data set
-  if(block == NULL)
-    throw BoutException("Field3D: Taking abs of empty data\n");
-#endif
-
-#ifdef TRACK
-  result.name = "Abs("+name+")";
-#endif
-
-  result.allocate();
-
-#pragma omp parallel for
-  for(int j=0;j<mesh->ngx*mesh->ngy*mesh->ngz;j++)
-    result.block->data[0][0][j] = fabs(block->data[0][0][j]);
-
-  result.location = location;
-
-  return result;
-}
-
-BoutReal Field3D::min(bool allpe) const {
-#ifdef CHECK
-  if(block == NULL)
-    throw BoutException("Field3D: min() method on empty data");
-
-  if(allpe) {
-    msg_stack.push("Field3D::Min() over all PEs");
-  }else
-    msg_stack.push("Field3D::Min()");
-#endif
-
-  BoutReal result = block->data[mesh->xstart][mesh->ystart][0];
-  
-  for(int i=mesh->xstart; i<=mesh->xend; i++)
-    for(int j=mesh->ystart; j<=mesh->yend; j++)
-      for(int k=0;k<mesh->ngz-1;k++)
-        if(block->data[i][j][k] < result)
-          result = block->data[i][j][k];
-  
-  if(allpe) {
-    // MPI reduce
-    BoutReal localresult = result;
-    MPI_Allreduce(&localresult, &result, 1, MPI_DOUBLE, MPI_MIN, BoutComm::get());
-  }
-
-#ifdef CHECK
-  msg_stack.pop();
-#endif
-
-  return result;
-}
-
-BoutReal Field3D::max(bool allpe) const
-{
-#ifdef CHECK
-  if(block == NULL)
-    throw BoutException("Field3D: max() method on empty data");
-  if(allpe) {
-    msg_stack.push("Field3D::Max() over all PEs");
-  }else
-    msg_stack.push("Field3D::Max()");
-#endif
-  
-  BoutReal result = block->data[mesh->xstart][mesh->ystart][0];
-  
-  for(int i=mesh->xstart; i<=mesh->xend; i++)
-    for(int j=mesh->ystart; j<=mesh->yend; j++)
-      for(int k=0;k<mesh->ngz-1;k++)
-        if(block->data[i][j][k] > result)
-          result = block->data[i][j][k];
-  
-  if(allpe) {
-    // MPI reduce
-    BoutReal localresult = result;
-    MPI_Allreduce(&localresult, &result, 1, MPI_DOUBLE, MPI_MAX, BoutComm::get());
-  }
-  
-#ifdef CHECK
-  msg_stack.pop();
-#endif
-
-  return result;
->>>>>>> 011c32a9
 }
 
 ///////////////////// FieldData VIRTUAL FUNCTIONS //////////
