--- conflicted
+++ resolved
@@ -809,13 +809,7 @@
 
   int ncz = var.getNz();
 
-<<<<<<< HEAD
-
-  Field3D result(localmesh);
-  result.allocate();
-=======
   Field3D result{emptyFrom(var)};
->>>>>>> 39f0b31b
 
   const auto region_str = toString(rgn);
 
@@ -850,58 +844,6 @@
   result.name = "filter(" + var.name + ")";
 #endif
 
-<<<<<<< HEAD
-  result.setLocation(var.getLocation());
-
-  checkData(result);
-  return result;
-}
-
-// Fourier filter in z
-const Field3D lowPass(const Field3D &var, int zmax, REGION rgn) {
-  TRACE("lowPass(Field3D, %d)", zmax);
-
-  checkData(var);
-
-  Mesh *localmesh = var.getMesh();
-  const int ncz = localmesh->zend + 1 - localmesh->zstart;
-
-  if ((zmax >= ncz / 2) || (zmax < 0)) {
-    // Removing nothing
-    return var;
-  }
-
-  Field3D result(localmesh);
-  result.allocate();
-
-  const auto region_str = REGION_STRING(rgn);
-
-  // Only allow a whitelist of regions for now
-  ASSERT2(region_str == "RGN_ALL" || region_str == "RGN_NOBNDRY" ||
-          region_str == "RGN_NOX" || region_str == "RGN_NOY");
-
-  const Region<Ind2D> &region = localmesh->getRegion2D(region_str);
-
-  BOUT_OMP(parallel) {
-    Array<dcomplex> f(ncz / 2 + 1);
-
-    BOUT_FOR_INNER(i, region) {
-      // Take FFT in the Z direction
-      rfft(&var(i.x(), i.y(), localmesh->zstart), ncz, f.begin());
-
-      // Filter in z
-      for (int jz = zmax + 1; jz <= ncz / 2; jz++) {
-        f[jz] = 0.0;
-      }
-
-      // Reverse FFT
-      irfft(f.begin(), ncz, &result(i.x(), i.y(), localmesh->zstart));
-    }
-  }
-  result.setLocation(var.getLocation());
-
-=======
->>>>>>> 39f0b31b
   checkData(result);
   return result;
 }
@@ -911,12 +853,8 @@
   TRACE("lowPass(Field3D, %d, %d)", zmax, keep_zonal);
 
   checkData(var);
-<<<<<<< HEAD
   Mesh *localmesh = var.getMesh();
-  int ncz = localmesh->zend + 1 - localmesh->zstart;
-=======
-  int ncz = var.getNz();
->>>>>>> 39f0b31b
+  const int ncz = localmesh->zend + 1 - localmesh->zstart;
 
   if (((zmax >= ncz / 2) || (zmax < 0)) && keep_zonal) {
     // Removing nothing
