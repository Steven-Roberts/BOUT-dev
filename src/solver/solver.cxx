--- conflicted
+++ resolved
@@ -413,11 +413,10 @@
  **************************************************************************/
 
 int Solver::solve(int NOUT, BoutReal TIMESTEP) {
-<<<<<<< HEAD
   
   Options& globaloptions = Options::root(); // Default from global options
   
-  if(NOUT < 0) {
+  if (NOUT < 0) {
     /// Get options
     NOUT = globaloptions["NOUT"].doc("Number of output steps").withDefault(1);
     TIMESTEP = globaloptions["TIMESTEP"].doc("Output time step size").withDefault(1.0);
@@ -429,18 +428,6 @@
     TIMESTEP = (*options)["output_step"]
                    .doc("Output time step size. Overrides global TIMESTEP setting.")
                    .withDefault(TIMESTEP);
-=======
-
-  Options* globaloptions = Options::getRoot(); // Default from global options
-
-  if (NOUT < 0) {
-    NOUT = (*globaloptions)["NOUT"].withDefault(1);
-    TIMESTEP = (*globaloptions)["TIMESTEP"].withDefault(1.0);
-
-    // Check specific solver options, which override global options
-    NOUT = (*options)["NOUT"].withDefault(NOUT);
-    TIMESTEP = (*options)["output_step"].withDefault(TIMESTEP);
->>>>>>> 28ca66d9
   }
 
   finaliseMonitorPeriods(NOUT, TIMESTEP);
@@ -465,25 +452,19 @@
 
   Timer timer("run"); // Start timer
 
-<<<<<<< HEAD
-  bool restart = globaloptions["restart"]
-    .doc("Load state from restart files?").withDefault(false);
-
-  bool append = globaloptions["append"]
+  const bool restart = globaloptions["restart"]
+               .doc("Load state from restart files?")
+               .withDefault(false);
+
+  const bool append = globaloptions["append"]
           .doc("Add new outputs to the end of existing files? If false, overwrite files.")
           .withDefault(false);
-  bool dump_on_restart = globaloptions["dump_on_restart"]
-                             .doc("Write initial state as time point 0?")
-                             .withDefault(!restart || !append);
-  if ( dump_on_restart ) {
-=======
-  const bool restart = (*globaloptions)["restart"].withDefault(false);
-  const bool append = (*globaloptions)["append"].withDefault(false);
-  const bool dump_on_restart =
-      (*globaloptions)["dump_on_restart"].withDefault(!restart || !append);
+  const bool dump_on_restart = globaloptions["dump_on_restart"]
+                                   .doc("Write initial state as time point 0?")
+                                   .withDefault(!restart || !append);
 
   if (dump_on_restart) {
->>>>>>> 28ca66d9
+
     /// Write initial state as time-point 0
 
     // Run RHS once to ensure all variables set
