/**************************************************************************
 * Copyright 2010 B.D.Dudson, S.Farley, M.V.Umansky, X.Q.Xu
 *
 * Contact: Ben Dudson, bd512@york.ac.uk
 * 
 * This file is part of BOUT++.
 *
 * BOUT++ is free software: you can redistribute it and/or modify
 * it under the terms of the GNU Lesser General Public License as published by
 * the Free Software Foundation, either version 3 of the License, or
 * (at your option) any later version.
 *
 * BOUT++ is distributed in the hope that it will be useful,
 * but WITHOUT ANY WARRANTY; without even the implied warranty of
 * MERCHANTABILITY or FITNESS FOR A PARTICULAR PURPOSE.  See the
 * GNU Lesser General Public License for more details.
 *
 * You should have received a copy of the GNU Lesser General Public License
 * along with BOUT++.  If not, see <http://www.gnu.org/licenses/>.
 *
 **************************************************************************/

#include <boutcomm.hxx>
#include <bout/solver.hxx>
#include <string.h>
#include <time.h>

#include <initialprofiles.hxx>
#include <interpolation.hxx>
#include <boutexception.hxx>

#include <field_factory.hxx>

#include "solverfactory.hxx"

#include <bout/sys/timer.hxx>
#include <msg_stack.hxx>
#include <output.hxx>

// Static member variables

int* Solver::pargc = 0;
char*** Solver::pargv = 0;

/**************************************************************************
 * Constructor
 **************************************************************************/

Solver::Solver(Options *opts) : options(opts), model(0), prefunc(0) {
  if(options == NULL)
    options = Options::getRoot()->getSection("solver");

  // Set flags to defaults
  has_constraints = false;
  initialised = false;

  // Zero timing
  rhs_ncalls = 0;

  // Restart directory
  if(options->isSet("restartdir")) {
    // Solver-specific restart directory
    options->get("restartdir", restartdir, "data");
  }else {
    // Use the root data directory
    Options::getRoot()->get("datadir", restartdir, "data");
  }
  
  // Restart option
  options->get("enablerestart", enablerestart, true);
  if(enablerestart) {
    Options::getRoot()->get("restart", restarting, false);
  }else
    restarting = false;

  // Split operator
  split_operator = false;
  max_dt = -1.0;

  // Output monitor
  options->get("monitor_timestep", monitor_timestep, false);
  
  // Method of Manufactured Solutions (MMS)
  options->get("mms", mms, false);
}

/**************************************************************************
 * Add physics models
 **************************************************************************/

void Solver::setModel(PhysicsModel *m) {
  if(model)
    throw BoutException("Solver can only evolve one model");
  
  if(initialised)
    throw BoutException("Solver already initialised");
  
  if(m->initialise(this, restarting))
    throw BoutException("Couldn't initialise physics model");
  
  // Check if the model is split operator
  split_operator = m->splitOperator();
  
  model = m;
}

/**************************************************************************
 * Add fields
 **************************************************************************/

void Solver::add(Field2D &v, const char* name) {
  int msg_point = msg_stack.push("Adding 2D field: Solver::add(%s)", name);
  
  if(varAdded(string(name)))
    throw BoutException("Variable '%s' already added to Solver", name);

  if(initialised)
    throw BoutException("Error: Cannot add to solver after initialisation\n");
  
  // Set boundary conditions
  v.setBoundary(name);
  ddt(v).copyBoundary(v); // Set boundary to be the same as v

  VarStr<Field2D> d;
  
  d.constraint = false;
  d.var = &v;
  d.F_var = &ddt(v);
  d.name = string(name);

#ifdef TRACK
  v.name = name;
#endif

  /// Generate initial perturbations.
  /// NOTE: This could be done in init, but this would prevent the user
  ///       from modifying the initial perturbation (e.g. to prevent unphysical situations)
  ///       before it's loaded into the solver. If restarting, this perturbation
  ///       will be over-written anyway
  if(mms) {
    // Load solution at t = 0
    
    FieldFactory *fact = FieldFactory::get();
    
    v = fact->create2D("solution", Options::getRoot()->getSection(name), mesh);
    
    // Allocate storage for error variable
    d.MMS_err = new Field2D(0.0);
  }else {
    initial_profile(name, v);
  }
  
  // Check if the boundary regions should be evolved
  // First get option from section "All"
  // then use that as default for specific section
  Options::getRoot()->getSection("all")->get("evolve_bndry", d.evolve_bndry, false);
  Options::getRoot()->getSection(name)->get("evolve_bndry", d.evolve_bndry, d.evolve_bndry);

  v.applyBoundary(true);

  f2d.push_back(d);

  msg_stack.pop(msg_point);
}

void Solver::add(Field3D &v, const char* name) {

#ifdef CHECK
  int msg_point = msg_stack.push("Adding 3D field: Solver::add(%s)", name);
  
  if(varAdded(string(name)))
    throw BoutException("Variable '%s' already added to Solver", name);
#endif

  if(initialised)
    throw BoutException("Error: Cannot add to solver after initialisation\n");

  // Set boundary conditions
  v.setBoundary(name);
  ddt(v).copyBoundary(v); // Set boundary to be the same as v

  if(mesh->StaggerGrids && (v.getLocation() != CELL_CENTRE)) {
    output.write("\tVariable %s shifted to %s\n", name, strLocation(v.getLocation()));
    ddt(v).setLocation(v.getLocation()); // Make sure both at the same location
  }

  VarStr<Field3D> d;
  
  d.constraint = false;
  d.var = &v;
  d.F_var = &ddt(v);
  d.location = v.getLocation();
  d.name = string(name);
  
#ifdef TRACK
  v.name = name;
#endif

  if(mms) {
    // Load solution at t = 0
    FieldFactory *fact = FieldFactory::get();
    
    v = fact->create3D("solution", Options::getRoot()->getSection(name), mesh, v.getLocation());
    
    d.MMS_err = new Field3D();
    (*d.MMS_err) = 0.0;
  }else {
    initial_profile(name, v);
  }
  
  // Check if the boundary regions should be evolved
  // First get option from section "All"
  // then use that as default for specific section
  Options::getRoot()->getSection("all")->get("evolve_bndry", d.evolve_bndry, false);
  Options::getRoot()->getSection(name)->get("evolve_bndry", d.evolve_bndry, d.evolve_bndry);

  v.applyBoundary(true); // Make sure initial profile obeys boundary conditions
  v.setLocation(d.location); // Restore location if changed
  
  f3d.push_back(d);
              
#ifdef CHECK
  msg_stack.pop(msg_point);
#endif
}

void Solver::add(Vector2D &v, const char* name) {

  int msg_point = msg_stack.push("Adding 2D vector: Solver::add(%s)", name);
  
  if(varAdded(string(name)))
    throw BoutException("Variable '%s' already added to Solver", name);

  if(initialised)
    throw BoutException("Error: Cannot add to solver after initialisation\n");

  // Set boundary conditions
  v.setBoundary(name);
  ddt(v).copyBoundary(v); // Set boundary to be the same as v
  
  VarStr<Vector2D> d;
  
  d.constraint = false;
  d.var = &v;
  d.F_var = &ddt(v);
  d.covariant = v.covariant;
  d.name = string(name);

  v2d.push_back(d);

  /// NOTE: No initial_profile call, because this will be done for each
  ///       component individually.
  
  /// Add suffix, depending on co- /contravariance
  if(v.covariant) {
    add(v.x, (d.name+"_x").c_str());
    add(v.y, (d.name+"_y").c_str());
    add(v.z, (d.name+"_z").c_str());
  }else {
    add(v.x, (d.name+"x").c_str());
    add(v.y, (d.name+"y").c_str());
    add(v.z, (d.name+"z").c_str());
  }
  
  /// Make sure initial profile obeys boundary conditions
  v.applyBoundary(true);

  msg_stack.pop(msg_point);
}

void Solver::add(Vector3D &v, const char* name) {

  int msg_point = msg_stack.push("Adding 3D vector: Solver::add(%s)", name);
  
  if(varAdded(string(name)))
    throw BoutException("Variable '%s' already added to Solver", name);

  if(initialised)
    throw BoutException("Error: Cannot add to solver after initialisation\n");
  
  // Set boundary conditions
  v.setBoundary(name);
  ddt(v).copyBoundary(v); // Set boundary to be the same as v

  VarStr<Vector3D> d;
  
  d.constraint = false;
  d.var = &v;
  d.F_var = &ddt(v);
  d.covariant = v.covariant;
  d.name = string(name);
  
  v3d.push_back(d);

  // Add suffix, depending on co- /contravariance
  if(v.covariant) {
    add(v.x, (d.name+"_x").c_str());
    add(v.y, (d.name+"_y").c_str());
    add(v.z, (d.name+"_z").c_str());
  }else {
    add(v.x, (d.name+"x").c_str());
    add(v.y, (d.name+"y").c_str());
    add(v.z, (d.name+"z").c_str());
  }

  v.applyBoundary(true);

  msg_stack.pop(msg_point);
}

/**************************************************************************
 * Constraints
 **************************************************************************/

void Solver::constraint(Field2D &v, Field2D &C_v, const char* name) {

#ifdef CHECK
  int msg_point = msg_stack.push("Constrain 2D scalar: Solver::constraint(%s)", name);
  
  if(varAdded(string(name)))
    throw BoutException("Variable '%s' already added to Solver", name);
#endif

  if(!has_constraints)
    bout_error("ERROR: This solver doesn't support constraints\n");

  if(initialised)
    bout_error("Error: Cannot add constraints to solver after initialisation\n");

  if(name == NULL)
    bout_error("WARNING: Constraint requested for variable with NULL name\n");
  
  VarStr<Field2D> d;
  
  d.constraint = true;
  d.var = &v;
  d.F_var = &C_v;
  d.name = string(name);

  f2d.push_back(d);

#ifdef CHECK
  msg_stack.pop(msg_point);
#endif
}

void Solver::constraint(Field3D &v, Field3D &C_v, const char* name) {

#ifdef CHECK
  int msg_point = msg_stack.push("Constrain 3D scalar: Solver::constraint(%s)", name);

  if(varAdded(string(name)))
    throw BoutException("Variable '%s' already added to Solver", name);
#endif

  if(!has_constraints)
    bout_error("ERROR: This solver doesn't support constraints\n");

  if(initialised)
    bout_error("Error: Cannot add constraints to solver after initialisation\n");

  if(name == NULL)
    bout_error("WARNING: Constraint requested for variable with NULL name\n");

  VarStr<Field3D> d;
  
  d.constraint = true;
  d.var = &v;
  d.F_var = &C_v;
  d.location = v.getLocation();
  d.name = string(name);
  
  f3d.push_back(d);

#ifdef CHECK
  msg_stack.pop(msg_point);
#endif
}

void Solver::constraint(Vector2D &v, Vector2D &C_v, const char* name) {

#ifdef CHECK
  int msg_point = msg_stack.push("Constrain 2D vector: Solver::constraint(%s)", name);
  
  if(varAdded(string(name)))
    throw BoutException("Variable '%s' already added to Solver", name);
#endif

  if(!has_constraints)
    bout_error("ERROR: This solver doesn't support constraints\n");

  if(initialised)
    bout_error("Error: Cannot add constraints to solver after initialisation\n");

  if(name == NULL)
    bout_error("WARNING: Constraint requested for variable with NULL name\n");
    
  VarStr<Vector2D> d;
  
  d.constraint = true;
  d.var = &v;
  d.F_var = &C_v;
  d.covariant = v.covariant;
  d.name = string(name);
  
  v2d.push_back(d);

  // Add suffix, depending on co- /contravariance
  if(v.covariant) {
    constraint(v.x, C_v.x, (d.name+"_x").c_str());
    constraint(v.y, C_v.y, (d.name+"_x").c_str());
    constraint(v.z, C_v.z, (d.name+"_x").c_str());
  }else {
    constraint(v.x, C_v.x, (d.name+"x").c_str());
    constraint(v.y, C_v.y, (d.name+"x").c_str());
    constraint(v.z, C_v.z, (d.name+"x").c_str());
  }

#ifdef CHECK
  msg_stack.pop(msg_point);
#endif
}

void Solver::constraint(Vector3D &v, Vector3D &C_v, const char* name) {

#ifdef CHECK
  int msg_point = msg_stack.push("Constrain 3D vector: Solver::constraint(%s)", name);
  
  if(varAdded(string(name)))
    throw BoutException("Variable '%s' already added to Solver", name);
#endif

  if(!has_constraints)
    bout_error("ERROR: This solver doesn't support constraints\n");

  if(initialised)
    bout_error("Error: Cannot add constraints to solver after initialisation\n");

  if(name == NULL)
    bout_error("WARNING: Constraint requested for variable with NULL name\n");

  VarStr<Vector3D> d;
  
  d.constraint = true;
  d.var = &v;
  d.F_var = &C_v;
  d.covariant = v.covariant;
  d.name = string(name);
  
  v3d.push_back(d);

  // Add suffix, depending on co- /contravariance
  if(v.covariant) {
    constraint(v.x, C_v.x, (d.name+"_x").c_str());
    constraint(v.y, C_v.y, (d.name+"_x").c_str());
    constraint(v.z, C_v.z, (d.name+"_x").c_str());
  }else {
    constraint(v.x, C_v.x, (d.name+"x").c_str());
    constraint(v.y, C_v.y, (d.name+"x").c_str());
    constraint(v.z, C_v.z, (d.name+"x").c_str());
  }

#ifdef CHECK
  msg_stack.pop(msg_point);
#endif
}

/**************************************************************************
 * Solver main loop: Initialise, run, and finish
 **************************************************************************/

int Solver::solve(int NOUT, BoutReal TIMESTEP) {
  if(NOUT < 0) {
    /// Get options
    
    Options *globaloptions = Options::getRoot(); // Default from global options
    OPTION(globaloptions, NOUT, 1);
    OPTION(globaloptions, TIMESTEP, 1.0);
    
    // Check specific solver options, which override global options
    OPTION(options, NOUT, NOUT);
    OPTION(options, TIMESTEP, TIMESTEP);
  }
  
  output.write("Solver running for %d outputs with timestep of %e\n", NOUT, TIMESTEP);
  
  // Initialise
  if(init(restarting, NOUT, TIMESTEP)) {
    output.write("Failed to initialise solver-> Aborting\n");
    return 1;
  }
  
  /// Run the solver
  output.write("Running simulation\n\n");
  
  time_t start_time = time((time_t*) NULL);
  output.write("\nRun started at  : %s\n", ctime(&start_time));
  
  Timer timer("run"); // Start timer
  
  if (!restarting) {
    /// Write initial state as time-point 0
    
    // Run RHS once to ensure all variables set
    if (run_rhs(0.0)) {
      output.write("Physics RHS call failed\n");
      return 1;
    }
    
    // Call monitors so initial values are written to output dump files
    call_monitors(simtime, 0, NOUT); 
  }
  
  int status;
  try {
    status = run();

    time_t end_time = time((time_t*) NULL);
    output.write("\nRun finished at  : %s\n", ctime(&end_time));
    output.write("Run time : ");

    int dt = end_time - start_time;
    int i = (int) (dt / (60.*60.));
    if (i > 0) {
      output.write("%d h ", i);
      dt -= i*60*60;
    }
    i = (int) (dt / 60.);
    if (i > 0) {
      output.write("%d m ", i);
      dt -= i*60;
    }
    output.write("%d s\n", dt);
  }catch(BoutException *e) {
    output << "Error encountered in solver run\n";
    output << e->what() << endl;
    
    if(enablerestart) {
      // Write restart to a different file
      restart.write("%s/BOUT.failed.%s", restartdir.c_str(), restartext.c_str());
    }
    
    return 1;
  }

  return 0;
}


/**************************************************************************
 * Initialisation
 **************************************************************************/

int Solver::init(bool restarting, int nout, BoutReal tstep) {
  
#ifdef CHECK
  int msg_point = msg_stack.push("Solver::init()");
#endif

  if(initialised)
    throw BoutException("ERROR: Solver is already initialised\n");

  output.write("Initialising solver\n");

  MPI_Comm_size(BoutComm::get(), &NPES);
  MPI_Comm_rank(BoutComm::get(), &MYPE);
  
  if(enablerestart) {
    // Set up restart file
    
    options->get("archive", archive_restart, -1);

    if(archive_restart > 0) {
      output.write("Archiving restart files every %d iterations\n",
                   archive_restart);
    }
    
    /// Get restart file extension
    string dump_ext, restart_ext;
    
    options->get("dump_format", dump_ext, "nc");
    
<<<<<<< HEAD
    /// Make sure boundary condition is satisfied
    //it->var->applyBoundary();
    /// NOTE: boundary conditions on the initial profiles have also been set in add()
  }  
  for(vector< VarStr<Field3D> >::iterator it = f3d.begin(); it != f3d.end(); it++) {
    // Add to restart file (not appending)
    restart.add(*(it->var), it->name.c_str(), 0);
    
    // Add to dump file (appending)
    dump.add(*(it->var), it->name.c_str(), 1);

    if(mms) {
      // Add an error variable
      dump.add(*(it->MMS_err), (string("E_")+it->name).c_str(), 1);
    }
    
    /// Make sure boundary condition is satisfied
    //it->var->applyBoundary();
    /// NOTE: boundary conditions on the initial profiles have also been set in add()
=======
    options->get("restart_format", restart_ext, dump_ext);
    restartext = string(restart_ext);
    
    // Set up restart options
    restart = Datafile(Options::getRoot()->getSection("restart"));
  
    /// Add basic variables to the restart file
    restart.add(simtime,  "tt",    0);
    restart.add(iteration, "hist_hi", 0);
    
    restart.add(NPES, "NPES", 0);
    restart.add(mesh->NXPE, "NXPE", 0);

    /// Add variables to the restart and dump files.
    /// NOTE: Since vector components are already in the field arrays,
    ///       only loop over scalars, not vectors
    for(vector< VarStr<Field2D> >::iterator it = f2d.begin(); it != f2d.end(); it++) {
      // Add to restart file (not appending)
      restart.add(*(it->var), it->name.c_str(), 0);
      
      /// NOTE: Initial perturbations have already been set in add()
      
      /// Make sure boundary condition is satisfied
      it->var->applyBoundary();
    }  
    for(vector< VarStr<Field3D> >::iterator it = f3d.begin(); it != f3d.end(); it++) {
      // Add to restart file (not appending)
      restart.add(*(it->var), it->name.c_str(), 0);
      
      /// Make sure boundary condition is satisfied
      it->var->applyBoundary();
    }
>>>>>>> c0ba478f
  }
  
  if(restarting) {
    /// Load state from the restart file
    
    // Copy processor numbers for comparison after. Very useful for checking
    // that the restart file is for the correct number of processors etc.
    int tmp_NP = NPES;
    int tmp_NX = mesh->NXPE;
    
#ifdef CHECK
    int msg_pt2 = msg_stack.push("Loading restart file");
#endif
    
    /// Load restart file
    if(!restart.openr("%s/BOUT.restart.%s", restartdir.c_str(), restartext.c_str()))
      throw BoutException("Error: Could not open restart file\n");
    if(!restart.read())
      throw BoutException("Error: Could not read restart file\n");
    restart.close();

    if(NPES == 0) {
      // Old restart file
      output.write("WARNING: Cannot verify processor numbers\n");
      NPES = tmp_NP;
      mesh->NXPE = tmp_NX;
    }else {
      // Check the processor numbers match
      if(NPES != tmp_NP) {
	output.write("ERROR: Number of processors (%d) doesn't match restart file number (%d)\n",
		     tmp_NP, NPES);
	return(1);
      }
      if(mesh->NXPE != tmp_NX) {
	output.write("ERROR: Number of X processors (%d) doesn't match restart file number (%d)\n",
		     tmp_NX, mesh->NXPE);
	return(1);
      }

      output.write("Restarting at iteration %d, simulation time %e\n", iteration, simtime);
    }

#ifdef CHECK
    msg_stack.pop(msg_pt2);
#endif
    
  }else {
    // Not restarting
    simtime = 0.0; iteration = 0;
  }
  
  if(enablerestart) {
    /// Open the restart file for writing
    if(!restart.openw("%s/BOUT.restart.%s", restartdir.c_str(), restartext.c_str()))
      throw BoutException("Error: Could not open restart file for writing\n");
  }
  
  /// Mark as initialised. No more variables can be added
  initialised = true;

#ifdef CHECK
  msg_stack.pop(msg_point);
#endif

  return 0;
}

void Solver::outputVars(Datafile &outputfile) {
  // Add 2D and 3D evolving fields to output file
  for(vector< VarStr<Field2D> >::iterator it = f2d.begin(); it != f2d.end(); it++) {
    // Add to dump file (appending)
    outputfile.add(*(it->var), it->name.c_str(), 1);
  }  
  for(vector< VarStr<Field3D> >::iterator it = f3d.begin(); it != f3d.end(); it++) {
    // Add to dump file (appending)
    outputfile.add(*(it->var), it->name.c_str(), 1);
  }
}

/////////////////////////////////////////////////////

void Solver::addMonitor(MonitorFunc f, MonitorPosition pos) {
  if(pos == Solver::FRONT) {
    monitors.push_front(f);
  }else
    monitors.push_back(f);
}

void Solver::removeMonitor(MonitorFunc f) {
  monitors.remove(f);
}

int Solver::call_monitors(BoutReal simtime, int iter, int NOUT) {
<<<<<<< HEAD
  if(mms) {
    // Calculate MMS errors
    calculate_mms_error(simtime);
  }

  // Call physics model monitor
  if(model) {
    int ret = model->runOutputMonitor(simtime, iter, NOUT);
  }

  // Call C function monitors
  for(std::list<MonitorFunc>::iterator it = monitors.begin(); it != monitors.end(); it++) {
    // Call each monitor one by one
    int ret = (*it)(this, simtime,iter, NOUT);
    if(ret)
      return ret; // Return first time an error is encountered
  }
  
=======
  
  if( enablerestart ) {
    /// Write the restart file
    restart.write();
    
    if((archive_restart > 0) && (iteration % archive_restart == 0)) {
      restart.write("%s/BOUT.restart_%04d.%s", restartdir.c_str(), iteration, restartext.c_str());
    }
  }
  
  try {
    // Call C function monitors
    for(std::list<MonitorFunc>::iterator it = monitors.begin(); it != monitors.end(); it++) {
      // Call each monitor one by one
      int ret = (*it)(this, simtime,iter, NOUT);
      if(ret)
        throw BoutException("Monitor signalled to quit");
    }
  
    // Call physics model monitor
    if(model) {
      if(model->runOutputMonitor(simtime, iter, NOUT))
        throw BoutException("Monitor signalled to quit");
    }
  } catch (BoutException &e) {
    // User signalled to quit
    if( enablerestart ) {
      // Write restart to a different file
      restart.write("%s/BOUT.final.%s", restartdir.c_str(), restartext.c_str());
    }
    
    output.write("Monitor signalled to quit. Returning\n");
    return 1;
  }
  
>>>>>>> c0ba478f
  return 0;
}

/////////////////////////////////////////////////////

void Solver::addTimestepMonitor(TimestepMonitorFunc f) {
  timestep_monitors.push_front(f);
}

void Solver::removeTimestepMonitor(TimestepMonitorFunc f) {
  timestep_monitors.remove(f);
}

int Solver::call_timestep_monitors(BoutReal simtime, BoutReal lastdt) {
  if(!monitor_timestep)
    return 0;
  
  for(std::list<TimestepMonitorFunc>::iterator it = timestep_monitors.begin(); it != timestep_monitors.end(); it++) {
    // Call each monitor one by one
    int ret = (*it)(this, simtime, lastdt);
    if(ret)
      return ret; // Return first time an error is encountered
  }
  
  // Call physics model monitor
  if(model) {
    int ret = model->runTimestepMonitor(simtime, lastdt);
  }
  return 0;
}

void Solver::setRestartDir(const string &dir) {
  restartdir = dir;
}

/**************************************************************************
 * Useful routines (protected)
 **************************************************************************/

int Solver::getLocalN() {
  int n2d = n2Dvars();
  int n3d = n3Dvars();
  
  int ncz = mesh->ngz-1;
  int MYSUB = mesh->yend - mesh->ystart + 1;

  int local_N = (mesh->xend - mesh->xstart + 1) *
    (mesh->yend - mesh->ystart + 1)*(n2d + ncz*n3d); // NOTE: Not including extra toroidal point

  //////////// How many variables have evolving boundaries?
  
  int n2dbndry = 0;
  for(vector< VarStr<Field2D> >::iterator it = f2d.begin(); it != f2d.end(); it++) {
    if(it->evolve_bndry)
      n2dbndry++;
  }
  
  int n3dbndry = 0;
  for(vector< VarStr<Field3D> >::iterator it = f3d.begin(); it != f3d.end(); it++) {
    if(it->evolve_bndry)
      n3dbndry++;
  }

  //////////// Find boundary regions ////////////
  
  // Y up
  for(RangeIterator xi = mesh->iterateBndryUpperY(); !xi.isDone(); xi++) {
    local_N +=  (mesh->ngy - mesh->yend - 1) * (n2dbndry + ncz * n3dbndry);
  }
  
  // Y down
  for(RangeIterator xi = mesh->iterateBndryLowerY(); !xi.isDone(); xi++) {
    local_N +=  mesh->ystart * (n2dbndry + ncz * n3dbndry);
  }
  
  // X inner
  if(mesh->firstX() && !mesh->periodicX) {
    local_N += mesh->xstart * MYSUB * (n2dbndry + ncz * n3dbndry);
    output.write("\tBoundary region inner X\n");
  }

  // X outer
  if(mesh->lastX() && !mesh->periodicX) {
    local_N += (mesh->ngx - mesh->xend - 1) * MYSUB * (n2dbndry + ncz * n3dbndry);
    output.write("\tBoundary region outer X\n");
  }
  
  return local_N;
}

Solver* Solver::create(Options *opts) {  
  return SolverFactory::getInstance()->createSolver(opts);
}

Solver* Solver::create(SolverType &type, Options *opts) {  
  return SolverFactory::getInstance()->createSolver(type, opts);
}

/**************************************************************************
 * Looping over variables
 *
 * NOTE: This part is very inefficient, and should be replaced ASAP
 * Is the interleaving of variables needed or helpful to the solver?
 **************************************************************************/

/// Perform an operation at a given (jx,jy) location, moving data between BOUT++ and CVODE
void Solver::loop_vars_op(int jx, int jy, BoutReal *udata, int &p, SOLVER_VAR_OP op, bool bndry) {
  int i;
  int jz;
 
  int n2d = f2d.size();
  int n3d = f3d.size();

  switch(op) {
  case LOAD_VARS: {
    /// Load variables from IDA into BOUT++
    
    // Loop over 2D variables
    for(i=0;i<n2d;i++) {
      if(bndry && !f2d[i].evolve_bndry)
	continue;
      (*f2d[i].var)(jx, jy) = udata[p];
      p++;
    }
    
    for (jz=0; jz < mesh->ngz-1; jz++) {
      
      // Loop over 3D variables
      for(i=0;i<n3d;i++) {
	if(bndry && !f3d[i].evolve_bndry)
	  continue;
	(*f3d[i].var)(jx, jy, jz) = udata[p];
	p++;
      }  
    }
    break;
  }
  case LOAD_DERIVS: {
    /// Load derivatives from IDA into BOUT++
    /// Used for preconditioner
    
    // Loop over 2D variables
    for(i=0;i<n2d;i++) {
      if(bndry && !f2d[i].evolve_bndry)
	continue;
      (*f2d[i].F_var)(jx, jy) = udata[p];
      p++;
    }
    
    for (jz=0; jz < mesh->ngz-1; jz++) {
      
      // Loop over 3D variables
      for(i=0;i<n3d;i++) {
	if(bndry && !f3d[i].evolve_bndry)
	  continue;
	(*f3d[i].F_var)(jx, jy, jz) = udata[p];
	p++;
      }  
    }
    
    break;
  }
  case SAVE_VARS: {
    /// Save variables from BOUT++ into IDA (only used at start of simulation)
    
    // Loop over 2D variables
    for(i=0;i<n2d;i++) {
      if(bndry && !f2d[i].evolve_bndry)
	continue;
      udata[p] = (*f2d[i].var)(jx, jy);
      p++;
    }
    
    for (jz=0; jz < mesh->ngz-1; jz++) {
      
      // Loop over 3D variables
      for(i=0;i<n3d;i++) {
	if(bndry && !f3d[i].evolve_bndry)
	  continue;
	udata[p] = (*f3d[i].var)(jx, jy, jz);
	p++;
      }  
    }
    break;
  }
    /// Save time-derivatives from BOUT++ into CVODE (returning RHS result)
  case SAVE_DERIVS: {
    
    // Loop over 2D variables
    for(i=0;i<n2d;i++) {
      if(bndry && !f2d[i].evolve_bndry)
	continue;
      udata[p] = (*f2d[i].F_var)(jx, jy);
      p++;
    }
    
    for (jz=0; jz < mesh->ngz-1; jz++) {
      
      // Loop over 3D variables
      for(i=0;i<n3d;i++) {
	if(bndry && !f3d[i].evolve_bndry)
	  continue;
	udata[p] = (*f3d[i].F_var)(jx, jy, jz);
	p++;
      }
    }
    break;
  }
  }
}

/// Loop over variables and domain. Used for all data operations for consistency
void Solver::loop_vars(BoutReal *udata, SOLVER_VAR_OP op) {
  int jx, jy;
  int p = 0; // Counter for location in udata array

  int MYSUB = mesh->yend - mesh->ystart + 1;

  // Inner X boundary
  if(mesh->firstX() && !mesh->periodicX) {
    for(jx=0;jx<mesh->xstart;jx++)
      for(jy=0;jy<MYSUB;jy++)
	loop_vars_op(jx, jy+mesh->ystart, udata, p, op, true);
  }

  // Lower Y boundary region
  for(RangeIterator xi = mesh->iterateBndryLowerY(); !xi.isDone(); xi++) {
    for(jy=0;jy<mesh->ystart;jy++)
      loop_vars_op(*xi, jy, udata, p, op, true);
  }

  // Bulk of points
  for (jx=mesh->xstart; jx <= mesh->xend; jx++)
    for (jy=mesh->ystart; jy <= mesh->yend; jy++)
      loop_vars_op(jx, jy, udata, p, op, false);
  
  // Upper Y boundary condition
  for(RangeIterator xi = mesh->iterateBndryUpperY(); !xi.isDone(); xi++) {
    for(jy=mesh->yend+1;jy<mesh->ngy;jy++)
      loop_vars_op(*xi, jy, udata, p, op, true);
  }

  // Outer X boundary
  if(mesh->lastX() && !mesh->periodicX) {
    for(jx=mesh->xend+1;jx<mesh->ngx;jx++)
      for(jy=mesh->ystart;jy<=mesh->yend;jy++)
	loop_vars_op(jx, jy, udata, p, op, true);
  }
}

void Solver::load_vars(BoutReal *udata) {
  unsigned int i;
  
  // Make sure data is allocated
  for(i=0;i<f2d.size();i++)
    f2d[i].var->allocate();
  for(i=0;i<f3d.size();i++) {
    f3d[i].var->allocate();
    f3d[i].var->setLocation(f3d[i].location);
  }

  loop_vars(udata, LOAD_VARS);

  // Mark each vector as either co- or contra-variant

  for(i=0;i<v2d.size();i++)
    v2d[i].var->covariant = v2d[i].covariant;
  for(i=0;i<v3d.size();i++)
    v3d[i].var->covariant = v3d[i].covariant;
}

void Solver::load_derivs(BoutReal *udata) {
  unsigned int i;
  
  // Make sure data is allocated
  for(i=0;i<f2d.size();i++)
    f2d[i].F_var->allocate();
  for(i=0;i<f3d.size();i++) {
    f3d[i].F_var->allocate();
    f3d[i].F_var->setLocation(f3d[i].location);
  }

  loop_vars(udata, LOAD_DERIVS);

  // Mark each vector as either co- or contra-variant

  for(i=0;i<v2d.size();i++)
    v2d[i].F_var->covariant = v2d[i].covariant;
  for(i=0;i<v3d.size();i++)
    v3d[i].F_var->covariant = v3d[i].covariant;
}

// This function only called during initialisation
int Solver::save_vars(BoutReal *udata) {
  unsigned int i;

  for(i=0;i<f2d.size();i++)
    if(f2d[i].var->getData() == (BoutReal**) NULL)
      return(1);

  for(i=0;i<f3d.size();i++)
    if(f3d[i].var->getData() == (BoutReal***) NULL)
      return(1);
  
  // Make sure vectors in correct basis
  for(i=0;i<v2d.size();i++) {
    if(v2d[i].covariant) {
      v2d[i].var->toCovariant();
    }else
      v2d[i].var->toContravariant();
  }
  for(i=0;i<v3d.size();i++) {
    if(v3d[i].covariant) {
      v3d[i].var->toCovariant();
    }else
      v3d[i].var->toContravariant();
  }

  loop_vars(udata, SAVE_VARS);

  return(0);
}

void Solver::save_derivs(BoutReal *dudata) {
  unsigned int i;

  // Make sure vectors in correct basis
  for(i=0;i<v2d.size();i++) {
    if(v2d[i].covariant) {
      v2d[i].F_var->toCovariant();
    }else
      v2d[i].F_var->toContravariant();
  }
  for(i=0;i<v3d.size();i++) {
    if(v3d[i].covariant) {
      v3d[i].F_var->toCovariant();
    }else
      v3d[i].F_var->toContravariant();
  }

  // Make sure 3D fields are at the correct cell location
  for(vector< VarStr<Field3D> >::iterator it = f3d.begin(); it != f3d.end(); it++) {
    if((*it).location != ((*it).F_var)->getLocation()) {
      //output.write("SOLVER: Interpolating\n");
      *((*it).F_var) = interp_to(*((*it).F_var), (*it).location);
    }
  }

  loop_vars(dudata, SAVE_DERIVS);
}

/**************************************************************************
 * Running user-supplied functions
 **************************************************************************/

void Solver::setSplitOperator(rhsfunc fC, rhsfunc fD) {
  split_operator = true;
  phys_conv = fC;
  phys_diff = fD;
}

int Solver::run_rhs(BoutReal t) {
  int status;
  
  Timer timer("rhs");
  
  if(split_operator) {
    // Run both parts
    
    static int nv;
    static BoutReal *tmp = NULL, *tmp2;
    if(tmp == NULL) {
      nv = getLocalN();
      tmp = new BoutReal[nv];
      tmp2 = new BoutReal[nv];
    }
    save_vars(tmp); // Copy variables into tmp
    pre_rhs(t);
    if(model) {
      status = model->runConvective(t);
    }else 
      status = (*phys_conv)(t);
    post_rhs(t); // Check variables, apply boundary conditions
    
    load_vars(tmp); // Reset variables
    save_derivs(tmp); // Save time derivatives
    pre_rhs(t);
    if(model) {
      status = model->runDiffusive(t);
    }else
      status = (*phys_diff)(t);
    post_rhs(t);
    save_derivs(tmp2); // Save time derivatives
    for(int i=0;i<nv;i++)
      tmp[i] += tmp2[i];
    load_derivs(tmp); // Put back time-derivatives
  }else {
    pre_rhs(t);
    if(model) {
      status = model->runRHS(t);
    }else
      status = (*phys_run)(t);
    post_rhs(t);
  }

  // If using Method of Manufactured Solutions
  add_mms_sources(t);

  rhs_ncalls++;

  return status;
}

/// NOTE: This calls add_mms_sources
int Solver::run_convective(BoutReal t) {
  int status;
  
  Timer timer("rhs");
  
  if(split_operator) {
    if(model) {
      status = model->runConvective(t);
    }else
      status = (*phys_conv)(t);
  }else {
    // Return total
    if(model) {
      status = model->runRHS(t);
    }else
      status = (*phys_run)(t);
  }
  post_rhs(t);
  
  // If using Method of Manufactured Solutions
  add_mms_sources(t);
  
  rhs_ncalls++;
  
  return status;
}

int Solver::run_diffusive(BoutReal t) {
  int status = 0;
  
  Timer timer("rhs");

  if(split_operator) {
    if(model) {
      status = model->runDiffusive(t);
    }else 
      status = (*phys_diff)(t);
    post_rhs(t);
  }else {
    // Zero if not split
    for(vector< VarStr<Field3D> >::iterator it = f3d.begin(); it != f3d.end(); it++)
      *((*it).F_var) = 0.0;
    for(vector< VarStr<Field2D> >::iterator it = f2d.begin(); it != f2d.end(); it++)
      *((*it).F_var) = 0.0;
  }
  
  return status;
}

void Solver::pre_rhs(BoutReal t) {

  // Apply boundary conditions to the values
  for(vector< VarStr<Field2D> >::iterator it = f2d.begin(); it != f2d.end(); it++) {
    if(!it->constraint) // If it's not a constraint
      it->var->applyBoundary(t);
  }
  
  for(vector< VarStr<Field3D> >::iterator it = f3d.begin(); it != f3d.end(); it++) {
    if(!it->constraint)
      it->var->applyBoundary(t);
  }
  
}

void Solver::post_rhs(BoutReal t) {
#ifdef CHECK
  for(vector< VarStr<Field3D> >::iterator it = f3d.begin(); it != f3d.end(); it++) {
    if(!it->F_var->isAllocated())
      throw BoutException("Time derivative for '%s' not set", it->name.c_str());
  }
#endif
  // Make sure vectors in correct basis
  for(int i=0;i<v2d.size();i++) {
    if(v2d[i].covariant) {
      v2d[i].F_var->toCovariant();
    }else
      v2d[i].F_var->toContravariant();
  }
  for(int i=0;i<v3d.size();i++) {
    if(v3d[i].covariant) {
      v3d[i].F_var->toCovariant();
    }else
      v3d[i].F_var->toContravariant();
  }

  // Make sure 3D fields are at the correct cell location
  for(vector< VarStr<Field3D> >::iterator it = f3d.begin(); it != f3d.end(); it++) {
    if((*it).location != ((*it).F_var)->getLocation()) {
      //output.write("SOLVER: Interpolating\n");
      *((*it).F_var) = interp_to(*((*it).F_var), (*it).location);
    }
  }

  // Apply boundary conditions to the time-derivatives
  for(vector< VarStr<Field2D> >::iterator it = f2d.begin(); it != f2d.end(); it++) {
    if(!it->constraint && it->evolve_bndry) // If it's not a constraint and if the boundary is evolving
      it->var->applyTDerivBoundary();
  }
  
  for(vector< VarStr<Field3D> >::iterator it = f3d.begin(); it != f3d.end(); it++) {
    if(!it->constraint && it->evolve_bndry)
      it->var->applyTDerivBoundary();
  }
#if CHECK > 2
  msg_stack.push("Solver checking time derivatives");
  for(vector< VarStr<Field3D> >::iterator it = f3d.begin(); it != f3d.end(); it++) {
    msg_stack.push("Variable: %s", it->name.c_str());
    it->F_var->checkData();
    msg_stack.pop();
  }
  msg_stack.pop();
#endif
}

bool Solver::varAdded(const string &name) {
  for(vector< VarStr<Field2D> >::iterator it = f2d.begin(); it != f2d.end(); it++) {
    if(it->name == name)
      return true;
  }
  
  for(vector< VarStr<Field3D> >::iterator it = f3d.begin(); it != f3d.end(); it++) {
    if(it->name == name)
      return true;
  }
  
  for(vector< VarStr<Vector2D> >::iterator it = v2d.begin(); it != v2d.end(); it++) {
    if(it->name == name)
      return true;
  }
  
  for(vector< VarStr<Vector3D> >::iterator it = v3d.begin(); it != v3d.end(); it++) {
    if(it->name == name)
      return true;
  }
  
  return false;
}

bool Solver::have_user_precon() {
  if(model)
    return model->hasPrecon();
  
  return prefunc != 0;
}

int Solver::run_precon(BoutReal t, BoutReal gamma, BoutReal delta) {
  if(!have_user_precon())
    return 1;

  if(model)
    return model->runPrecon(t, gamma, delta);
  
  return (*prefunc)(t, gamma, delta);
}

// Add source terms to time derivatives
void Solver::add_mms_sources(BoutReal t) {
  if(!mms)
    return;

  FieldFactory *fact = FieldFactory::get();
    
  // Iterate over 2D variables
  for(vector< VarStr<Field2D> >::iterator it = f2d.begin(); it != f2d.end(); it++) {
    *it->F_var += fact->create2D("source", Options::getRoot()->getSection(it->name), mesh, (it->var)->getLocation(), t);
  }
  
  for(vector< VarStr<Field3D> >::iterator it = f3d.begin(); it != f3d.end(); it++) {
    *it->F_var += fact->create3D("source", Options::getRoot()->getSection(it->name), mesh, (it->var)->getLocation(), t);
  }
}

// Calculate 
void Solver::calculate_mms_error(BoutReal t) {
  FieldFactory *fact = FieldFactory::get();
  
  for(vector< VarStr<Field3D> >::iterator it = f3d.begin(); it != f3d.end(); it++) {
    Field3D solution = fact->create3D("solution", Options::getRoot()->getSection(it->name), mesh, (it->var)->getLocation(), t);
    
    *(it->MMS_err) = *(it->var) - solution;
  }
}<|MERGE_RESOLUTION|>--- conflicted
+++ resolved
@@ -579,28 +579,6 @@
     string dump_ext, restart_ext;
     
     options->get("dump_format", dump_ext, "nc");
-    
-<<<<<<< HEAD
-    /// Make sure boundary condition is satisfied
-    //it->var->applyBoundary();
-    /// NOTE: boundary conditions on the initial profiles have also been set in add()
-  }  
-  for(vector< VarStr<Field3D> >::iterator it = f3d.begin(); it != f3d.end(); it++) {
-    // Add to restart file (not appending)
-    restart.add(*(it->var), it->name.c_str(), 0);
-    
-    // Add to dump file (appending)
-    dump.add(*(it->var), it->name.c_str(), 1);
-
-    if(mms) {
-      // Add an error variable
-      dump.add(*(it->MMS_err), (string("E_")+it->name).c_str(), 1);
-    }
-    
-    /// Make sure boundary condition is satisfied
-    //it->var->applyBoundary();
-    /// NOTE: boundary conditions on the initial profiles have also been set in add()
-=======
     options->get("restart_format", restart_ext, dump_ext);
     restartext = string(restart_ext);
     
@@ -624,16 +602,17 @@
       /// NOTE: Initial perturbations have already been set in add()
       
       /// Make sure boundary condition is satisfied
-      it->var->applyBoundary();
+      //it->var->applyBoundary();
+      /// NOTE: boundary conditions on the initial profiles have also been set in add()
     }  
     for(vector< VarStr<Field3D> >::iterator it = f3d.begin(); it != f3d.end(); it++) {
       // Add to restart file (not appending)
       restart.add(*(it->var), it->name.c_str(), 0);
       
       /// Make sure boundary condition is satisfied
-      it->var->applyBoundary();
-    }
->>>>>>> c0ba478f
+      //it->var->applyBoundary();
+      /// NOTE: boundary conditions on the initial profiles have also been set in add()
+    }
   }
   
   if(restarting) {
@@ -710,6 +689,11 @@
   for(vector< VarStr<Field3D> >::iterator it = f3d.begin(); it != f3d.end(); it++) {
     // Add to dump file (appending)
     outputfile.add(*(it->var), it->name.c_str(), 1);
+    
+    if(mms) {
+      // Add an error variable
+      dump.add(*(it->MMS_err), (string("E_")+it->name).c_str(), 1);
+    }
   }
 }
 
@@ -727,26 +711,10 @@
 }
 
 int Solver::call_monitors(BoutReal simtime, int iter, int NOUT) {
-<<<<<<< HEAD
   if(mms) {
     // Calculate MMS errors
     calculate_mms_error(simtime);
   }
-
-  // Call physics model monitor
-  if(model) {
-    int ret = model->runOutputMonitor(simtime, iter, NOUT);
-  }
-
-  // Call C function monitors
-  for(std::list<MonitorFunc>::iterator it = monitors.begin(); it != monitors.end(); it++) {
-    // Call each monitor one by one
-    int ret = (*it)(this, simtime,iter, NOUT);
-    if(ret)
-      return ret; // Return first time an error is encountered
-  }
-  
-=======
   
   if( enablerestart ) {
     /// Write the restart file
@@ -782,7 +750,6 @@
     return 1;
   }
   
->>>>>>> c0ba478f
   return 0;
 }
 
