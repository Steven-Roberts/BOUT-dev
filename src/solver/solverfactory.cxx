#include "solverfactory.hxx"

#include "impls/cvode/cvode.hxx"
#include "impls/arkode/arkode.hxx"
#include "impls/petsc-3.1/petsc-3.1.hxx"
#include "impls/petsc-3.2/petsc-3.2.hxx"
#include "impls/petsc-3.3/petsc-3.3.hxx"
#include "impls/petsc/petsc.hxx"
#include "impls/ida/ida.hxx"
#include "impls/pvode/pvode.hxx"
#include "impls/karniadakis/karniadakis.hxx"
#include "impls/rk4/rk4.hxx"
#include "impls/euler/euler.hxx"
#include "impls/rk3-ssp/rk3-ssp.hxx"
#include "impls/power/power.hxx"
<<<<<<< HEAD
#include "impls/rkgeneric/rkgeneric.hxx"
=======
#include "impls/imex-bdf2/imex-bdf2.hxx"
>>>>>>> ce4d7a77

#include <boutexception.hxx>

SolverFactory* SolverFactory::instance = NULL;

SolverFactory* SolverFactory::getInstance() {
  if(instance == NULL) {
    // Create the singleton object
    instance = new SolverFactory();
  }
  return instance;
}

inline SolverType SolverFactory::getDefaultSolverType() {
  SolverType type = NULL;

  #if defined BOUT_HAS_CVODE
    type = SOLVERCVODE;
  #elif defined BOUT_HAS_IDA
    type = SOLVERIDA;
    //#elif defined BOUT_HAS_PETSC
    //type = SOLVERPETSC;
  #else
    type = SOLVERPVODE;
  #endif

  return type;
}

Solver* SolverFactory::createSolver(Options *options) {
  SolverType type = getDefaultSolverType();

  if(options == NULL) 
    options = Options::getRoot()->getSection("solver");
  
  string solver_option;
  options->get("type", solver_option, "");

  if(!solver_option.empty()) type = solver_option.c_str();

  return createSolver(type, options);
}

Solver* SolverFactory::createSolver(SolverType &type, Options *options) {
  if(options == NULL)
    options = Options::getRoot()->getSection("solver");
  
  if(!strcasecmp(type, SOLVERPVODE)) {
    return new PvodeSolver(options);
  } else if(!strcasecmp(type, SOLVERCVODE)) {
    return new CvodeSolver(options);
  } else if(!strcasecmp(type, SOLVERIDA)) {
    return new IdaSolver(options);
  } else if(!strcasecmp(type, SOLVERPETSC)) {
    return new PetscSolver(options);
  } else if(!strcasecmp(type, SOLVERKARNIADAKIS)) {
    return new KarniadakisSolver(options);
  } else if(!strcasecmp(type, SOLVERRK4)) {
    return new RK4Solver(options);
  } else if(!strcasecmp(type, SOLVEREULER)) {
    return new EulerSolver(options);
  } else if(!strcasecmp(type, SOLVERRK3SSP)) {
    return new RK3SSP(options);
  } else if(!strcasecmp(type, SOLVERPOWER)) {
    return new PowerSolver;
  } else if(!strcasecmp(type, SOLVERARKODE)){
    return new ArkodeSolver(options);
<<<<<<< HEAD
  } else if(!strcasecmp(type, SOLVERRKGENERIC)){
    return new RKGenericSolver(options);
=======
  } else if(!strcasecmp(type, SOLVERIMEXBDF2)) {
    return new IMEXBDF2(options);
>>>>>>> ce4d7a77
  }

  // Need to throw an error saying 'Supplied option "type"' was not found
  throw BoutException("No such solver exists in this build, type: %s", type);
}<|MERGE_RESOLUTION|>--- conflicted
+++ resolved
@@ -13,11 +13,8 @@
 #include "impls/euler/euler.hxx"
 #include "impls/rk3-ssp/rk3-ssp.hxx"
 #include "impls/power/power.hxx"
-<<<<<<< HEAD
 #include "impls/rkgeneric/rkgeneric.hxx"
-=======
 #include "impls/imex-bdf2/imex-bdf2.hxx"
->>>>>>> ce4d7a77
 
 #include <boutexception.hxx>
 
@@ -85,13 +82,10 @@
     return new PowerSolver;
   } else if(!strcasecmp(type, SOLVERARKODE)){
     return new ArkodeSolver(options);
-<<<<<<< HEAD
   } else if(!strcasecmp(type, SOLVERRKGENERIC)){
     return new RKGenericSolver(options);
-=======
   } else if(!strcasecmp(type, SOLVERIMEXBDF2)) {
     return new IMEXBDF2(options);
->>>>>>> ce4d7a77
   }
 
   // Need to throw an error saying 'Supplied option "type"' was not found
