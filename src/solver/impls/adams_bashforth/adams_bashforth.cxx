--- conflicted
+++ resolved
@@ -8,11 +8,8 @@
 #include <bout/utils.hxx>
 
 #include <bout/output.hxx>
-<<<<<<< HEAD
-=======
 
 #include <array>
->>>>>>> a47e6172
 
 namespace {
 BoutReal lagrange_at_position_denominator(const std::deque<BoutReal>& grid,
@@ -547,6 +544,9 @@
     // avoid any additional unrequired work associated with run_rhs.
     run_rhs(simtime);
 
+    // Advance iteration number
+    iteration++;
+
     // Call the output step monitor function
     if (call_monitors(simtime, s, getNumberOutputSteps()) != 0) {
       break; // Stop simulation
