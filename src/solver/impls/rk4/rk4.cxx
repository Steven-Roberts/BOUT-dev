
#include "rk4.hxx"

#include <bout/boutcomm.hxx>
#include <bout/boutexception.hxx>
#include <bout/msg_stack.hxx>
#include <bout/openmpwrap.hxx>
#include <bout/utils.hxx>

#include <cmath>

#include <bout/output.hxx>

RK4Solver::RK4Solver(Options* opts)
    : Solver(opts), atol((*options)["atol"].doc("Absolute tolerance").withDefault(1.e-5)),
      rtol((*options)["rtol"].doc("Relative tolerance").withDefault(1.e-3)),
      max_timestep((*options)["max_timestep"]
                       .doc("Maximum timestep")
                       .withDefault(getOutputTimestep())),
      timestep((*options)["timestep"].doc("Starting timestep").withDefault(max_timestep)),
      mxstep((*options)["mxstep"]
                 .doc("Maximum number of steps between outputs")
                 .withDefault(500)),
      adaptive((*options)["adaptive"]
                   .doc("Adapt internal timestep using 'atol' and 'rtol'.")
                   .withDefault(false)) {
  canReset = true;
}

void RK4Solver::setMaxTimestep(BoutReal dt) {
  if (dt > timestep) {
    return; // Already less than this
  }

  if (adaptive) {
    timestep = dt; // Won't be used this time, but next
  }
}

int RK4Solver::init() {

  TRACE("Initialising RK4 solver");

  Solver::init();
  output << "\n\tRunge-Kutta 4th-order solver\n";

  // Calculate number of variables
  nlocal = getLocalN();

  // Get total problem size
  int ntmp;
  if (bout::globals::mpi->MPI_Allreduce(&nlocal, &ntmp, 1, MPI_INT, MPI_SUM,
                                        BoutComm::get())) {
    throw BoutException("MPI_Allreduce failed!");
  }
  neq = ntmp;

  output.write("\t3d fields = {:d}, 2d fields = {:d} neq={:d}, local_N={:d}\n", n3Dvars(),
               n2Dvars(), neq, nlocal);

  // Allocate memory
  f0.reallocate(nlocal);
  f1.reallocate(nlocal);
  f2.reallocate(nlocal);

  // memory for taking a single time step
  k1.reallocate(nlocal);
  k2.reallocate(nlocal);
  k3.reallocate(nlocal);
  k4.reallocate(nlocal);
  k5.reallocate(nlocal);

  // Put starting values into f0
  save_vars(std::begin(f0));

  return 0;
}

int RK4Solver::run() {
  TRACE("RK4Solver::run()");

  for (int s = 0; s < getNumberOutputSteps(); s++) {
    BoutReal target = simtime + getOutputTimestep();

    BoutReal dt;
    bool running = true;
    int internal_steps = 0;
    do {
      // Take a single time step

      do {
        dt = timestep;
        running = true;
        if ((simtime + dt) >= target) {
          dt = target - simtime; // Make sure the last timestep is on the output
          running = false;
        }
        if (adaptive) {
          // Take two half-steps
          take_step(simtime, 0.5 * dt, f0, f1);
          take_step(simtime + 0.5 * dt, 0.5 * dt, f1, f2);

          // Take a full step
          take_step(simtime, dt, f0, f1);

          // Check accuracy
          BoutReal local_err = 0.;
          BOUT_OMP(parallel for reduction(+: local_err)   )
          for (int i = 0; i < nlocal; i++) {
            local_err += fabs(f2[i] - f1[i]) / (fabs(f1[i]) + fabs(f2[i]) + atol);
          }

          // Average over all processors
          BoutReal err;
          if (bout::globals::mpi->MPI_Allreduce(&local_err, &err, 1, MPI_DOUBLE, MPI_SUM,
                                                BoutComm::get())) {
            throw BoutException("MPI_Allreduce failed");
          }

          err /= static_cast<BoutReal>(neq);

          internal_steps++;
          if (internal_steps > mxstep) {
            throw BoutException("ERROR: MXSTEP exceeded. timestep = {:e}, err={:e}\n",
                                timestep, err);
          }

          if ((err > rtol) || (err < 0.1 * rtol)) {
            // Need to change timestep. Error ~ dt^5
            timestep /= pow(err / (0.5 * rtol), 0.2);

            if ((max_timestep > 0) && (timestep > max_timestep)) {
              timestep = max_timestep;
            }
          }
          if (err < rtol) {
            break; // Acceptable accuracy
          }
        } else {
          // No adaptive timestepping
          take_step(simtime, dt, f0, f2);
          break;
        }
      } while (true);

      // Taken a step, swap buffers
      swap(f2, f0);
      simtime += dt;

      call_timestep_monitors(simtime, dt);
    } while (running);

    load_vars(std::begin(f0)); // Put result into variables
    // Call rhs function to get extra variables at this time
    run_rhs(simtime);

<<<<<<< HEAD
    iteration++; // Advance iteration number

=======
>>>>>>> a47e6172
    /// Call the monitor function

    if (call_monitors(simtime, s, getNumberOutputSteps())) {
      break; // Stop simulation
    }
  }

  return 0;
}

void RK4Solver::resetInternalFields() {
  //Zero out history
  for (int i = 0; i < nlocal; i++) {
    f1[i] = 0;
    f2[i] = 0;
  }

  //Copy fields into current step
  save_vars(std::begin(f0));
}

void RK4Solver::take_step(BoutReal curtime, BoutReal dt, Array<BoutReal>& start,
                          Array<BoutReal>& result) {

  load_vars(std::begin(start));
  run_rhs(curtime);
  save_derivs(std::begin(k1));

  BOUT_OMP(parallel for)
  for (int i = 0; i < nlocal; i++) {
    k5[i] = start[i] + 0.5 * dt * k1[i];
  }

  load_vars(std::begin(k5));
  run_rhs(curtime + 0.5 * dt);
  save_derivs(std::begin(k2));

  BOUT_OMP(parallel for )
  for (int i = 0; i < nlocal; i++) {
    k5[i] = start[i] + 0.5 * dt * k2[i];
  }

  load_vars(std::begin(k5));
  run_rhs(curtime + 0.5 * dt);
  save_derivs(std::begin(k3));

  BOUT_OMP(parallel for)
  for (int i = 0; i < nlocal; i++) {
    k5[i] = start[i] + dt * k3[i];
  }

  load_vars(std::begin(k5));
  run_rhs(curtime + dt);
  save_derivs(std::begin(k4));

  BOUT_OMP(parallel for)
  for (int i = 0; i < nlocal; i++) {
    result[i] = start[i] + (1. / 6.) * dt * (k1[i] + 2. * k2[i] + 2. * k3[i] + k4[i]);
  }
}<|MERGE_RESOLUTION|>--- conflicted
+++ resolved
@@ -154,11 +154,6 @@
     // Call rhs function to get extra variables at this time
     run_rhs(simtime);
 
-<<<<<<< HEAD
-    iteration++; // Advance iteration number
-
-=======
->>>>>>> a47e6172
     /// Call the monitor function
 
     if (call_monitors(simtime, s, getNumberOutputSteps())) {
