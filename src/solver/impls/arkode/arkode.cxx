--- conflicted
+++ resolved
@@ -27,14 +27,10 @@
 
 #if BOUT_HAS_ARKODE
 
-<<<<<<< HEAD
-#include "bout/bout_enum_class.hxx"
-=======
 #include "arkode.hxx"
 
 #include "bout/assert.hxx"
 #include "bout/bout_types.hxx"
->>>>>>> a628ec01
 #include "bout/boutcomm.hxx"
 #include "bout/boutexception.hxx"
 #include "bout/field2d.hxx"
@@ -49,10 +45,7 @@
 #include "bout/sundials_backports.hxx"
 #include "bout/unused.hxx"
 
-<<<<<<< HEAD
-=======
 #include <arkode/arkode.h>
->>>>>>> a628ec01
 #include <arkode/arkode_arkstep.h>
 #include <arkode/arkode_bbdpre.h>
 #include <arkode/arkode_ls.h>
@@ -72,25 +65,11 @@
 int arkode_rhs_implicit(BoutReal t, N_Vector u, N_Vector du, void* user_data);
 int arkode_rhs(BoutReal t, N_Vector u, N_Vector du, void* user_data);
 
-<<<<<<< HEAD
-// NOLINTBEGIN(readability-identifier-length)
-namespace {
-int arkode_rhs_explicit(BoutReal t, N_Vector u, N_Vector du, void* user_data);
-int arkode_rhs_implicit(BoutReal t, N_Vector u, N_Vector du, void* user_data);
-int arkode_rhs(BoutReal t, N_Vector u, N_Vector du, void* user_data);
-
 int arkode_bbd_rhs(sunindextype Nlocal, BoutReal t, N_Vector u, N_Vector du,
                    void* user_data);
 int arkode_pre(BoutReal t, N_Vector yy, N_Vector yp, N_Vector rvec, N_Vector zvec,
                BoutReal gamma, BoutReal delta, int lr, void* user_data);
 
-=======
-int arkode_bbd_rhs(sunindextype Nlocal, BoutReal t, N_Vector u, N_Vector du,
-                   void* user_data);
-int arkode_pre(BoutReal t, N_Vector yy, N_Vector yp, N_Vector rvec, N_Vector zvec,
-               BoutReal gamma, BoutReal delta, int lr, void* user_data);
-
->>>>>>> a628ec01
 int arkode_jac(N_Vector v, N_Vector Jv, BoutReal t, N_Vector y, N_Vector fy,
                void* user_data, N_Vector tmp);
 } // namespace
@@ -223,7 +202,6 @@
   // Put the variables into uvec
   save_vars(N_VGetArrayPointer(uvec));
 
-<<<<<<< HEAD
   switch (treatment) {
   case Treatment::ImEx:
     arkode_mem = callWithSUNContext(ARKStepCreate, suncontext, arkode_rhs_explicit,
@@ -240,27 +218,6 @@
   default:
     throw BoutException("Invalid treatment: {}\n", toString(treatment));
   }
-=======
-  ASSERT1(solve_explicit or solve_implicit);
-
-  const auto& explicit_rhs = [this]() {
-    if (imex) {
-      return arkode_rhs_explicit;
-    } else {
-      return solve_explicit ? arkode_rhs : nullptr;
-    }
-  }();
-  const auto& implicit_rhs = [this]() {
-    if (imex) {
-      return arkode_rhs_implicit;
-    } else {
-      return solve_implicit ? arkode_rhs : nullptr;
-    }
-  }();
-
-  arkode_mem = callWithSUNContext(ARKStepCreate, suncontext, explicit_rhs, implicit_rhs,
-                                  simtime, uvec);
->>>>>>> a628ec01
   if (arkode_mem == nullptr) {
     throw BoutException("ARKStepCreate failed\n");
   }
@@ -327,7 +284,6 @@
 
 #if SUNDIALS_CONTROLLER_SUPPORT
   switch (adap_method) {
-<<<<<<< HEAD
   case AdapMethod::PID:
     controller = SUNAdaptController_PID(suncontext);
     break;
@@ -346,27 +302,6 @@
   case AdapMethod::ImEx_Gustafsson:
     controller = SUNAdaptController_ImExGus(suncontext);
     break;
-=======
-  case 0:
-    controller = SUNAdaptController_PID(suncontext);
-    break;
-  case 1:
-    controller = SUNAdaptController_PI(suncontext);
-    break;
-  case 2:
-    controller = SUNAdaptController_I(suncontext);
-    break;
-  case 3:
-    controller = SUNAdaptController_ExpGus(suncontext);
-    break;
-  case 4:
-    controller = SUNAdaptController_ImpGus(suncontext);
-    break;
-  case 5:
-    controller = SUNAdaptController_ImExGus(suncontext);
-    break;
-
->>>>>>> a628ec01
   default:
     throw BoutException("Invalid adap_method\n");
   }
@@ -379,7 +314,6 @@
     throw BoutException("ARKStepSetAdaptivityAdjustment failed\n");
   }
 #else
-<<<<<<< HEAD
   int adap_method_int;
   // Could cast to underlying integer, but this is more explicit
   switch (adap_method) {
@@ -407,9 +341,6 @@
 
   if (ARKStepSetAdaptivityMethod(arkode_mem, adap_method_int, 1, 1, nullptr)
       != ARK_SUCCESS) {
-=======
-  if (ARKStepSetAdaptivityMethod(arkode_mem, adap_method, 1, 1, nullptr) != ARK_SUCCESS) {
->>>>>>> a628ec01
     throw BoutException("ARKStepSetAdaptivityMethod failed\n");
   }
 #endif
@@ -476,7 +407,6 @@
     }
   }
 
-<<<<<<< HEAD
   if (treatment == Treatment::ImEx or treatment == Treatment::Implicit) {
     if (fixed_point) {
       output.write("\tUsing accelerated fixed point solver\n");
@@ -553,98 +483,17 @@
         output.write("\tNo preconditioning\n");
       }
     }
-=======
-  if (fixed_point) {
-    output.write("\tUsing accelerated fixed point solver\n");
-    nonlinear_solver = callWithSUNContext(SUNNonlinSol_FixedPoint, suncontext, uvec, 3);
-    if (nonlinear_solver == nullptr) {
-      throw BoutException("Creating SUNDIALS fixed point nonlinear solver failed\n");
-    }
-    if (ARKStepSetNonlinearSolver(arkode_mem, nonlinear_solver) != ARK_SUCCESS) {
-      throw BoutException("ARKStepSetNonlinearSolver failed\n");
-    }
-  } else {
-    output.write("\tUsing Newton iteration\n");
-
-    const auto prectype =
-        use_precon ? (rightprec ? SUN_PREC_RIGHT : SUN_PREC_LEFT) : SUN_PREC_NONE;
-    sun_solver = callWithSUNContext(SUNLinSol_SPGMR, suncontext, uvec, prectype, maxl);
-    if (sun_solver == nullptr) {
-      throw BoutException("Creating SUNDIALS linear solver failed\n");
-    }
-    if (ARKStepSetLinearSolver(arkode_mem, sun_solver, nullptr) != ARKLS_SUCCESS) {
-      throw BoutException("ARKStepSetLinearSolver failed\n");
-    }
-
-    /// Set Preconditioner
-    if (use_precon) {
-      if (hasPreconditioner()) {
-        output.write("\tUsing user-supplied preconditioner\n");
-
-        if (ARKStepSetPreconditioner(arkode_mem, nullptr, arkode_pre) != ARKLS_SUCCESS) {
-          throw BoutException("ARKStepSetPreconditioner failed\n");
-        }
-      } else {
-        output.write("\tUsing BBD preconditioner\n");
-
-        /// Get options
-        // Compute band_width_default from actually added fields, to allow for multiple
-        // Mesh objects
-        //
-        // Previous implementation was equivalent to:
-        //   int MXSUB = mesh->xend - mesh->xstart + 1;
-        //   int band_width_default = n3Dvars()*(MXSUB+2);
-        const int band_width_default = std::accumulate(
-            begin(f3d), end(f3d), 0, [](int acc, const VarStr<Field3D>& fvar) {
-              Mesh* localmesh = fvar.var->getMesh();
-              return acc + localmesh->xend - localmesh->xstart + 3;
-            });
-
-        const auto mudq = (*options)["mudq"]
-                              .doc("Upper half-bandwidth to be used in the difference "
-                                   "quotient Jacobian approximation")
-                              .withDefault(band_width_default);
-        const auto mldq = (*options)["mldq"]
-                              .doc("Lower half-bandwidth to be used in the difference "
-                                   "quotient Jacobian approximation")
-                              .withDefault(band_width_default);
-        const auto mukeep = (*options)["mukeep"]
-                                .doc("Upper half-bandwidth of the retained banded "
-                                     "approximate Jacobian block")
-                                .withDefault(n3Dvars() + n2Dvars());
-        const auto mlkeep = (*options)["mlkeep"]
-                                .doc("Lower half-bandwidth of the retained banded "
-                                     "approximate Jacobian block")
-                                .withDefault(n3Dvars() + n2Dvars());
-
-        if (ARKBBDPrecInit(arkode_mem, local_N, mudq, mldq, mukeep, mlkeep, 0,
-                           arkode_bbd_rhs, nullptr)
-            != ARKLS_SUCCESS) {
-          throw BoutException("ARKBBDPrecInit failed\n");
-        }
-      }
-    } else {
-      // Not using preconditioning
-      output.write("\tNo preconditioning\n");
-    }
-  }
->>>>>>> a628ec01
 
     /// Set Jacobian-vector multiplication function
 
     if (use_jacobian and hasJacobian()) {
       output.write("\tUsing user-supplied Jacobian function\n");
 
-<<<<<<< HEAD
       if (ARKStepSetJacTimes(arkode_mem, nullptr, arkode_jac) != ARKLS_SUCCESS) {
         throw BoutException("ARKStepSetJacTimes failed\n");
       }
     } else {
       output.write("\tUsing difference quotient approximation for Jacobian\n");
-=======
-    if (ARKStepSetJacTimes(arkode_mem, nullptr, arkode_jac) != ARKLS_SUCCESS) {
-      throw BoutException("ARKStepSetJacTimes failed\n");
->>>>>>> a628ec01
     }
   }
 
