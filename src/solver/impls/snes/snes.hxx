/**************************************************************************
 *
 * Finds the steady-state solution of a set of equations
 * using PETSc for the SNES interface
 *
 **************************************************************************
 * Copyright 2015, 2021 B.D.Dudson
 *
 * Contact: Ben Dudson, bd512@york.ac.uk
 *
 * This file is part of BOUT++.
 *
 * BOUT++ is free software: you can redistribute it and/or modify
 * it under the terms of the GNU Lesser General Public License as published by
 * the Free Software Foundation, either version 3 of the License, or
 * (at your option) any later version.
 *
 * BOUT++ is distributed in the hope that it will be useful,
 * but WITHOUT ANY WARRANTY; without even the implied warranty of
 * MERCHANTABILITY or FITNESS FOR A PARTICULAR PURPOSE.  See the
 * GNU Lesser General Public License for more details.
 *
 * You should have received a copy of the GNU Lesser General Public License
 * along with BOUT++.  If not, see <http://www.gnu.org/licenses/>.
 *
 **************************************************************************/

#ifndef __SNES_SOLVER_H__
#define __SNES_SOLVER_H__

#include <bout/build_config.hxx>
#include <bout/solver.hxx>

#if BOUT_HAS_PETSC

class SNESSolver;

#include "mpi.h"

#include <bout/bout_enum_class.hxx>
#include <bout/petsclib.hxx>
#include <bout_types.hxx>

#include <petsc.h>
#include <petscsnes.h>
// PETSc creates macros for MPI calls, which interfere with the MpiWrapper class
#undef MPI_Allreduce

namespace {
RegisterSolver<SNESSolver> registersolversnes("snes");
RegisterSolver<SNESSolver> registersolverbeuler("beuler");
} // namespace

BOUT_ENUM_CLASS(BoutSnesEquationForm, pseudo_transient, rearranged_backward_euler,
                backward_euler, direct_newton);

/// Uses PETSc's SNES interface to find a steady state solution to a
/// nonlinear ODE by integrating in time with Backward Euler
class SNESSolver : public Solver {
public:
  explicit SNESSolver(Options* opt = nullptr);
  ~SNESSolver() {}

  /// Initialise solver. Must be called once and only once
  ///
  /// @param[in] nout         Number of outputs
  /// @param[in] tstep        Time between outputs. NB: Not internal timestep
  int init(int nout, BoutReal tstep) override;

  /// Run the simulation
  int run() override;

  /// Nonlinear function. This is called by PETSc SNES object
  /// via a static C-style function. For implicit
  /// time integration this function calculates:
  ///
  ///     f = (x - gamma*G(x)) - rhs
  ///
  ///
  /// @param[in] x  The state vector
  /// @param[out] f  The vector for the result f(x)
  /// @param[in] linear  Specifies that the SNES solver is in a linear (KSP) inner loop,
  ///                    so the operator should be linearised if possible
  PetscErrorCode snes_function(Vec x, Vec f, bool linear); ///< Nonlinear function

  /// Preconditioner. Called by PCapply
  /// via a C-style static function.
  ///
  /// @param[in] x  The vector to be operated on
  /// @param[out] f  The result of the operation
  PetscErrorCode precon(Vec x, Vec f);

private:
  BoutReal timestep; ///< Internal timestep
  BoutReal dt;       ///< Current timestep used in snes_function
  BoutReal dt_min_reset; ///< If dt falls below this, reset solve
<<<<<<< HEAD
  BoutReal max_timestep; ///< Maximum timestep
=======
>>>>>>> 7f733f90

  int lower_its, upper_its; ///< Limits on iterations for timestep adjustment

  BoutReal out_timestep; ///< Output timestep
  int nsteps;            ///< Number of steps to take

  bool diagnose; ///< Output additional diagnostics

  int nlocal; ///< Number of variables on local processor
  int neq;    ///< Number of variables in total

<<<<<<< HEAD
  int equation_form; ///< Form of the equation to solve
=======
  /// Form of the equation to solve
  BoutSnesEquationForm equation_form;
>>>>>>> 7f733f90

  PetscLib lib; ///< Handles initialising, finalising PETSc
  Vec snes_f;   ///< Used by SNES to store function
  Vec snes_x;   ///< Result of SNES
  Vec x0;       ///< Solution at start of current timestep
  Vec delta_x;  ///< Change in solution

  bool predictor;       ///< Use linear predictor?
  Vec x1;               ///< Previous solution
  BoutReal time1{-1.0}; ///< Time of previous solution

  SNES snes;                ///< SNES context
  Mat Jmf;                  ///< Matrix-free Jacobian
  MatFDColoring fdcoloring; ///< Matrix coloring context, used for finite difference
                            ///< Jacobian evaluation
};

#else

namespace {
RegisterUnavailableSolver registerunavailablesnes("snes",
                                                  "BOUT++ was not configured with PETSc");
RegisterUnavailableSolver
    registerunavailablebeuler("beuler", "BOUT++ was not configured with PETSc");
} // namespace

#endif // BOUT_HAS_PETSC

#endif // __SNES_SOLVER_H__<|MERGE_RESOLUTION|>--- conflicted
+++ resolved
@@ -94,10 +94,7 @@
   BoutReal timestep; ///< Internal timestep
   BoutReal dt;       ///< Current timestep used in snes_function
   BoutReal dt_min_reset; ///< If dt falls below this, reset solve
-<<<<<<< HEAD
   BoutReal max_timestep; ///< Maximum timestep
-=======
->>>>>>> 7f733f90
 
   int lower_its, upper_its; ///< Limits on iterations for timestep adjustment
 
@@ -109,12 +106,8 @@
   int nlocal; ///< Number of variables on local processor
   int neq;    ///< Number of variables in total
 
-<<<<<<< HEAD
-  int equation_form; ///< Form of the equation to solve
-=======
   /// Form of the equation to solve
   BoutSnesEquationForm equation_form;
->>>>>>> 7f733f90
 
   PetscLib lib; ///< Handles initialising, finalising PETSc
   Vec snes_f;   ///< Used by SNES to store function
