--- conflicted
+++ resolved
@@ -799,24 +799,19 @@
       simtime += dt;
 
       if (diagnose) {
-<<<<<<< HEAD
-        output.write("SNES time: {}, timestep: {}, iterations: {}\n", simtime, timestep,
-                     its);
-=======
         // Gather and print diagnostic information
 
         int lin_its;
         SNESGetLinearSolveIterations(snes, &lin_its);
 
         output.print("\r"); // Carriage return for printing to screen
-        output.write("Time: %e, timestep: %e, nl iter: %d, lin iter: %d, reason: %d", simtime, timestep,
-                     nl_its, lin_its, reason);
+        output.write("Time: {}, timestep: {}, nl iter: {}, lin iter: {}, reason: {}",
+                     simtime, timestep, nl_its, lin_its, reason);
         if (snes_failures > 0) {
-	  output.write(", SNES failures: %d", snes_failures);
-	  snes_failures = 0;
-	}
-	output.write("\n");
->>>>>>> 43ca9d7f
+          output.write(", SNES failures: {}", snes_failures);
+          snes_failures = 0;
+        }
+        output.write("\n");
       }
 
       if (looping) {
