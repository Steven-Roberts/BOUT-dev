#include "bout/build_config.hxx"

#if BOUT_HAS_PETSC

#include "snes.hxx"

#include <boutcomm.hxx>
#include <boutexception.hxx>
#include <msg_stack.hxx>
#include <utils.hxx>

#include <array>
#include <cmath>
#include <vector>

#include <output.hxx>

#include "petscsnes.h"
/*
 * PETSc callback function, which evaluates the nonlinear
 * function to be solved by SNES.
 *
 * This function assumes the context void pointer is a pointer
 * to an SNESSolver object.
 */
static PetscErrorCode FormFunction(SNES UNUSED(snes), Vec x, Vec f, void* ctx) {
  return static_cast<SNESSolver*>(ctx)->snes_function(x, f, false);
<<<<<<< HEAD
}

/*!
 * PETSc callback function for forming Jacobian
 *
 * This function can be a linearised form of FormFunction
 */
#undef __FUNCT__
#define __FUNCT__ "FormFunctionForDifferencing"
static PetscErrorCode FormFunctionForDifferencing(void* ctx, Vec x, Vec f) {
  return static_cast<SNESSolver*>(ctx)->snes_function(x, f, true);
}

/*!
 * SNES callback for forming Jacobian with coloring
 *
 * This can be a linearised and simplified form of FormFunction
 */
#undef __FUNCT__
#define __FUNCT__ "FormFunctionForColoring"
static PetscErrorCode FormFunctionForColoring(SNES UNUSED(snes), Vec x, Vec f,
                                              void* ctx) {
  return static_cast<SNESSolver*>(ctx)->snes_function(x, f, true);
}

#undef __FUNCT__
#define __FUNCT__ "snesPCapply"
static PetscErrorCode snesPCapply(PC pc, Vec x, Vec y) {
  int ierr;

  // Get the context
  SNESSolver* s;
  ierr = PCShellGetContext(pc, reinterpret_cast<void**>(&s));
  CHKERRQ(ierr);

  PetscFunctionReturn(s->precon(x, y));
=======
>>>>>>> 7f733f90
}

/*!
 * PETSc callback function for forming Jacobian
 *
 * This function can be a linearised form of FormFunction
 */
static PetscErrorCode FormFunctionForDifferencing(void* ctx, Vec x, Vec f) {
  return static_cast<SNESSolver*>(ctx)->snes_function(x, f, true);
}

/*!
 * SNES callback for forming Jacobian with coloring
 *
 * This can be a linearised and simplified form of FormFunction
 */
static PetscErrorCode FormFunctionForColoring(SNES UNUSED(snes), Vec x, Vec f,
                                              void* ctx) {
  return static_cast<SNESSolver*>(ctx)->snes_function(x, f, true);
}

static PetscErrorCode snesPCapply(PC pc, Vec x, Vec y) {
  int ierr;

  // Get the context
  SNESSolver* s;
  ierr = PCShellGetContext(pc, reinterpret_cast<void**>(&s));
  CHKERRQ(ierr);

  PetscFunctionReturn(s->precon(x, y));
}

SNESSolver::SNESSolver(Options* opt)
    : Solver(opt), lib((opt == nullptr) ? &(Options::root()["solver"]) : opt) {}

int SNESSolver::init(int nout, BoutReal tstep) {

  TRACE("Initialising SNES solver");

  /// Call the generic initialisation first
  if (Solver::init(nout, tstep) != 0) {
    return 1;
  }

  out_timestep = tstep; // Output timestep
  nsteps = nout;        // Save number of output steps

  output << "\n\tSNES steady state solver\n";

  // Calculate number of variables
  nlocal = getLocalN();

  // Get total problem size
  int ntmp;
  if (bout::globals::mpi->MPI_Allreduce(&nlocal, &ntmp, 1, MPI_INT, MPI_SUM,
                                        BoutComm::get())) {
    throw BoutException("MPI_Allreduce failed!");
  }
  neq = ntmp;

  output.write("\t3d fields = {:d}, 2d fields = {:d} neq={:d}, local_N={:d}\n", n3Dvars(),
               n2Dvars(), neq, nlocal);

  timestep =
      (*options)["timestep"].doc("Initial backward Euler timestep").withDefault(1.0);

  dt_min_reset = (*options)["dt_min_reset"]
                   .doc("If dt falls below this, reset to starting dt")
                   .withDefault(1e-6);

<<<<<<< HEAD
  max_timestep = (*options)["max_timestep"].doc("Maximum timestep").withDefault(1e37);

=======
>>>>>>> 7f733f90
  diagnose =
      (*options)["diagnose"].doc("Print additional diagnostics").withDefault<bool>(false);

  predictor =
      (*options)["predictor"].doc("Use linear predictor?").withDefault<bool>(true);

  equation_form = (*options)["equation_form"]
<<<<<<< HEAD
    .doc("Form of equation to solve: 0 = Pseudo-transient;"
         " 1 = Rearranged Backward-Euler; 2 = Backward Euler;"
         " 3 = Direct Newton")
    .withDefault(1);
=======
    .doc("Form of equation to solve: rearranged_backward_euler (default);"
         " pseudo_transient; backward_euler; direct_newton")
    .withDefault(BoutSnesEquationForm::rearranged_backward_euler);
>>>>>>> 7f733f90
  // Initialise PETSc components
  int ierr;

  // Vectors
  ierr = VecCreate(BoutComm::get(), &snes_x);
  CHKERRQ(ierr);
  ierr = VecSetSizes(snes_x, nlocal, PETSC_DECIDE);
  CHKERRQ(ierr);
  ierr = VecSetFromOptions(snes_x);
  CHKERRQ(ierr);

  VecDuplicate(snes_x, &snes_f);
  VecDuplicate(snes_x, &x0);

<<<<<<< HEAD
  if (equation_form == 1) {
=======
  if (equation_form == BoutSnesEquationForm::rearranged_backward_euler) {
>>>>>>> 7f733f90
    // Need an intermediate vector for rearranged Backward Euler
    VecDuplicate(snes_x, &delta_x);
  }

  if (predictor) {
    // Storage for previous solution
    VecDuplicate(snes_x, &x1);
  }

  // Nonlinear solver interface (SNES)
  SNESCreate(BoutComm::get(), &snes);

  // Set the callback function
  SNESSetFunction(snes, snes_f, FormFunction, this);

  std::string snes_type = (*options)["snes_type"].withDefault("newtonls");
  SNESSetType(snes, snes_type.c_str());

  // Line search
  std::string line_search_type = (*options)["line_search_type"]
    .doc("Line search type: basic, bt, l2, cp, nleqerr")
    .withDefault("default");
  if (line_search_type != "default") {
    SNESLineSearch linesearch;
    SNESGetLineSearch(snes, &linesearch);
    SNESLineSearchSetType(linesearch, line_search_type.c_str());
  }

  // Set up the Jacobian
  bool matrix_free =
      (*options)["matrix_free"].doc("Use matrix free Jacobian?").withDefault<bool>(false);
  if (matrix_free) {
    /*
      PETSc SNES matrix free Jacobian, using a different
      operator for differencing.

      See PETSc examples
      http://www.mcs.anl.gov/petsc/petsc-current/src/snes/examples/tests/ex7.c.html
      and this thread:
      http://lists.mcs.anl.gov/pipermail/petsc-users/2014-January/020075.html

     */
    MatCreateSNESMF(snes, &Jmf);

    // Set a function to be called for differencing
    // This can be a linearised form of the SNES function
    MatMFFDSetFunction(Jmf, FormFunctionForDifferencing, this);

    // Calculate Jacobian matrix free using FormFunctionForDifferencing
    SNESSetJacobian(snes, Jmf, Jmf, MatMFFDComputeJacobian, this);

  } else {
    // Calculate the Jacobian using finite differences

    bool use_coloring = (*options)["use_coloring"]
                            .doc("Use matrix coloring to calculate Jacobian?")
                            .withDefault<bool>(true);

    if (use_coloring) {
      // Use matrix coloring
      // This greatly reduces the number of times the rhs() function needs
      // to be evaluated when calculating the Jacobian.

      // Use global mesh for now
      Mesh* mesh = bout::globals::mesh;

      //////////////////////////////////////////////////
      // Get the local indices by starting at 0
      Field3D index = globalIndex(0);

      //////////////////////////////////////////////////
      // Pre-allocate PETSc storage

      output_progress.write("Setting Jacobian matrix sizes\n");

      int localN = getLocalN(); // Number of rows on this processor
      int n2d = f2d.size();
      int n3d = f3d.size();

      // Set size of Matrix on each processor to localN x localN
      MatCreate(BoutComm::get(), &Jmf);
      MatSetSizes(Jmf, localN, localN, PETSC_DETERMINE, PETSC_DETERMINE);
      MatSetFromOptions(Jmf);

<<<<<<< HEAD
      PetscInt *d_nnz, *o_nnz;
      PetscMalloc((localN) * sizeof(PetscInt), &d_nnz);
      PetscMalloc((localN) * sizeof(PetscInt), &o_nnz);

      // Set values for most points
      if (mesh->LocalNz > 1) {
        // A 3D mesh, so need points in Z

        for (int i = 0; i < localN; i++) {
          // Non-zero elements on this processor
          d_nnz[i] = 7 * n3d + 5 * n2d; // Star pattern in 3D
          // Non-zero elements on neighboring processor
          o_nnz[i] = 0;
        }
      } else {
        // Only one point in Z

        for (int i = 0; i < localN; i++) {
          // Non-zero elements on this processor
          d_nnz[i] = 5 * (n3d + n2d); // Star pattern in 2D
          // Non-zero elements on neighboring processor
          o_nnz[i] = 0;
        }
=======
      std::vector<PetscInt> d_nnz(localN);
      std::vector<PetscInt> o_nnz(localN);

      // Set values for most points

      const auto star_pattern_2d = 5 * (n3d + n2d);
      const auto star_pattern_3d = 7 * n3d + 5 * n2d;
      const auto star_pattern = (mesh->LocalNz > 1) ? star_pattern_3d : star_pattern_2d;
      for (int i = 0; i < localN; i++) {
        // Non-zero elements on this processor
        d_nnz[i] = star_pattern;
        // Non-zero elements on neighboring processor
        o_nnz[i] = 0;
>>>>>>> 7f733f90
      }

      // X boundaries
      if (mesh->firstX()) {
        // Lower X boundary
        for (int y = mesh->ystart; y <= mesh->yend; y++) {
          for (int z = 0; z < mesh->LocalNz; z++) {
            int localIndex = ROUND(index(mesh->xstart, y, z));
            ASSERT2((localIndex >= 0) && (localIndex < localN));
<<<<<<< HEAD
            if (z == 0) {
              // All 2D and 3D fields
              for (int i = 0; i < n2d + n3d; i++) {
                d_nnz[localIndex + i] -= (n3d + n2d);
              }
            } else {
              // Only 3D fields
              for (int i = 0; i < n3d; i++) {
                d_nnz[localIndex + i] -= (n3d + n2d);
              }
=======
            const int num_fields = (z == 0) ? n2d + n3d : n3d;
            for (int i = 0; i < num_fields; i++) {
              d_nnz[localIndex + i] -= (n3d + n2d);
>>>>>>> 7f733f90
            }
          }
        }
      } else {
        // On another processor
        for (int y = mesh->ystart; y <= mesh->yend; y++) {
          for (int z = 0; z < mesh->LocalNz; z++) {
            int localIndex = ROUND(index(mesh->xstart, y, z));
            ASSERT2((localIndex >= 0) && (localIndex < localN));
<<<<<<< HEAD
            if (z == 0) {
              // All 2D and 3D fields
              for (int i = 0; i < n2d + n3d; i++) {
                d_nnz[localIndex + i] -= (n3d + n2d);
                o_nnz[localIndex + i] += (n3d + n2d);
              }
            } else {
              // Only 3D fields
              for (int i = 0; i < n3d; i++) {
                d_nnz[localIndex + i] -= (n3d + n2d);
                o_nnz[localIndex + i] += (n3d + n2d);
              }
=======
            const int num_fields = (z == 0) ? n2d + n3d : n3d;
            for (int i = 0; i < num_fields; i++) {
              d_nnz[localIndex + i] -= (n3d + n2d);
              o_nnz[localIndex + i] += (n3d + n2d);
>>>>>>> 7f733f90
            }
          }
        }
      }

      if (mesh->lastX()) {
        // Upper X boundary
        for (int y = mesh->ystart; y <= mesh->yend; y++) {
          for (int z = 0; z < mesh->LocalNz; z++) {
            int localIndex = ROUND(index(mesh->xend, y, z));
            ASSERT2((localIndex >= 0) && (localIndex < localN));
<<<<<<< HEAD
            if (z == 0) {
              // All 2D and 3D fields
              for (int i = 0; i < n2d + n3d; i++) {
                d_nnz[localIndex + i] -= (n3d + n2d);
              }
            } else {
              // Only 3D fields
              for (int i = 0; i < n3d; i++) {
                d_nnz[localIndex + i] -= (n3d + n2d);
              }
=======
            const int num_fields = (z == 0) ? n2d + n3d : n3d;
            for (int i = 0; i < num_fields; i++) {
              d_nnz[localIndex + i] -= (n3d + n2d);
>>>>>>> 7f733f90
            }
          }
        }
      } else {
        // On another processor
        for (int y = mesh->ystart; y <= mesh->yend; y++) {
          for (int z = 0; z < mesh->LocalNz; z++) {
            int localIndex = ROUND(index(mesh->xend, y, z));
            ASSERT2((localIndex >= 0) && (localIndex < localN));
<<<<<<< HEAD
            if (z == 0) {
              // All 2D and 3D fields
              for (int i = 0; i < n2d + n3d; i++) {
                d_nnz[localIndex + i] -= (n3d + n2d);
                o_nnz[localIndex + i] += (n3d + n2d);
              }
            } else {
              // Only 3D fields
              for (int i = 0; i < n3d; i++) {
                d_nnz[localIndex + i] -= (n3d + n2d);
                o_nnz[localIndex + i] += (n3d + n2d);
              }
=======
            const int num_fields = (z == 0) ? n2d + n3d : n3d;
            for (int i = 0; i < num_fields; i++) {
              d_nnz[localIndex + i] -= (n3d + n2d);
              o_nnz[localIndex + i] += (n3d + n2d);
>>>>>>> 7f733f90
            }
          }
        }
      }

      // Y boundaries

      for (int x = mesh->xstart; x <= mesh->xend; x++) {
        // Default to no boundary
        // NOTE: This assumes that communications in Y are to other
        //   processors. If Y is communicated with this processor (e.g. NYPE=1)
        //   then this will result in PETSc warnings about out of range allocations

        // z = 0 case
        int localIndex = ROUND(index(x, mesh->ystart, 0));
        ASSERT2(localIndex >= 0);

        // All 2D and 3D fields
        for (int i = 0; i < n2d + n3d; i++) {
          o_nnz[localIndex + i] += (n3d + n2d);
        }

        for (int z = 1; z < mesh->LocalNz; z++) {
          localIndex = ROUND(index(x, mesh->ystart, z));

          // Only 3D fields
          for (int i = 0; i < n3d; i++) {
<<<<<<< HEAD
            // d_nnz[localIndex+i] -= n3d + n2d;
            o_nnz[localIndex + i] += n3d + n2d;
=======
            o_nnz[localIndex + i] += (n3d + n2d);
>>>>>>> 7f733f90
          }
        }

        // z = 0 case
        localIndex = ROUND(index(x, mesh->yend, 0));
        // All 2D and 3D fields
        for (int i = 0; i < n2d + n3d; i++) {
<<<<<<< HEAD
          // d_nnz[localIndex + i] -= (n3d + n2d);
=======
>>>>>>> 7f733f90
          o_nnz[localIndex + i] += (n3d + n2d);
        }

        for (int z = 1; z < mesh->LocalNz; z++) {
          localIndex = ROUND(index(x, mesh->yend, z));

          // Only 3D fields
          for (int i = 0; i < n3d; i++) {
<<<<<<< HEAD
            // d_nnz[localIndex + i] -= n3d + n2d;
            o_nnz[localIndex + i] += n3d + n2d;
=======
            o_nnz[localIndex + i] += (n3d + n2d);
>>>>>>> 7f733f90
          }
        }
      }

      for (RangeIterator it = mesh->iterateBndryLowerY(); !it.isDone(); it++) {
        // A boundary, so no communication

        // z = 0 case
        int localIndex = ROUND(index(it.ind, mesh->ystart, 0));
<<<<<<< HEAD
        if (localIndex < 0) {
          // This can occur because it.ind includes values in x boundary e.g. x=0
          continue;
        }
        // All 2D and 3D fields
        for (int i = 0; i < n2d + n3d; i++) {
          o_nnz[localIndex + i] -= (n3d + n2d);
          //d_nnz[localIndex + i] += (n3d + n2d);
=======
        // All 2D and 3D fields
        for (int i = 0; i < n2d + n3d; i++) {
          o_nnz[localIndex + i] -= (n3d + n2d);
>>>>>>> 7f733f90
        }

        for (int z = 1; z < mesh->LocalNz; z++) {
          int localIndex = ROUND(index(it.ind, mesh->ystart, z));

          // Only 3D fields
          for (int i = 0; i < n3d; i++) {
            o_nnz[localIndex + i] -= (n3d + n2d);
<<<<<<< HEAD
            //d_nnz[localIndex + i] += (n3d + n2d);
=======
>>>>>>> 7f733f90
          }
        }
      }

      for (RangeIterator it = mesh->iterateBndryUpperY(); !it.isDone(); it++) {
        // A boundary, so no communication

        // z = 0 case
        int localIndex = ROUND(index(it.ind, mesh->yend, 0));
        if (localIndex < 0) {
<<<<<<< HEAD
          continue;
=======
          continue; // Out of domain
>>>>>>> 7f733f90
        }

        // All 2D and 3D fields
        for (int i = 0; i < n2d + n3d; i++) {
          o_nnz[localIndex + i] -= (n3d + n2d);
<<<<<<< HEAD
          //d_nnz[localIndex + i] += (n3d + n2d);
=======
>>>>>>> 7f733f90
        }

        for (int z = 1; z < mesh->LocalNz; z++) {
          int localIndex = ROUND(index(it.ind, mesh->yend, z));

          // Only 3D fields
          for (int i = 0; i < n3d; i++) {
<<<<<<< HEAD
            o_nnz[localIndex + i] -= n3d + n2d;
            //d_nnz[localIndex + i] += n3d + n2d;
=======
            o_nnz[localIndex + i] -= (n3d + n2d);
>>>>>>> 7f733f90
          }
        }
      }

      output_progress.write("Pre-allocating Jacobian\n");

      // Pre-allocate
<<<<<<< HEAD
      MatMPIAIJSetPreallocation(Jmf, 0, d_nnz, 0, o_nnz);
      MatSetUp(Jmf);
      MatSetOption(Jmf, MAT_NEW_NONZERO_ALLOCATION_ERR, PETSC_FALSE);
      PetscFree(d_nnz);
      PetscFree(o_nnz);
=======
      MatMPIAIJSetPreallocation(Jmf, 0, d_nnz.data(), 0, o_nnz.data());
      MatSetUp(Jmf);
      MatSetOption(Jmf, MAT_NEW_NONZERO_ALLOCATION_ERR, PETSC_FALSE);
>>>>>>> 7f733f90

      // Determine which row/columns of the matrix are locally owned
      int Istart, Iend;
      MatGetOwnershipRange(Jmf, &Istart, &Iend);

      // Convert local into global indices
      index += Istart;

      // Now communicate to fill guard cells
      mesh->communicate(index);

      //////////////////////////////////////////////////
      // Mark non-zero entries

      output_progress.write("Marking non-zero Jacobian entries\n");

      // Offsets for a 5-point pattern
<<<<<<< HEAD
      const int xoffset[5] = {0, -1, 1, 0, 0};
      const int yoffset[5] = {0, 0, 0, -1, 1};
=======
      constexpr std::size_t stencil_size = 5;
      const std::array<int, stencil_size> xoffset = {0, -1, 1, 0, 0};
      const std::array<int, stencil_size> yoffset = {0, 0, 0, -1, 1};
>>>>>>> 7f733f90

      PetscScalar val = 1.0;

      for (int x = mesh->xstart; x <= mesh->xend; x++) {
        for (int y = mesh->ystart; y <= mesh->yend; y++) {

          int ind0 = ROUND(index(x, y, 0));

          // 2D fields
          for (int i = 0; i < n2d; i++) {
            PetscInt row = ind0 + i;

            // Loop through each point in the 5-point stencil
<<<<<<< HEAD
            for (int c = 0; c < 5; c++) {
=======
            for (std::size_t c = 0; c < stencil_size; c++) {
>>>>>>> 7f733f90
              int xi = x + xoffset[c];
              int yi = y + yoffset[c];

              if ((xi < 0) || (yi < 0) || (xi >= mesh->LocalNx)
                  || (yi >= mesh->LocalNy)) {
                continue;
              }

              int ind2 = ROUND(index(xi, yi, 0));

              if (ind2 < 0) {
                continue; // A boundary point
              }

              // Depends on all variables on this cell
              for (int j = 0; j < n2d; j++) {
                PetscInt col = ind2 + j;

                MatSetValues(Jmf, 1, &row, 1, &col, &val, INSERT_VALUES);
              }
            }
          }

          // 3D fields
          for (int z = 0; z < mesh->LocalNz; z++) {

            int ind = ROUND(index(x, y, z));

            for (int i = 0; i < n3d; i++) {
              PetscInt row = ind + i;
              if (z == 0) {
                row += n2d;
              }

              // Depends on 2D fields
              for (int j = 0; j < n2d; j++) {
                PetscInt col = ind0 + j;
                MatSetValues(Jmf, 1, &row, 1, &col, &val, INSERT_VALUES);
              }

              // 5 point star pattern
<<<<<<< HEAD
              for (int c = 0; c < 5; c++) {
=======
              for (std::size_t c = 0; c < stencil_size; c++) {
>>>>>>> 7f733f90
                int xi = x + xoffset[c];
                int yi = y + yoffset[c];

                if ((xi < 0) || (yi < 0) || (xi >= mesh->LocalNx)
                    || (yi >= mesh->LocalNy)) {
                  continue;
                }

                int ind2 = ROUND(index(xi, yi, z));
                if (ind2 < 0) {
                  continue; // Boundary point
                }

                if (z == 0) {
                  ind2 += n2d;
                }

                // 3D fields on this cell
                for (int j = 0; j < n3d; j++) {
                  PetscInt col = ind2 + j;
                  MatSetValues(Jmf, 1, &row, 1, &col, &val, INSERT_VALUES);
                }
              }

              int nz = mesh->LocalNz;
              if (nz > 1) {
                // Multiple points in z

                int zp = (z + 1) % nz;

                int ind2 = ROUND(index(x, y, zp));
                if (zp == 0) {
                  ind2 += n2d;
                }
                for (int j = 0; j < n3d; j++) {
                  PetscInt col = ind2 + j;
                  MatSetValues(Jmf, 1, &row, 1, &col, &val, INSERT_VALUES);
                }

                int zm = (z - 1 + nz) % nz;
                ind2 = ROUND(index(x, y, zm));
                if (zm == 0) {
                  ind2 += n2d;
                }
                for (int j = 0; j < n3d; j++) {
                  PetscInt col = ind2 + j;
                  MatSetValues(Jmf, 1, &row, 1, &col, &val, INSERT_VALUES);
                }
              }
            }
          }
        }
      }
      // Finished marking non-zero entries

      output_progress.write("Assembling Jacobian matrix\n");

      // Assemble Matrix
      MatAssemblyBegin(Jmf, MAT_FINAL_ASSEMBLY);
      MatAssemblyEnd(Jmf, MAT_FINAL_ASSEMBLY);

      output_progress.write("Creating Jacobian coloring\n");

      ISColoring iscoloring;

      MatColoring coloring; // This new in PETSc 3.5
      MatColoringCreate(Jmf, &coloring);
      MatColoringSetType(coloring, MATCOLORINGSL);
      MatColoringSetFromOptions(coloring);
      // Calculate index sets
      MatColoringApply(coloring, &iscoloring);
      MatColoringDestroy(&coloring);

      // Create data structure for SNESComputeJacobianDefaultColor
      MatFDColoringCreate(Jmf, iscoloring, &fdcoloring);
      // Set the function to difference
      MatFDColoringSetFunction(
          fdcoloring, reinterpret_cast<PetscErrorCode (*)()>(FormFunctionForColoring),
          this);
      MatFDColoringSetFromOptions(fdcoloring);
      MatFDColoringSetUp(Jmf, iscoloring, fdcoloring);
      ISColoringDestroy(&iscoloring);

      SNESSetJacobian(snes, Jmf, Jmf, SNESComputeJacobianDefaultColor, fdcoloring);
    } else {
      // Brute force calculation

      MatCreateAIJ(
          BoutComm::get(), nlocal, nlocal,  // Local sizes
          PETSC_DETERMINE, PETSC_DETERMINE, // Global sizes
          3, // Number of nonzero entries in diagonal portion of local submatrix
          PETSC_NULL,
          0, // Number of nonzeros per row in off-diagonal portion of local submatrix
          PETSC_NULL, &Jmf);
#if PETSC_VERSION_GE(3, 4, 0)
      SNESSetJacobian(snes, Jmf, Jmf, SNESComputeJacobianDefault, this);
#else
      // Before 3.4
      SNESSetJacobian(snes, Jmf, Jmf, SNESDefaultComputeJacobian, this);
#endif
      MatSetOption(Jmf, MAT_NEW_NONZERO_ALLOCATION_ERR, PETSC_FALSE);
    }

    // Re-use Jacobian
    const int lag_jacobian =
        (*options)["lag_jacobian"]
            .doc("Re-use the Jacobian this number of SNES iterations")
            .withDefault(50);
    SNESSetLagJacobian(snes, lag_jacobian);
    // Set Jacobian and preconditioner to persist across time steps
    SNESSetLagJacobianPersists(snes, PETSC_TRUE);
    SNESSetLagPreconditionerPersists(snes, PETSC_TRUE);
    SNESSetLagPreconditioner(snes, 1); // Rebuild when Jacobian is rebuilt
  }

  // Set tolerances
  BoutReal atol =
      (*options)["atol"].doc("Absolute tolerance in SNES solve").withDefault(1e-12);
  BoutReal rtol =
      (*options)["rtol"].doc("Relative tolerance in SNES solve").withDefault(1e-5);
  BoutReal stol = (*options)["stol"]
    .doc("Convergence tolerance in terms of the norm of the change in the solution between steps")
    .withDefault(1e-8);

  int maxits = (*options)["max_nonlinear_iterations"]
                   .doc("Maximum number of nonlinear iterations per SNES solve")
                   .withDefault(20);

  upper_its = (*options)["upper_its"]
                  .doc("Iterations above which the next timestep is reduced")
                  .withDefault(static_cast<int>(maxits * 0.8));

  lower_its = (*options)["lower_its"]
                  .doc("Iterations below which the next timestep is increased")
                  .withDefault(static_cast<int>(maxits * 0.5));

  SNESSetTolerances(snes, atol, rtol, stol, maxits, PETSC_DEFAULT);

  // Force SNES to take at least one nonlinear iteration.
  // This may prevent the solver from getting stuck in false steady state conditions
#if PETSC_VERSION_GE(3, 8, 0)
  SNESSetForceIteration(snes, PETSC_TRUE);
#endif

  bool use_precon =
      (*options)["use_precon"].doc("Use user-supplied preconditioner?").withDefault<bool>(false);

  // Get KSP context from SNES
  KSP ksp;
  SNESGetKSP(snes, &ksp);

  std::string ksp_type = (*options)["ksp_type"]
    .doc("Linear solver type. By default let PETSc decide (gmres)")
    .withDefault("default");
  if (ksp_type != "default") {
    KSPSetType(ksp, ksp_type.c_str());
  }

  bool kspsetinitialguessnonzero = (*options)["kspsetinitialguessnonzero"]
                                       .doc("Set the initial guess to be non-zero")
                                       .withDefault<bool>(false);
  if (kspsetinitialguessnonzero) {
    // Set the initial guess to be non-zero
    KSPSetInitialGuessNonzero(ksp, PETSC_TRUE);
  }

  int maxl =
      (*options)["maxl"].doc("Maximum number of linear iterations").withDefault(20);
  KSPSetTolerances(ksp,
                   PETSC_DEFAULT, // rtol
                   PETSC_DEFAULT, // abstol
                   PETSC_DEFAULT, // dtol (divergence tolerance)
                   maxl);         // Maximum number of iterations

  // Get PC context from KSP
  PC pc;
  KSPGetPC(ksp, &pc);

  if (use_precon && hasPreconditioner()) {
    output.write("\tUsing user-supplied preconditioner\n");

    // Set a Shell (matrix-free) preconditioner type
    PCSetType(pc, PCSHELL);

    // Specify the preconditioner function
    PCShellSetApply(pc, snesPCapply);
    // Context used to supply object pointer
    PCShellSetContext(pc, this);
  } else if (matrix_free) {
    // Can't use preconditioner because no Jacobian matrix available
    PCSetType(pc, PCNONE);
  } else {
    // Set PC type from input
    std::string pc_type = (*options)["pc_type"]
      .doc("Preconditioner type. By default lets PETSc decide (ilu or bjacobi)")
      .withDefault("default");

    if (pc_type != "default") {
      PCSetType(pc, pc_type.c_str());
    }
  }

  // Get runtime options
  lib.setOptionsFromInputFile(snes);

  {
    // Some reporting
    PCType pctype;
    PCGetType(pc, &pctype);
    KSPType ksptype;
    KSPGetType(ksp, &ksptype);
    SNESType snestype;
    SNESGetType(snes, &snestype);
    output.write("SNES Type : {}\n", snestype);
    if (ksptype) {
      output.write("KSP Type  : {}\n", ksptype);
    }
    if (pctype) {
      output.write("PC Type   : {}\n", pctype);
    }
  }

  {
    // Some reporting
    PCType pctype;
    PCGetType(pc, &pctype);
    KSPType ksptype;
    KSPGetType(ksp, &ksptype);
    SNESType snestype;
    SNESGetType(snes, &snestype);
    output.write("SNES Type : {}\n", snestype);
    if (ksptype) {
      output.write("KSP Type  : {}\n", ksptype);
    }
    if (pctype) {
      output.write("PC Type   : {}\n", pctype);
    }
  }

  return 0;
}

int SNESSolver::run() {
  TRACE("SNESSolver::run()");
  // Set initial guess at the solution from variables
  {
    BoutReal* xdata = nullptr;
    int ierr = VecGetArray(snes_x, &xdata);
    CHKERRQ(ierr);
    save_vars(xdata);
    ierr = VecRestoreArray(snes_x, &xdata);
    CHKERRQ(ierr);
  }

  for (int s = 0; s < nsteps; s++) {
    BoutReal target = simtime + out_timestep;

    bool looping = true;
    int snes_failures = 0; // Count SNES convergence failures
    int saved_jacobian_lag = 0;
    do {
      // Copy the state (snes_x) into initial values (x0)
      VecCopy(snes_x, x0);

      if (timestep < dt_min_reset) {
	// Hit the minimum timestep, probably through repeated failures

	if (saved_jacobian_lag != 0) {
	  // Already tried this and it didn't work
	  throw BoutException("Solver failed after many attempts");
	}

	// Try resetting the preconditioner, turn off predictor, and use a large timestep
	SNESGetLagJacobian(snes, &saved_jacobian_lag);
	SNESSetLagJacobian(snes, 1);
	timestep = out_timestep;
	predictor = false; // Predictor can cause problems in near steady-state.
      }

      // Set the timestep
      dt = timestep;
      looping = true;
      if (simtime + dt >= target) {
        // Ensure that the timestep goes to the next output time and then stops
        looping = false;
        dt = target - simtime;
      }

      if (predictor and (time1 > 0.0)) {
        // Use (time1, x1) and (simtime, x0) to make prediction
        // snes_x <- x0 + (dt / (simtime - time1)) * (x0 - x1)
        // snes_x <- -β * x1 + (1 + β) * snes_x
        BoutReal beta = dt / (simtime - time1);
        VecAXPBY(snes_x, -beta, (1. + beta), x1);
      }

      // Run the solver
      PetscErrorCode ierr = SNESSolve(snes, nullptr, snes_x);

      // Find out if converged
      SNESConvergedReason reason;
      SNESGetConvergedReason(snes, &reason);
      if ((ierr != 0) or (reason < 0)) {
        // Diverged or SNES failed

        // Print diagnostics to help identify source of the problem

        output.write("\n======== SNES failed =========\n");
        output.write("\nReturn code: {}, reason: {}\n", ierr, reason);
        for (const auto& f : f2d) {
          output.write("{} : ({} -> {}), ddt: ({} -> {})\n", f.name,
                       min(*f.var, true, "RGN_NOBNDRY"), max(*f.var, true, "RGN_NOBNDRY"),
                       min(*f.F_var, true, "RGN_NOBNDRY"), max(*f.F_var, true, "RGN_NOBNDRY"));
        }
        for (const auto& f : f3d) {
          output.write("{} : ({} -> {}), ddt: ({} -> {})\n", f.name,
                       min(*f.var, true, "RGN_NOBNDRY"), max(*f.var, true, "RGN_NOBNDRY"),
                       min(*f.F_var, true, "RGN_NOBNDRY"), max(*f.F_var, true, "RGN_NOBNDRY"));
        }

	++snes_failures;

        // Try a smaller timestep
        timestep /= 2.0;
        // Restore state
        VecCopy(x0, snes_x);

        // Check lock state
        PetscInt lock_state;
        VecLockGet(snes_x, &lock_state);
        if (lock_state > 0) {
          // Locked for read
          output.write("WARNING: snes_x locked for reading\n");
        } else if (lock_state < 0) {
          // Locked for write
          output.write("WARNING: snes_x locked for writing\n");
        }
        looping = true;
        continue; // Try again
      }

      if (saved_jacobian_lag != 0) {
	// Following successful step, reset Jacobian lag
	// to previous value
	SNESSetLagJacobian(snes, saved_jacobian_lag);
	saved_jacobian_lag = 0;
      }

      if (predictor) {
        // Save previous values: x1 <- x0
        VecCopy(x0, x1);
        time1 = simtime;
      }

      int nl_its;
      SNESGetIterationNumber(snes, &nl_its);

      if (nl_its == 0) {
        // This can occur even with SNESSetForceIteration
        // Results in simulation state freezing and rapidly going to the end

        {
          const BoutReal* xdata = nullptr;
          int ierr = VecGetArrayRead(snes_x, &xdata);
          CHKERRQ(ierr);
          load_vars(const_cast<BoutReal*>(xdata));
          ierr = VecRestoreArrayRead(snes_x, &xdata);
          CHKERRQ(ierr);
        }
        run_rhs(simtime);

        // Copy derivatives back
        {
          BoutReal* fdata = nullptr;
          ierr = VecGetArray(snes_f, &fdata);
          CHKERRQ(ierr);
          save_derivs(fdata);
          ierr = VecRestoreArray(snes_f, &fdata);
          CHKERRQ(ierr);
        }

        // Forward Euler
        VecAXPY(snes_x, dt, snes_f);
      }

      simtime += dt;

      if (diagnose) {
        // Gather and print diagnostic information

        int lin_its;
        SNESGetLinearSolveIterations(snes, &lin_its);

        output.print("\r"); // Carriage return for printing to screen
<<<<<<< HEAD
        output.write("Time: {}, timestep: {}, nl iter: {}, lin iter: {}, reason: {}", simtime, timestep,
                     nl_its, lin_its, reason);
        if (snes_failures > 0) {
	  output.write(", SNES failures: {}", snes_failures);
	  snes_failures = 0;
	}
	output.write("\n");
=======
        output.write("Time: {}, timestep: {}, nl iter: {}, lin iter: {}, reason: {}",
                     simtime, timestep, nl_its, lin_its, reason);
        if (snes_failures > 0) {
          output.write(", SNES failures: {}", snes_failures);
          snes_failures = 0;
        }
        output.write("\n");
>>>>>>> 7f733f90
      }

      if (looping) {
        if (nl_its <= lower_its) {
          // Increase timestep slightly
          timestep *= 1.1;
<<<<<<< HEAD

	  if (timestep > max_timestep) {
            timestep = max_timestep;
	  }
=======
>>>>>>> 7f733f90
        } else if (nl_its >= upper_its) {
          // Reduce timestep slightly
          timestep *= 0.9;
        }
      }
    } while (looping);

    // Put the result into variables
    {
      const BoutReal* xdata = nullptr;
      int ierr = VecGetArrayRead(snes_x, &xdata);
      CHKERRQ(ierr);
      load_vars(const_cast<BoutReal*>(xdata));
      ierr = VecRestoreArrayRead(snes_x, &xdata);
      CHKERRQ(ierr);
    }
    run_rhs(simtime); // Run RHS to calculate auxilliary variables

    /// Call the monitor function

    if (call_monitors(simtime, s, nsteps) != 0) {
      break; // User signalled to quit
    }
  }

  return 0;
}

// f = rhs
PetscErrorCode SNESSolver::snes_function(Vec x, Vec f, bool linear) {
  // Get data from PETSc into BOUT++ fields
  const BoutReal* xdata = nullptr;
  int ierr = VecGetArrayRead(x, &xdata);
  CHKERRQ(ierr);
  load_vars(const_cast<BoutReal*>(xdata));
  ierr = VecRestoreArrayRead(x, &xdata);
  CHKERRQ(ierr);

  try {
    // Call RHS function
    run_rhs(simtime + dt, linear);
  } catch (BoutException& e) {
    // Simulation might fail, e.g. negative densities
    // if timestep too large
    output.write("WARNING: BoutException thrown: {}\n", e.what());

    // Tell SNES that the input was out of domain
    SNESSetFunctionDomainError(snes);
    // Note: Returning non-zero error here leaves vectors in locked state
    return 0;
  }

  // Copy derivatives back
  BoutReal* fdata = nullptr;
  ierr = VecGetArray(f, &fdata);
  CHKERRQ(ierr);
  save_derivs(fdata);
  ierr = VecRestoreArray(f, &fdata);
  CHKERRQ(ierr);
<<<<<<< HEAD

  switch (equation_form) {
  case 0: {
    // Pseudo-transient timestepping (as in UEDGE)
    // f <- f - x/Δt
    VecAXPY(f, -1./dt, x);
    break;
  }
  case 1: {
    // Rearranged Backward Euler
    // f = (x0 - x)/Δt + f
    // First calculate x - x0 to minimise floating point issues
    VecWAXPY(delta_x, -1.0, x0, x);  // delta_x = x - x0
    VecAXPY(f, -1./dt, delta_x); // f <- f - delta_x / dt
    break;
  }
  case 2: {
    // Backward Euler
    // Set f = x - x0 - Δt*f
    VecAYPX(f, -dt, x);   // f <- x - Δt*f
    VecAXPY(f, -1.0, x0); // f <- f - x0
    break;
  }
  case 3: {
    // Direct Newton solve -> don't modify f
    break;
  }
  default: {
    throw BoutException("Invalid choice of equation_form. Try 0-3");
  }
  };

=======

  switch (equation_form) {
  case BoutSnesEquationForm::pseudo_transient: {
    // Pseudo-transient timestepping (as in UEDGE)
    // f <- f - x/Δt
    VecAXPY(f, -1./dt, x);
    break;
  }
  case BoutSnesEquationForm::rearranged_backward_euler: {
    // Rearranged Backward Euler
    // f = (x0 - x)/Δt + f
    // First calculate x - x0 to minimise floating point issues
    VecWAXPY(delta_x, -1.0, x0, x);  // delta_x = x - x0
    VecAXPY(f, -1./dt, delta_x); // f <- f - delta_x / dt
    break;
  }
  case BoutSnesEquationForm::backward_euler: {
    // Backward Euler
    // Set f = x - x0 - Δt*f
    VecAYPX(f, -dt, x);   // f <- x - Δt*f
    VecAXPY(f, -1.0, x0); // f <- f - x0
    break;
  }
  case BoutSnesEquationForm::direct_newton: {
    // Direct Newton solve -> don't modify f
    break;
  }
  default: {
    throw BoutException("Invalid choice of equation_form. Try 0-3");
  }
  };

>>>>>>> 7f733f90
  return 0;
}

/*
 * Preconditioner function
 */
PetscErrorCode SNESSolver::precon(Vec x, Vec f) {
  if (!hasPreconditioner()) {
    // No user preconditioner
    throw BoutException("No user preconditioner");
  }

  int ierr;

  // Get data from PETSc into BOUT++ fields
  Vec solution;
  SNESGetSolution(snes, &solution);
  BoutReal* soldata;
  ierr = VecGetArray(solution, &soldata);
  CHKERRQ(ierr);
  load_vars(soldata);
  ierr = VecRestoreArray(solution, &soldata);
  CHKERRQ(ierr);

  // Load vector to be inverted into ddt() variables
  const BoutReal* xdata;
  ierr = VecGetArrayRead(x, &xdata);
  CHKERRQ(ierr);
  load_derivs(const_cast<BoutReal*>(xdata)); // Note: load_derivs does not modify data
  ierr = VecRestoreArrayRead(x, &xdata);
  CHKERRQ(ierr);

  // Run the preconditioner
  runPreconditioner(simtime + dt, dt, 0.0);

  // Save the solution from F_vars
  BoutReal* fdata;
  ierr = VecGetArray(f, &fdata);
  CHKERRQ(ierr);
  save_derivs(fdata);
  ierr = VecRestoreArray(f, &fdata);
  CHKERRQ(ierr);

  return 0;
}

#endif // BOUT_HAS_PETSC<|MERGE_RESOLUTION|>--- conflicted
+++ resolved
@@ -25,45 +25,6 @@
  */
 static PetscErrorCode FormFunction(SNES UNUSED(snes), Vec x, Vec f, void* ctx) {
   return static_cast<SNESSolver*>(ctx)->snes_function(x, f, false);
-<<<<<<< HEAD
-}
-
-/*!
- * PETSc callback function for forming Jacobian
- *
- * This function can be a linearised form of FormFunction
- */
-#undef __FUNCT__
-#define __FUNCT__ "FormFunctionForDifferencing"
-static PetscErrorCode FormFunctionForDifferencing(void* ctx, Vec x, Vec f) {
-  return static_cast<SNESSolver*>(ctx)->snes_function(x, f, true);
-}
-
-/*!
- * SNES callback for forming Jacobian with coloring
- *
- * This can be a linearised and simplified form of FormFunction
- */
-#undef __FUNCT__
-#define __FUNCT__ "FormFunctionForColoring"
-static PetscErrorCode FormFunctionForColoring(SNES UNUSED(snes), Vec x, Vec f,
-                                              void* ctx) {
-  return static_cast<SNESSolver*>(ctx)->snes_function(x, f, true);
-}
-
-#undef __FUNCT__
-#define __FUNCT__ "snesPCapply"
-static PetscErrorCode snesPCapply(PC pc, Vec x, Vec y) {
-  int ierr;
-
-  // Get the context
-  SNESSolver* s;
-  ierr = PCShellGetContext(pc, reinterpret_cast<void**>(&s));
-  CHKERRQ(ierr);
-
-  PetscFunctionReturn(s->precon(x, y));
-=======
->>>>>>> 7f733f90
 }
 
 /*!
@@ -134,28 +95,19 @@
                    .doc("If dt falls below this, reset to starting dt")
                    .withDefault(1e-6);
 
-<<<<<<< HEAD
   max_timestep = (*options)["max_timestep"].doc("Maximum timestep").withDefault(1e37);
 
-=======
->>>>>>> 7f733f90
   diagnose =
       (*options)["diagnose"].doc("Print additional diagnostics").withDefault<bool>(false);
 
   predictor =
       (*options)["predictor"].doc("Use linear predictor?").withDefault<bool>(true);
 
-  equation_form = (*options)["equation_form"]
-<<<<<<< HEAD
-    .doc("Form of equation to solve: 0 = Pseudo-transient;"
-         " 1 = Rearranged Backward-Euler; 2 = Backward Euler;"
-         " 3 = Direct Newton")
-    .withDefault(1);
-=======
-    .doc("Form of equation to solve: rearranged_backward_euler (default);"
-         " pseudo_transient; backward_euler; direct_newton")
-    .withDefault(BoutSnesEquationForm::rearranged_backward_euler);
->>>>>>> 7f733f90
+  equation_form =
+      (*options)["equation_form"]
+          .doc("Form of equation to solve: rearranged_backward_euler (default);"
+               " pseudo_transient; backward_euler; direct_newton")
+          .withDefault(BoutSnesEquationForm::rearranged_backward_euler);
   // Initialise PETSc components
   int ierr;
 
@@ -170,11 +122,7 @@
   VecDuplicate(snes_x, &snes_f);
   VecDuplicate(snes_x, &x0);
 
-<<<<<<< HEAD
-  if (equation_form == 1) {
-=======
   if (equation_form == BoutSnesEquationForm::rearranged_backward_euler) {
->>>>>>> 7f733f90
     // Need an intermediate vector for rearranged Backward Euler
     VecDuplicate(snes_x, &delta_x);
   }
@@ -259,31 +207,6 @@
       MatSetSizes(Jmf, localN, localN, PETSC_DETERMINE, PETSC_DETERMINE);
       MatSetFromOptions(Jmf);
 
-<<<<<<< HEAD
-      PetscInt *d_nnz, *o_nnz;
-      PetscMalloc((localN) * sizeof(PetscInt), &d_nnz);
-      PetscMalloc((localN) * sizeof(PetscInt), &o_nnz);
-
-      // Set values for most points
-      if (mesh->LocalNz > 1) {
-        // A 3D mesh, so need points in Z
-
-        for (int i = 0; i < localN; i++) {
-          // Non-zero elements on this processor
-          d_nnz[i] = 7 * n3d + 5 * n2d; // Star pattern in 3D
-          // Non-zero elements on neighboring processor
-          o_nnz[i] = 0;
-        }
-      } else {
-        // Only one point in Z
-
-        for (int i = 0; i < localN; i++) {
-          // Non-zero elements on this processor
-          d_nnz[i] = 5 * (n3d + n2d); // Star pattern in 2D
-          // Non-zero elements on neighboring processor
-          o_nnz[i] = 0;
-        }
-=======
       std::vector<PetscInt> d_nnz(localN);
       std::vector<PetscInt> o_nnz(localN);
 
@@ -297,7 +220,6 @@
         d_nnz[i] = star_pattern;
         // Non-zero elements on neighboring processor
         o_nnz[i] = 0;
->>>>>>> 7f733f90
       }
 
       // X boundaries
@@ -307,22 +229,9 @@
           for (int z = 0; z < mesh->LocalNz; z++) {
             int localIndex = ROUND(index(mesh->xstart, y, z));
             ASSERT2((localIndex >= 0) && (localIndex < localN));
-<<<<<<< HEAD
-            if (z == 0) {
-              // All 2D and 3D fields
-              for (int i = 0; i < n2d + n3d; i++) {
-                d_nnz[localIndex + i] -= (n3d + n2d);
-              }
-            } else {
-              // Only 3D fields
-              for (int i = 0; i < n3d; i++) {
-                d_nnz[localIndex + i] -= (n3d + n2d);
-              }
-=======
             const int num_fields = (z == 0) ? n2d + n3d : n3d;
             for (int i = 0; i < num_fields; i++) {
               d_nnz[localIndex + i] -= (n3d + n2d);
->>>>>>> 7f733f90
             }
           }
         }
@@ -332,25 +241,10 @@
           for (int z = 0; z < mesh->LocalNz; z++) {
             int localIndex = ROUND(index(mesh->xstart, y, z));
             ASSERT2((localIndex >= 0) && (localIndex < localN));
-<<<<<<< HEAD
-            if (z == 0) {
-              // All 2D and 3D fields
-              for (int i = 0; i < n2d + n3d; i++) {
-                d_nnz[localIndex + i] -= (n3d + n2d);
-                o_nnz[localIndex + i] += (n3d + n2d);
-              }
-            } else {
-              // Only 3D fields
-              for (int i = 0; i < n3d; i++) {
-                d_nnz[localIndex + i] -= (n3d + n2d);
-                o_nnz[localIndex + i] += (n3d + n2d);
-              }
-=======
             const int num_fields = (z == 0) ? n2d + n3d : n3d;
             for (int i = 0; i < num_fields; i++) {
               d_nnz[localIndex + i] -= (n3d + n2d);
               o_nnz[localIndex + i] += (n3d + n2d);
->>>>>>> 7f733f90
             }
           }
         }
@@ -362,22 +256,9 @@
           for (int z = 0; z < mesh->LocalNz; z++) {
             int localIndex = ROUND(index(mesh->xend, y, z));
             ASSERT2((localIndex >= 0) && (localIndex < localN));
-<<<<<<< HEAD
-            if (z == 0) {
-              // All 2D and 3D fields
-              for (int i = 0; i < n2d + n3d; i++) {
-                d_nnz[localIndex + i] -= (n3d + n2d);
-              }
-            } else {
-              // Only 3D fields
-              for (int i = 0; i < n3d; i++) {
-                d_nnz[localIndex + i] -= (n3d + n2d);
-              }
-=======
             const int num_fields = (z == 0) ? n2d + n3d : n3d;
             for (int i = 0; i < num_fields; i++) {
               d_nnz[localIndex + i] -= (n3d + n2d);
->>>>>>> 7f733f90
             }
           }
         }
@@ -387,25 +268,10 @@
           for (int z = 0; z < mesh->LocalNz; z++) {
             int localIndex = ROUND(index(mesh->xend, y, z));
             ASSERT2((localIndex >= 0) && (localIndex < localN));
-<<<<<<< HEAD
-            if (z == 0) {
-              // All 2D and 3D fields
-              for (int i = 0; i < n2d + n3d; i++) {
-                d_nnz[localIndex + i] -= (n3d + n2d);
-                o_nnz[localIndex + i] += (n3d + n2d);
-              }
-            } else {
-              // Only 3D fields
-              for (int i = 0; i < n3d; i++) {
-                d_nnz[localIndex + i] -= (n3d + n2d);
-                o_nnz[localIndex + i] += (n3d + n2d);
-              }
-=======
             const int num_fields = (z == 0) ? n2d + n3d : n3d;
             for (int i = 0; i < num_fields; i++) {
               d_nnz[localIndex + i] -= (n3d + n2d);
               o_nnz[localIndex + i] += (n3d + n2d);
->>>>>>> 7f733f90
             }
           }
         }
@@ -433,12 +299,7 @@
 
           // Only 3D fields
           for (int i = 0; i < n3d; i++) {
-<<<<<<< HEAD
-            // d_nnz[localIndex+i] -= n3d + n2d;
-            o_nnz[localIndex + i] += n3d + n2d;
-=======
             o_nnz[localIndex + i] += (n3d + n2d);
->>>>>>> 7f733f90
           }
         }
 
@@ -446,10 +307,6 @@
         localIndex = ROUND(index(x, mesh->yend, 0));
         // All 2D and 3D fields
         for (int i = 0; i < n2d + n3d; i++) {
-<<<<<<< HEAD
-          // d_nnz[localIndex + i] -= (n3d + n2d);
-=======
->>>>>>> 7f733f90
           o_nnz[localIndex + i] += (n3d + n2d);
         }
 
@@ -458,12 +315,7 @@
 
           // Only 3D fields
           for (int i = 0; i < n3d; i++) {
-<<<<<<< HEAD
-            // d_nnz[localIndex + i] -= n3d + n2d;
-            o_nnz[localIndex + i] += n3d + n2d;
-=======
             o_nnz[localIndex + i] += (n3d + n2d);
->>>>>>> 7f733f90
           }
         }
       }
@@ -473,7 +325,6 @@
 
         // z = 0 case
         int localIndex = ROUND(index(it.ind, mesh->ystart, 0));
-<<<<<<< HEAD
         if (localIndex < 0) {
           // This can occur because it.ind includes values in x boundary e.g. x=0
           continue;
@@ -481,79 +332,48 @@
         // All 2D and 3D fields
         for (int i = 0; i < n2d + n3d; i++) {
           o_nnz[localIndex + i] -= (n3d + n2d);
-          //d_nnz[localIndex + i] += (n3d + n2d);
-=======
+        }
+
+        for (int z = 1; z < mesh->LocalNz; z++) {
+          int localIndex = ROUND(index(it.ind, mesh->ystart, z));
+
+          // Only 3D fields
+          for (int i = 0; i < n3d; i++) {
+            o_nnz[localIndex + i] -= (n3d + n2d);
+          }
+        }
+      }
+
+      for (RangeIterator it = mesh->iterateBndryUpperY(); !it.isDone(); it++) {
+        // A boundary, so no communication
+
+        // z = 0 case
+        int localIndex = ROUND(index(it.ind, mesh->yend, 0));
+        if (localIndex < 0) {
+          continue; // Out of domain
+        }
+
         // All 2D and 3D fields
         for (int i = 0; i < n2d + n3d; i++) {
           o_nnz[localIndex + i] -= (n3d + n2d);
->>>>>>> 7f733f90
         }
 
         for (int z = 1; z < mesh->LocalNz; z++) {
-          int localIndex = ROUND(index(it.ind, mesh->ystart, z));
+          int localIndex = ROUND(index(it.ind, mesh->yend, z));
 
           // Only 3D fields
           for (int i = 0; i < n3d; i++) {
             o_nnz[localIndex + i] -= (n3d + n2d);
-<<<<<<< HEAD
-            //d_nnz[localIndex + i] += (n3d + n2d);
-=======
->>>>>>> 7f733f90
           }
         }
       }
 
-      for (RangeIterator it = mesh->iterateBndryUpperY(); !it.isDone(); it++) {
-        // A boundary, so no communication
-
-        // z = 0 case
-        int localIndex = ROUND(index(it.ind, mesh->yend, 0));
-        if (localIndex < 0) {
-<<<<<<< HEAD
-          continue;
-=======
-          continue; // Out of domain
->>>>>>> 7f733f90
-        }
-
-        // All 2D and 3D fields
-        for (int i = 0; i < n2d + n3d; i++) {
-          o_nnz[localIndex + i] -= (n3d + n2d);
-<<<<<<< HEAD
-          //d_nnz[localIndex + i] += (n3d + n2d);
-=======
->>>>>>> 7f733f90
-        }
-
-        for (int z = 1; z < mesh->LocalNz; z++) {
-          int localIndex = ROUND(index(it.ind, mesh->yend, z));
-
-          // Only 3D fields
-          for (int i = 0; i < n3d; i++) {
-<<<<<<< HEAD
-            o_nnz[localIndex + i] -= n3d + n2d;
-            //d_nnz[localIndex + i] += n3d + n2d;
-=======
-            o_nnz[localIndex + i] -= (n3d + n2d);
->>>>>>> 7f733f90
-          }
-        }
-      }
-
       output_progress.write("Pre-allocating Jacobian\n");
 
       // Pre-allocate
-<<<<<<< HEAD
-      MatMPIAIJSetPreallocation(Jmf, 0, d_nnz, 0, o_nnz);
-      MatSetUp(Jmf);
-      MatSetOption(Jmf, MAT_NEW_NONZERO_ALLOCATION_ERR, PETSC_FALSE);
-      PetscFree(d_nnz);
-      PetscFree(o_nnz);
-=======
       MatMPIAIJSetPreallocation(Jmf, 0, d_nnz.data(), 0, o_nnz.data());
       MatSetUp(Jmf);
       MatSetOption(Jmf, MAT_NEW_NONZERO_ALLOCATION_ERR, PETSC_FALSE);
->>>>>>> 7f733f90
 
       // Determine which row/columns of the matrix are locally owned
       int Istart, Iend;
@@ -571,14 +391,9 @@
       output_progress.write("Marking non-zero Jacobian entries\n");
 
       // Offsets for a 5-point pattern
-<<<<<<< HEAD
-      const int xoffset[5] = {0, -1, 1, 0, 0};
-      const int yoffset[5] = {0, 0, 0, -1, 1};
-=======
       constexpr std::size_t stencil_size = 5;
       const std::array<int, stencil_size> xoffset = {0, -1, 1, 0, 0};
       const std::array<int, stencil_size> yoffset = {0, 0, 0, -1, 1};
->>>>>>> 7f733f90
 
       PetscScalar val = 1.0;
 
@@ -592,11 +407,7 @@
             PetscInt row = ind0 + i;
 
             // Loop through each point in the 5-point stencil
-<<<<<<< HEAD
-            for (int c = 0; c < 5; c++) {
-=======
             for (std::size_t c = 0; c < stencil_size; c++) {
->>>>>>> 7f733f90
               int xi = x + xoffset[c];
               int yi = y + yoffset[c];
 
@@ -638,11 +449,7 @@
               }
 
               // 5 point star pattern
-<<<<<<< HEAD
-              for (int c = 0; c < 5; c++) {
-=======
               for (std::size_t c = 0; c < stencil_size; c++) {
->>>>>>> 7f733f90
                 int xi = x + xoffset[c];
                 int yi = y + yoffset[c];
 
@@ -1037,15 +844,6 @@
         SNESGetLinearSolveIterations(snes, &lin_its);
 
         output.print("\r"); // Carriage return for printing to screen
-<<<<<<< HEAD
-        output.write("Time: {}, timestep: {}, nl iter: {}, lin iter: {}, reason: {}", simtime, timestep,
-                     nl_its, lin_its, reason);
-        if (snes_failures > 0) {
-	  output.write(", SNES failures: {}", snes_failures);
-	  snes_failures = 0;
-	}
-	output.write("\n");
-=======
         output.write("Time: {}, timestep: {}, nl iter: {}, lin iter: {}, reason: {}",
                      simtime, timestep, nl_its, lin_its, reason);
         if (snes_failures > 0) {
@@ -1053,20 +851,16 @@
           snes_failures = 0;
         }
         output.write("\n");
->>>>>>> 7f733f90
       }
 
       if (looping) {
         if (nl_its <= lower_its) {
           // Increase timestep slightly
           timestep *= 1.1;
-<<<<<<< HEAD
-
-	  if (timestep > max_timestep) {
+
+          if (timestep > max_timestep) {
             timestep = max_timestep;
-	  }
-=======
->>>>>>> 7f733f90
+          }
         } else if (nl_its >= upper_its) {
           // Reduce timestep slightly
           timestep *= 0.9;
@@ -1126,40 +920,6 @@
   save_derivs(fdata);
   ierr = VecRestoreArray(f, &fdata);
   CHKERRQ(ierr);
-<<<<<<< HEAD
-
-  switch (equation_form) {
-  case 0: {
-    // Pseudo-transient timestepping (as in UEDGE)
-    // f <- f - x/Δt
-    VecAXPY(f, -1./dt, x);
-    break;
-  }
-  case 1: {
-    // Rearranged Backward Euler
-    // f = (x0 - x)/Δt + f
-    // First calculate x - x0 to minimise floating point issues
-    VecWAXPY(delta_x, -1.0, x0, x);  // delta_x = x - x0
-    VecAXPY(f, -1./dt, delta_x); // f <- f - delta_x / dt
-    break;
-  }
-  case 2: {
-    // Backward Euler
-    // Set f = x - x0 - Δt*f
-    VecAYPX(f, -dt, x);   // f <- x - Δt*f
-    VecAXPY(f, -1.0, x0); // f <- f - x0
-    break;
-  }
-  case 3: {
-    // Direct Newton solve -> don't modify f
-    break;
-  }
-  default: {
-    throw BoutException("Invalid choice of equation_form. Try 0-3");
-  }
-  };
-
-=======
 
   switch (equation_form) {
   case BoutSnesEquationForm::pseudo_transient: {
@@ -1192,7 +952,6 @@
   }
   };
 
->>>>>>> 7f733f90
   return 0;
 }
 
