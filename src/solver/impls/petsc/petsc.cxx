/**************************************************************************
 * Interface to PETSc solver
 *
 **************************************************************************
 * Copyright 2010 B.D.Dudson, S.Farley, M.V.Umansky, X.Q.Xu
 *
 * Contact: Ben Dudson, bd512@york.ac.uk
 *
 * This file is part of BOUT++.
 *
 * BOUT++ is free software: you can redistribute it and/or modify
 * it under the terms of the GNU Lesser General Public License as published by
 * the Free Software Foundation, either version 3 of the License, or
 * (at your option) any later version.
 *
 * BOUT++ is distributed in the hope that it will be useful,
 * but WITHOUT ANY WARRANTY; without even the implied warranty of
 * MERCHANTABILITY or FITNESS FOR A PARTICULAR PURPOSE.  See the
 * GNU Lesser General Public License for more details.
 *
 * You should have received a copy of the GNU Lesser General Public License
 * along with BOUT++.  If not, see <http://www.gnu.org/licenses/>.
 *
 **************************************************************************/

#include "bout/build_config.hxx"

#include "petsc.hxx"

#if BOUT_HAS_PETSC

//#include <private/tsimpl.h>
#include <petsc.h>

#include <boutcomm.hxx>

#include <cstdlib>

#include <interpolation.hxx> // Cell interpolation
#include <msg_stack.hxx>
#include <output.hxx>

extern PetscErrorCode solver_f(TS ts, BoutReal t, Vec globalin, Vec globalout, void *f_data);

#if PETSC_VERSION_GE(3,5,0)
extern PetscErrorCode solver_rhsjacobian(TS ts,BoutReal t,Vec globalin,Mat J,Mat Jpre,void *f_data);
extern PetscErrorCode solver_ijacobianfd(TS,PetscReal,Vec,Vec,PetscReal,Mat,Mat,void*);
#else
extern PetscErrorCode solver_rhsjacobian(TS ts,BoutReal t,Vec globalin,Mat *J,Mat *Jpre,MatStructure *str,void *f_data);
extern PetscErrorCode solver_ijacobianfd(TS,PetscReal,Vec,Vec,PetscReal,Mat*,Mat*,MatStructure*,void*);
#endif

extern PetscErrorCode solver_if(TS,BoutReal,Vec,Vec,Vec,void*);


/// KSP preconditioner PCShell routines for physics preconditioners
extern PetscErrorCode PhysicsPCApply(PC,Vec x,Vec y);
extern PetscErrorCode PhysicsJacobianApply(Mat J, Vec x, Vec y);
extern PetscErrorCode PhysicsSNESApply(SNES,Vec);

<<<<<<< HEAD
PetscSolver::PetscSolver(Options *opts) : Solver(opts) {
  has_constraints = false; // No constraints
  J = nullptr;
  Jmf = nullptr;
  matfdcoloring = nullptr;
  interpolate = (*opts)["interpolate"].withDefault(true)? PETSC_TRUE : PETSC_FALSE;
  initialised = false;
  bout_snes_time = .0;

  output_flag = PETSC_FALSE;
}
=======
PetscSolver::PetscSolver(Options* opts)
    : Solver(opts),
      diagnose(
          (*options)["diagnose"].doc("Enable some diagnostic output").withDefault(false)),
      adaptive(
          (*options)["adaptive"].doc("Use adaptive timestepping").withDefault(false)),
      use_precon((*options)["use_precon"]
                     .doc("Use user-supplied preconditioning function")
                     .withDefault(false)),
      use_jacobian((*options)["use_jacobian"]
                       .doc("Use user-supplied Jacobian function")
                       .withDefault(false)),
      abstol((*options)["atol"].doc("Absolute tolerance").withDefault(1.0e-12)),
      reltol((*options)["rtol"].doc("Relative tolerance").withDefault(1.0e-5)),
      adams_moulton((*options)["adams_moulton"]
                        .doc("Use Adams-Moulton implicit multistep method instead of BDF "
                             "(requires PETSc to have been built with SUNDIALS)")
                        .withDefault(false)),
      start_timestep((*options)["start_timestep"]
                         .doc("Initial internal timestep (defaults to output timestep)")
                         .withDefault(getOutputTimestep())),
      mxstep(
          (*options)["mxstep"].doc("Number of steps between outputs").withDefault(500)) {}
>>>>>>> b719d447

PetscSolver::~PetscSolver() {
  VecDestroy(&u);
  MatDestroy(&J);
  MatDestroy(&Jmf);
  MatFDColoringDestroy(&matfdcoloring);
  TSDestroy(&ts);
}

/**************************************************************************
 * Initialise
 **************************************************************************/

int PetscSolver::init() {
  PetscErrorCode  ierr;
  int             neq;
  MPI_Comm        comm = PETSC_COMM_WORLD;
  PetscMPIInt     rank;

  TRACE("Initialising PETSc-dev solver");

  PetscFunctionBegin;
  PetscLogEventRegister("PetscSolver::init",PETSC_VIEWER_CLASSID,&init_event);
  PetscLogEventRegister("loop_vars",PETSC_VIEWER_CLASSID,&loop_event);
  PetscLogEventRegister("solver_f",PETSC_VIEWER_CLASSID,&solver_event);

  Solver::init();

  ierr = PetscLogEventBegin(init_event,0,0,0,0);CHKERRQ(ierr);
  output.write("Initialising PETSc-dev solver\n");
  ierr = bout::globals::mpi->MPI_Comm_rank(comm, &rank);
  CHKERRQ(ierr);

  PetscInt local_N = getLocalN(); // Number of evolving variables on this processor

  /********** Get total problem size **********/
  if (bout::globals::mpi->MPI_Allreduce(&local_N, &neq, 1, MPI_INT, MPI_SUM,
                                        BoutComm::get())) {
    output_error.write("\tERROR: MPI_Allreduce failed!\n");
    ierr = PetscLogEventEnd(init_event,0,0,0,0);CHKERRQ(ierr);
    PetscFunctionReturn(1);
  }

  ierr = VecCreate(BoutComm::get(), &u);CHKERRQ(ierr);
  ierr = VecSetSizes(u, local_N, PETSC_DECIDE);CHKERRQ(ierr);
  ierr = VecSetFromOptions(u);CHKERRQ(ierr);

  ////////// SAVE INITIAL STATE TO PETSc VECTOR ///////////
  // Set pointer to data array in vector u.
  BoutReal *udata;

  ierr = VecGetArray(u,&udata);CHKERRQ(ierr);
  save_vars(udata);
  ierr = VecRestoreArray(u,&udata);CHKERRQ(ierr);

  PetscReal norm;
  ierr = VecNorm(u,NORM_1,&norm);CHKERRQ(ierr);
  output_info << "initial |u| = " << norm << "\n";

  PetscBool       J_load;
  char            load_file[PETSC_MAX_PATH_LEN];  /* jacobian input file name */
  PetscBool       J_write=PETSC_FALSE,J_slowfd=PETSC_FALSE;

  // Create timestepper
  ierr = TSCreate(BoutComm::get(),&ts);CHKERRQ(ierr);
  ierr = TSSetProblemType(ts,TS_NONLINEAR);CHKERRQ(ierr);
#if PETSC_HAS_SUNDIALS
  ierr = TSSetType(ts,TSSUNDIALS);CHKERRQ(ierr);
#else
  ierr = TSSetType(ts,TSRK);CHKERRQ(ierr);
#endif
  ierr = TSSetApplicationContext(ts, this);CHKERRQ(ierr);

  // Set user provided RHSFunction
  // Need to duplicate the solution vector for the residual
  Vec rhs_vec;
  ierr = VecDuplicate(u,&rhs_vec);CHKERRQ(ierr);
  ierr = TSSetRHSFunction(ts,rhs_vec,solver_f,this);CHKERRQ(ierr);
  ierr = VecDestroy(&rhs_vec);CHKERRQ(ierr);

  // Set up adaptive time-stepping
  TSAdapt adapt;
  ierr = TSGetAdapt(ts, &adapt);CHKERRQ(ierr);
  if (adaptive) {
    ierr = TSAdaptSetType(adapt, TSADAPTBASIC);CHKERRQ(ierr);
  } else {
    ierr = TSAdaptSetType(adapt, TSADAPTNONE);CHKERRQ(ierr);
  }

  // Set default absolute/relative tolerances
  ierr = TSSetTolerances(ts, abstol, nullptr, reltol, nullptr);CHKERRQ(ierr);

#if PETSC_VERSION_LT(3,5,0)
  ierr = TSRKSetTolerance(ts, reltol); CHKERRQ(ierr);
#endif

#if PETSC_HAS_SUNDIALS
  // Set Sundials tolerances
  ierr = TSSundialsSetTolerance(ts, abstol, reltol);CHKERRQ(ierr);

  // Select Sundials Adams-Moulton or BDF method
  if (adams_moulton) {
    output.write("\tUsing Adams-Moulton implicit multistep method\n");
    ierr = TSSundialsSetType(ts, SUNDIALS_ADAMS);CHKERRQ(ierr);
  } else {
    output.write("\tUsing BDF method\n");
    ierr = TSSundialsSetType(ts, SUNDIALS_BDF);CHKERRQ(ierr);
  }
#endif

  // Initial time and timestep
  ierr = TSSetTime(ts, simtime); CHKERRQ(ierr);
  ierr = TSSetTimeStep(ts, start_timestep); CHKERRQ(ierr);
  next_output = simtime;

  // Total number of steps
  PetscInt total_steps = mxstep * getNumberOutputSteps();
  // Final output time
  PetscReal tfinal = simtime + (getNumberOutputSteps() * getOutputTimestep());
  output.write("\tSet total_steps {:d}, tfinal {:g}, simtime {:g}\n", total_steps, tfinal,
               simtime);

#if PETSC_VERSION_GE(3,8,0)
  ierr = TSSetMaxSteps(ts, total_steps);
  CHKERRQ(ierr);
  ierr = TSSetMaxTime(ts, tfinal); CHKERRQ(ierr);
#else
  ierr = TSSetDuration(ts, total_steps, tfinal);
  CHKERRQ(ierr);
#endif

  // Set the current solution
  ierr = TSSetSolution(ts,u);CHKERRQ(ierr);

  // Create RHSJacobian J
  SNES            snes, psnes;
  KSP             ksp, nksp;
  PC              pc, npc;
  PCType          pctype;
  TSType          tstype;
  PetscBool       pcnone=PETSC_TRUE;

  ierr = TSGetSNES(ts,&snes);CHKERRQ(ierr);
  ierr = TSSetExactFinalTime(ts,TS_EXACTFINALTIME_INTERPOLATE);CHKERRQ(ierr);

#if PETSC_VERSION_GE(3,7,0)
  ierr = PetscOptionsGetBool(PETSC_NULL, PETSC_NULL,"-interpolate",&interpolate,PETSC_NULL);CHKERRQ(ierr);
#else
  ierr = PetscOptionsGetBool(PETSC_NULL,"-interpolate",&interpolate,PETSC_NULL);CHKERRQ(ierr);
#endif

  // Check for -output_name to see if user specified a "performance"
  // run, if they didn't then use the standard monitor function. TODO:
  // use PetscFList
#if PETSC_VERSION_GE(3,7,0)
  ierr = PetscOptionsGetString(PETSC_NULL, PETSC_NULL,"-output_name",this->output_name, sizeof this->output_name,&output_flag);CHKERRQ(ierr);
#else
  ierr = PetscOptionsGetString(PETSC_NULL,"-output_name",this->output_name, sizeof this->output_name,&output_flag);CHKERRQ(ierr);
#endif

  // If the output_name is not specified then use the standard monitor function
  if(output_flag) {
    ierr = SNESMonitorSet(snes,PetscSNESMonitor,this,PETSC_NULL);CHKERRQ(ierr);
  } else {
    ierr = TSMonitorSet(ts,PetscMonitor,this,PETSC_NULL);CHKERRQ(ierr);
  }

  ierr = SNESSetTolerances(snes,abstol,reltol,PETSC_DEFAULT,PETSC_DEFAULT,PETSC_DEFAULT);CHKERRQ(ierr);

  // Matrix free Jacobian

  if (use_jacobian and hasJacobian()) {
    // Use a user-supplied Jacobian function
    ierr = MatCreateShell(comm, local_N, local_N, neq, neq, this, &Jmf); CHKERRQ(ierr);
    ierr = MatShellSetOperation(Jmf, MATOP_MULT, reinterpret_cast<void (*)()>(PhysicsJacobianApply)); CHKERRQ(ierr);
    ierr = TSSetIJacobian(ts, Jmf, Jmf, solver_ijacobian, this); CHKERRQ(ierr);
  } else {
    // Use finite difference approximation
    ierr = MatCreateSNESMF(snes,&Jmf);CHKERRQ(ierr);
    ierr = SNESSetJacobian(snes,Jmf,Jmf,MatMFFDComputeJacobian,this);CHKERRQ(ierr);
  }

  ierr = SNESGetKSP(snes,&ksp);CHKERRQ(ierr);

  ierr = KSPSetTolerances(ksp, reltol, abstol, PETSC_DEFAULT, PETSC_DEFAULT); CHKERRQ(ierr);

  ierr = KSPGetPC(ksp,&pc);CHKERRQ(ierr);

  if (use_precon and hasPreconditioner()) {

#if PETSC_VERSION_GE(3,5,0)
    ierr = SNESGetNPC(snes,&psnes);CHKERRQ(ierr);
#else
    ierr = SNESGetPC(snes,&psnes);CHKERRQ(ierr);
#endif
    ierr = SNESGetKSP(psnes,&nksp);CHKERRQ(ierr);
    ierr = KSPGetPC(nksp,&npc);CHKERRQ(ierr);
    ierr = SNESSetType(psnes,SNESSHELL);CHKERRQ(ierr);
    ierr = SNESShellSetSolve(psnes,PhysicsSNESApply);CHKERRQ(ierr);

    // Use a user-supplied preconditioner

    // Tell PETSc we're using a "shell" preconditioner
    ierr = PCSetType(pc,PCSHELL);CHKERRQ(ierr);

    // Set routine for applying preconditioner
    ierr = PCShellSetApply(pc,PhysicsPCApply);CHKERRQ(ierr);

    // Set context to this solver object
    ierr = PCShellSetContext(pc,this);CHKERRQ(ierr);

    // Set name of preconditioner
    ierr = PCShellSetName(pc,"PhysicsPreconditioner");CHKERRQ(ierr);

    // Need a callback for IJacobian to get shift 'alpha'
    ierr = TSSetIJacobian(ts, Jmf, Jmf, solver_ijacobian, this);CHKERRQ(ierr);

    // Use right preconditioner
    ierr = KSPSetPCSide(ksp, PC_RIGHT);CHKERRQ(ierr);

  } else {
    // Default to no preconditioner
    ierr = PCSetType(pc,PCNONE);CHKERRQ(ierr);
  }
  ierr = TSSetFromOptions(ts);CHKERRQ(ierr);   // enable PETSc runtime options

  ierr = PCGetType(pc,&pctype);CHKERRQ(ierr);
  ierr = TSGetType(ts,&tstype);CHKERRQ(ierr);
  output.write("\tTS type {:s}, PC type {:s}\n",tstype,pctype);

  ierr = PetscObjectTypeCompare(reinterpret_cast<PetscObject>(pc),PCNONE,&pcnone);CHKERRQ(ierr);
  if (pcnone) {
    ierr = PetscLogEventEnd(init_event,0,0,0,0);CHKERRQ(ierr);
    PetscFunctionReturn(0);
  }
  ierr = PetscObjectTypeCompare(reinterpret_cast<PetscObject>(pc),PCSHELL,&pcnone);CHKERRQ(ierr);
  if (pcnone) {
    ierr = PetscLogEventEnd(init_event,0,0,0,0);CHKERRQ(ierr);
    PetscFunctionReturn(0);
  }

  // Create Jacobian matrix to be used by preconditioner
  output_info << " Get Jacobian matrix at simtime " << simtime << "\n";
#if PETSC_VERSION_GE(3,7,0)
  ierr = PetscOptionsGetString(PETSC_NULL, PETSC_NULL,"-J_load",load_file,PETSC_MAX_PATH_LEN-1,&J_load);CHKERRQ(ierr);
#else 
  ierr = PetscOptionsGetString(PETSC_NULL,"-J_load",load_file,PETSC_MAX_PATH_LEN-1,&J_load);CHKERRQ(ierr);
#endif
  if(J_load) {
    PetscViewer     fd;
    output_info << " Load Jmat ...local_N " << local_N << " neq " << neq << "\n";
    ierr = PetscViewerBinaryOpen(comm,load_file,FILE_MODE_READ,&fd);CHKERRQ(ierr);
    ierr = MatCreate(PETSC_COMM_WORLD,&J);CHKERRQ(ierr);
    //ierr = MatSetType(J, MATBAIJ);CHKERRQ(ierr);
    ierr = MatSetSizes(J,local_N,local_N,PETSC_DECIDE,PETSC_DECIDE);CHKERRQ(ierr);
    ierr = MatSetFromOptions(J);CHKERRQ(ierr);
    ierr = MatLoad(J, fd);CHKERRQ(ierr);
    ierr = PetscViewerDestroy(&fd);CHKERRQ(ierr);
  } else { // create Jacobian matrix

    /* number of degrees (variables) at each grid point */
    PetscInt dof = n3Dvars();

    // Maximum allowable size of stencil in x is the number of guard cells
    PetscInt stencil_width_estimate = options->operator[]("stencil_width_estimate").withDefault(bout::globals::mesh->xstart);
    // This is the stencil in each direction (*2) along each dimension
    // (*3), plus the point itself. Not sure if this is correct
    // though, on several levels:
    //   1. Ignores corner points used in e.g. brackets
    //   2. Could have different stencil widths in each dimension
    //   3. FFTs couple every single point together
    PetscInt cols = stencil_width_estimate*2*3+1;
    PetscInt prealloc; // = cols*dof;

    ierr = MatCreate(comm,&J);CHKERRQ(ierr);
    ierr = MatSetType(J, MATBAIJ);CHKERRQ(ierr);
    ierr = MatSetSizes(J,local_N, local_N, neq,neq);CHKERRQ(ierr);
    ierr = MatSetFromOptions(J);CHKERRQ(ierr);

    // Get nonzero pattern of J - color_none !!!
    prealloc = cols*dof*dof;
    ierr = MatSeqAIJSetPreallocation(J,prealloc,PETSC_NULL);CHKERRQ(ierr);
    ierr = MatMPIAIJSetPreallocation(J,prealloc,PETSC_NULL,prealloc,PETSC_NULL);CHKERRQ(ierr);

    prealloc = cols; // why nonzeros=295900, allocated nonzeros=2816000/12800000 (*dof*dof), number of mallocs used during MatSetValues calls =256?
    ierr = MatSeqBAIJSetPreallocation(J,dof,prealloc,PETSC_NULL);CHKERRQ(ierr);
    ierr = MatMPIBAIJSetPreallocation(J,dof,prealloc,PETSC_NULL,prealloc,PETSC_NULL);CHKERRQ(ierr);
#if PETSC_VERSION_GE(3,7,0)
    ierr = PetscOptionsHasName(PETSC_NULL, PETSC_NULL,"-J_slowfd",&J_slowfd);CHKERRQ(ierr);
#else
    ierr = PetscOptionsHasName(PETSC_NULL,"-J_slowfd",&J_slowfd);CHKERRQ(ierr);
#endif
    if (J_slowfd) { // create Jacobian matrix by slow fd
      ierr = SNESSetJacobian(snes,J,J,SNESComputeJacobianDefault,PETSC_NULL);CHKERRQ(ierr);
      output_info << "SNESComputeJacobian J by slow fd...\n";

#if PETSC_VERSION_GE(3,5,0)
      ierr = TSComputeRHSJacobian(ts,simtime,u,J,J);CHKERRQ(ierr);
#else
      MatStructure flg;
      ierr = TSComputeRHSJacobian(ts,simtime,u,&J,&J,&flg);CHKERRQ(ierr);
#endif
      output_info << "compute J by slow fd is done.\n";
    } else { // get sparse pattern of the Jacobian
      throw BoutException("Sorry, unimplemented way of setting PETSc preconditioner. "
                          "Either set a preconditioner function with 'setPrecon' "
                          "in your code, or load a matrix with '-Jload' on the "
                          "command line, or calculate with finite differences "
                          "with '-J_slowfd' (on command line)");
    }
  }

  // Create coloring context of J to be used during time stepping
  
  output_info << " Create coloring ...\n";
  
  ISColoring iscoloring;
#if PETSC_VERSION_GE(3,5,0)
  MatColoring coloring;
  MatColoringCreate(Jmf, &coloring);
  MatColoringSetType(coloring, MATCOLORINGSL);
  MatColoringSetFromOptions(coloring);
  // Calculate index sets
  MatColoringApply(coloring, &iscoloring);
  MatColoringDestroy(&coloring);
#else
  ierr = MatGetColoring(J,MATCOLORINGSL,&iscoloring);CHKERRQ(ierr);
#endif
  ierr = MatFDColoringCreate(J,iscoloring,&matfdcoloring);CHKERRQ(ierr);
  
  ierr = MatFDColoringSetFromOptions(matfdcoloring);CHKERRQ(ierr);
  ierr = ISColoringDestroy(&iscoloring);CHKERRQ(ierr);
  ierr = MatFDColoringSetFunction(matfdcoloring, reinterpret_cast<PetscErrorCode (*)()>(solver_f), this);CHKERRQ(ierr);
  ierr = SNESSetJacobian(snes,J,J,SNESComputeJacobianDefaultColor,matfdcoloring);CHKERRQ(ierr);

  // Write J in binary for study - see ~petsc/src/mat/examples/tests/ex124.c
#if PETSC_VERSION_GE(3,7,0)
  ierr = PetscOptionsHasName(PETSC_NULL, PETSC_NULL,"-J_write",&J_write);CHKERRQ(ierr);
#else
  ierr = PetscOptionsHasName(PETSC_NULL,"-J_write",&J_write);CHKERRQ(ierr);
#endif
  if (J_write){
    PetscViewer    viewer;
    output_info << "\n[" << rank << "] Test TSComputeRHSJacobian() ...\n";
#if PETSC_VERSION_GE(3,5,0)
    ierr = TSComputeRHSJacobian(ts,simtime,u,J,J);CHKERRQ(ierr);
#else
    MatStructure J_structure;
    ierr = TSComputeRHSJacobian(ts,simtime,u,&J,&J,&J_structure);CHKERRQ(ierr);
#endif

    ierr = PetscSynchronizedPrintf(comm, "[{:d}] TSComputeRHSJacobian is done\n",rank);CHKERRQ(ierr);

#if PETSC_VERSION_GE(3,5,0)
    ierr = PetscSynchronizedFlush(comm,PETSC_STDOUT);CHKERRQ(ierr);
#else
    ierr = PetscSynchronizedFlush(comm);CHKERRQ(ierr);
#endif
    if (J_slowfd) {
      output_info << "[" << rank << "] writing J in binary to data/Jrhs_dense.dat...\n";
      ierr = PetscViewerBinaryOpen(comm,"data/Jrhs_dense.dat",FILE_MODE_WRITE,&viewer);CHKERRQ(ierr);
    } else {
      output_info << "[" << rank << "] writing J in binary to data/Jrhs_sparse.dat...\n";
      ierr = PetscViewerBinaryOpen(comm,"data/Jrhs_sparse.dat",FILE_MODE_WRITE,&viewer);CHKERRQ(ierr);
    }
    ierr = MatView(J,viewer);CHKERRQ(ierr);
    ierr = PetscViewerDestroy(&viewer);CHKERRQ(ierr);
  }

  ierr = PetscLogEventEnd(init_event,0,0,0,0);CHKERRQ(ierr);

  PetscFunctionReturn(0);
}

/**************************************************************************
 * Run - Advance time
 **************************************************************************/

PetscErrorCode PetscSolver::run() {
  PetscErrorCode ierr;
  FILE *fp = nullptr;

  // Set when the next call to monitor is desired
  next_output = simtime + getOutputTimestep();

  PetscFunctionBegin;

  if(this->output_flag) {
    prev_linear_its = 0;
    bout_snes_time = bout::globals::mpi->MPI_Wtime();
  }

  ierr = TSSolve(ts,u);CHKERRQ(ierr);

  // Gawd, everything is a hack
  if(this->output_flag) {
    ierr = PetscFOpen(PETSC_COMM_WORLD, this->output_name, "w", &fp);CHKERRQ(ierr);
    ierr = PetscFPrintf(PETSC_COMM_WORLD, fp, "SNES Iteration, KSP Iterations, Wall Time, Norm\n");CHKERRQ(ierr);
    for (const auto &info : snes_list) {
      ierr = PetscFPrintf(PETSC_COMM_WORLD, fp, "{:d}, {:d}, {:e}, {:e}\n", info.it,
                          info.linear_its, info.time, info.norm);
      CHKERRQ(ierr);
    }
    ierr = PetscFClose(PETSC_COMM_WORLD, fp);CHKERRQ(ierr);
  }

  PetscFunctionReturn(0);
}

/**************************************************************************
 * RHS function
 **************************************************************************/

PetscErrorCode PetscSolver::rhs(TS UNUSED(ts), BoutReal t, Vec udata, Vec dudata) {
  TRACE("Running RHS: PetscSolver::rhs({:e})", t);

  const BoutReal *udata_array;
  BoutReal *dudata_array;

  PetscFunctionBegin;

  // Load state from PETSc
  VecGetArrayRead(udata, &udata_array);
  load_vars(const_cast<BoutReal *>(udata_array));
  VecRestoreArrayRead(udata, &udata_array);

  // Call RHS function
  run_rhs(t);

  // Save derivatives to PETSc
  VecGetArray(dudata, &dudata_array);
  save_derivs(dudata_array);
  VecRestoreArray(dudata, &dudata_array);

  PetscFunctionReturn(0);
}

/**************************************************************************
 * Preconditioner function
 **************************************************************************/

PetscErrorCode PetscSolver::pre(PC UNUSED(pc), Vec x, Vec y) {
  TRACE("PetscSolver::pre()");

  BoutReal *data;

  if(diagnose)
    output << "Preconditioning" << endl;

  // Load state
  VecGetArray(state, &data);
  load_vars(data);
  VecRestoreArray(state, &data);

  // Load vector to be inverted into F_vars
  VecGetArray(x, &data);
  load_derivs(data);
  VecRestoreArray(x, &data);

  // Call the preconditioner
  runPreconditioner(ts_time, 1. / shift, 0.0);

  // Save the solution from time derivatives
  VecGetArray(y, &data);
  save_derivs(data);
  VecRestoreArray(y, &data);

  // Petsc's definition of Jacobian differs by a factor from Sundials'
  PetscErrorCode ierr = VecScale(y, shift); CHKERRQ(ierr);

  return 0;
}

/**************************************************************************
 * User-supplied Jacobian function J(state) * x = y
 **************************************************************************/

PetscErrorCode PetscSolver::jac(Vec x, Vec y) {
  TRACE("PetscSolver::jac()");

  BoutReal *data;

  if(diagnose)
    output << "Jacobian evaluation\n";

  // Load state
  VecGetArray(state, &data);
  load_vars(data);
  VecRestoreArray(state, &data);

  // Load vector to be operated on into F_vars
  VecGetArray(x, &data);
  load_derivs(data);
  VecRestoreArray(x, &data);

  // Call the Jacobian function
  runJacobian(ts_time);

  // Save the solution from time derivatives
  VecGetArray(y, &data);
  save_derivs(data);
  VecRestoreArray(y, &data);

  // y = a * x - y
  PetscErrorCode ierr = VecAXPBY(y, shift, -1.0, x);CHKERRQ(ierr);

  return 0;
}

/**************************************************************************
 * Static functions which can be used for PETSc callbacks
 **************************************************************************/

PetscErrorCode solver_f(TS ts, BoutReal t, Vec globalin, Vec globalout, void *f_data) {
  PetscFunctionBegin;
  auto* s = static_cast<PetscSolver*>(f_data);
  PetscLogEventBegin(s->solver_event,0,0,0,0);
  s->rhs(ts, t, globalin, globalout);
  PetscLogEventEnd(s->solver_event,0,0,0,0);
  PetscFunctionReturn(0);
}

/*
  FormIFunction = Udot - RHSFunction
*/
PetscErrorCode solver_if(TS ts, BoutReal t, Vec globalin,Vec globalindot, Vec globalout, void *f_data) {
  PetscErrorCode ierr;

  PetscFunctionBegin;
  ierr = solver_f(ts, t, globalin, globalout, f_data); CHKERRQ(ierr);

  ierr = VecAYPX(globalout,-1.0,globalindot);CHKERRQ(ierr); // globalout = globalindot + (-1)globalout
  PetscFunctionReturn(0);
}

#if PETSC_VERSION_GE(3,5,0)
PetscErrorCode solver_rhsjacobian(TS UNUSED(ts), BoutReal UNUSED(t), Vec UNUSED(globalin),
                                  Mat J, Mat Jpre, void *UNUSED(f_data)) {
  PetscErrorCode ierr;

  PetscFunctionBegin;
  ierr = MatAssemblyBegin(Jpre, MAT_FINAL_ASSEMBLY);CHKERRQ(ierr);
  ierr = MatAssemblyEnd(Jpre, MAT_FINAL_ASSEMBLY);CHKERRQ(ierr);
  if (J != Jpre){
    ierr = MatAssemblyBegin(J, MAT_FINAL_ASSEMBLY);CHKERRQ(ierr);
    ierr = MatAssemblyEnd(J, MAT_FINAL_ASSEMBLY);CHKERRQ(ierr);
  }
  PetscFunctionReturn(0);
}
#else
PetscErrorCode solver_rhsjacobian(MAYBE_UNUSED(TS ts), MAYBE_UNUSED(BoutReal t),
                                  MAYBE_UNUSED(Vec globalin), Mat *J, Mat *Jpre,
                                  MAYBE_UNUSED(MatStructure *str),
                                  MAYBE_UNUSED(void *f_data)) {
  PetscErrorCode ierr;

  PetscFunctionBegin;
  ierr = MatAssemblyBegin(*Jpre, MAT_FINAL_ASSEMBLY);CHKERRQ(ierr);
  ierr = MatAssemblyEnd(*Jpre, MAT_FINAL_ASSEMBLY);CHKERRQ(ierr);
  if (*J != *Jpre) {
    ierr = MatAssemblyBegin(*J, MAT_FINAL_ASSEMBLY);CHKERRQ(ierr);
    ierr = MatAssemblyEnd(*J, MAT_FINAL_ASSEMBLY);CHKERRQ(ierr);
  }
  PetscFunctionReturn(0);
}
#endif

/*
  solver_ijacobian - Compute IJacobian = dF/dU + a dF/dUdot  - a dummy matrix used for pc=none
*/
#if PETSC_VERSION_GE(3,5,0)
PetscErrorCode solver_ijacobian(TS ts, BoutReal t, Vec globalin, Vec UNUSED(globalindot),
                                PetscReal a, Mat J, Mat Jpre, void *f_data) {
  PetscErrorCode ierr;

  PetscFunctionBegin;
  ierr = solver_rhsjacobian(ts, t, globalin, J, Jpre, f_data); CHKERRQ(ierr);

  ////// Save data for preconditioner
  auto* solver = static_cast<PetscSolver*>(f_data);

  if(solver->diagnose)
    output << "Saving state, t = " << t << ", a = " << a << endl;

  solver->shift = a; // Save the shift 'a'
  solver->state = globalin;  // Save system state
  solver->ts_time = t;

  PetscFunctionReturn(0);
}
#else
PetscErrorCode solver_ijacobian(TS ts, BoutReal t, Vec globalin,
                                MAYBE_UNUSED(Vec globalindot), MAYBE_UNUSED(PetscReal a),
                                Mat *J, Mat *Jpre, MatStructure *str, void *f_data) {
  PetscErrorCode ierr;

  PetscFunctionBegin;
  ierr = solver_rhsjacobian(ts, t, globalin, J, Jpre, str, (void *)f_data);CHKERRQ(ierr);

  ////// Save data for preconditioner
  PetscSolver *solver = (PetscSolver *)f_data;

  if (solver->diagnose)
    output << "Saving state, t = " << t << ", a = " << a << endl;

  solver->shift = a;        // Save the shift 'a'
  solver->state = globalin; // Save system state
  solver->ts_time = t;

  PetscFunctionReturn(0);
}
#endif

/*
  solver_ijacobianfd - Compute IJacobian = dF/dU + a dF/dUdot  using finite deference - not implemented yet
*/
#if PETSC_VERSION_GE(3,5,0)
PetscErrorCode solver_ijacobianfd(TS ts, BoutReal t, Vec globalin,
                                  Vec UNUSED(globalindot), PetscReal UNUSED(a), Mat J, Mat Jpre,
                                  void *f_data) {
  PetscErrorCode ierr;

  PetscFunctionBegin;
  ierr = solver_rhsjacobian(ts, t, globalin, J, Jpre, f_data); CHKERRQ(ierr);
  //*Jpre + a
  PetscFunctionReturn(0);
}
#else
PetscErrorCode solver_ijacobianfd(TS ts,BoutReal t,Vec globalin,Vec globalindot,PetscReal a,Mat *J,Mat *Jpre,MatStructure *str,void *f_data) {
  PetscErrorCode ierr;

  PetscFunctionBegin;
  ierr = solver_rhsjacobian(ts,t,globalin,J,Jpre,str,(void *)f_data);CHKERRQ(ierr);
  //*Jpre + a
  PetscFunctionReturn(0);
}
#endif
//-----------------------------------------

PetscErrorCode PhysicsSNESApply(SNES snes, Vec x) {
  PetscErrorCode ierr;
  Vec F,Fout;
  PetscReal fnorm = 0., foutnorm = 0., dot=0.;
  KSP ksp;
  PC pc;
  Mat A,B;

  PetscFunctionBegin;
  ierr = SNESGetJacobian(snes, &A, &B, PETSC_NULL, PETSC_NULL);CHKERRQ(ierr);
#if PETSC_VERSION_GE(3,5,0)
  ierr = SNESComputeJacobian(snes, x, A, B);CHKERRQ(ierr);
#else
  MatStructure diff = DIFFERENT_NONZERO_PATTERN;
  ierr = SNESComputeJacobian(snes, x, &A, &B, &diff);CHKERRQ(ierr);
#endif
  ierr = SNESGetKSP(snes, &ksp);CHKERRQ(ierr);
  ierr = KSPGetPC(ksp, &pc);CHKERRQ(ierr);
  ierr = SNESGetFunction(snes,&F,PETSC_NULL,PETSC_NULL);CHKERRQ(ierr);
  ierr = SNESComputeFunction(snes, x, F);CHKERRQ(ierr);
  ierr = SNESGetSolutionUpdate(snes, &Fout);CHKERRQ(ierr);

  ierr = PCApply(pc,F,Fout);CHKERRQ(ierr);
  ierr = VecNorm(Fout, NORM_2, &foutnorm);CHKERRQ(ierr);
  ierr = VecAXPY(x, -1., Fout);CHKERRQ(ierr);
  ierr = SNESComputeFunction(snes, x, F);CHKERRQ(ierr);
  ierr = VecNorm(F,NORM_2,&fnorm);CHKERRQ(ierr);
  ierr = VecDot(F,Fout,&dot);CHKERRQ(ierr);
  output_info << " (Debug) function norm: " << fnorm << ", P(f) norm " << foutnorm
              << ", F \\cdot Fout " << dot << "  ";
#if PETSC_VERSION_GE(3,5,0)
  Vec func;
  ierr = SNESGetFunction(snes,&func,PETSC_NULL,PETSC_NULL); CHKERRQ(ierr);
  ierr = VecNorm(func,NORM_2,&fnorm); CHKERRQ(ierr);
#else
  ierr = SNESSetFunctionNorm(snes, fnorm);CHKERRQ(ierr);
#endif
  ierr = SNESMonitor(snes,0,fnorm);CHKERRQ(ierr);

  PetscFunctionReturn(0);
}

PetscErrorCode PhysicsPCApply(PC pc,Vec x,Vec y) {
  int ierr;

  // Get the context
  PetscSolver *s;
  ierr = PCShellGetContext(pc, reinterpret_cast<void**>(&s)); CHKERRQ(ierr);

  PetscFunctionReturn(s->pre(pc, x, y));
}

PetscErrorCode PhysicsJacobianApply(Mat J, Vec x, Vec y) {
  // Get the context
  PetscSolver *s;
  int ierr = MatShellGetContext(J, reinterpret_cast<void**>(&s)); CHKERRQ(ierr);
  PetscFunctionReturn(s->jac(x, y));
}

PetscErrorCode PetscMonitor(TS ts, PetscInt UNUSED(step), PetscReal t, Vec X, void *ctx) {
  PetscErrorCode ierr;
  auto* s = static_cast<PetscSolver*>(ctx);
  PetscReal tfinal, dt;
  Vec interpolatedX;
  const PetscScalar *x;
  static int i = 0;

  PetscFunctionBegin;
  ierr = TSGetTimeStep(ts, &dt);CHKERRQ(ierr);

#if PETSC_VERSION_GE(3, 8, 0)
  ierr = TSGetMaxTime(ts, &tfinal); CHKERRQ(ierr);
#else
  ierr = TSGetDuration(ts, PETSC_NULL, &tfinal);CHKERRQ(ierr);
#endif

  /* Duplicate the solution vector X into a work vector */
  ierr = VecDuplicate(X,&interpolatedX);CHKERRQ(ierr);
  while (s->next_output <= t && s->next_output <= tfinal) {
    if (s->interpolate){
      ierr = TSInterpolate(ts,s->next_output,interpolatedX);CHKERRQ(ierr);
    }

    /* Place the interpolated values into the global variables */
    ierr = VecGetArrayRead(interpolatedX,&x);CHKERRQ(ierr);
    s->load_vars(const_cast<BoutReal *>(x));
    ierr = VecRestoreArrayRead(interpolatedX,&x);CHKERRQ(ierr);

    if (s->call_monitors(simtime, i++, s->getNumberOutputSteps())) {
      PetscFunctionReturn(1);
    }

    s->next_output += s->getOutputTimestep();
    simtime = s->next_output;
  }

  /* Done with vector, so destroy it */
  ierr = VecDestroy(&interpolatedX);CHKERRQ(ierr);

  PetscFunctionReturn(0);
}

PetscErrorCode PetscSNESMonitor(SNES snes, PetscInt its, PetscReal norm, void *ctx)
{
  PetscErrorCode ierr;
  PetscInt linear_its=0;
  BoutReal tmp = .0;
  snes_info row;
  auto *s = static_cast<PetscSolver*>(ctx);

  PetscFunctionBegin;

  if(!its) s->prev_linear_its = 0;
  ierr = SNESGetLinearSolveIterations(snes, &linear_its);CHKERRQ(ierr);
  tmp = bout::globals::mpi->MPI_Wtime();

  row.it = its;
  s->prev_linear_its = row.linear_its = linear_its-s->prev_linear_its;
  row.time = tmp-s->bout_snes_time;
  row.norm = norm;

  s->snes_list.push_back(row);

  PetscFunctionReturn(0);
}

#endif<|MERGE_RESOLUTION|>--- conflicted
+++ resolved
@@ -58,19 +58,6 @@
 extern PetscErrorCode PhysicsJacobianApply(Mat J, Vec x, Vec y);
 extern PetscErrorCode PhysicsSNESApply(SNES,Vec);
 
-<<<<<<< HEAD
-PetscSolver::PetscSolver(Options *opts) : Solver(opts) {
-  has_constraints = false; // No constraints
-  J = nullptr;
-  Jmf = nullptr;
-  matfdcoloring = nullptr;
-  interpolate = (*opts)["interpolate"].withDefault(true)? PETSC_TRUE : PETSC_FALSE;
-  initialised = false;
-  bout_snes_time = .0;
-
-  output_flag = PETSC_FALSE;
-}
-=======
 PetscSolver::PetscSolver(Options* opts)
     : Solver(opts),
       diagnose(
@@ -94,7 +81,6 @@
                          .withDefault(getOutputTimestep())),
       mxstep(
           (*options)["mxstep"].doc("Number of steps between outputs").withDefault(500)) {}
->>>>>>> b719d447
 
 PetscSolver::~PetscSolver() {
   VecDestroy(&u);
