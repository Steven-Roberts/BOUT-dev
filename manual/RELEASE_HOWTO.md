--- conflicted
+++ resolved
@@ -19,8 +19,7 @@
 - [ ] Run `make check-all`
     - Raise issues for any tests that fail
 - Possibly run `clang-tidy`, `clang-check`, `coverity`, etc.
-- [ ] Review pinned pip package versions for CI
-- [ ] Review bundled libraries
+- [ ] Review pinned pip package versions for Travis
     
 Before merging PR:
 
@@ -56,10 +55,6 @@
 
 After PR is merged:
 
-<<<<<<< HEAD
-- [ ] Make tarball: `make dist` from build directory. Ensure you are on a tag and correct version is used for archive and folder within.
-=======
->>>>>>> ebc00516
 - [ ] Try to summarise the changes!
 - [ ] Make [GitHub Release][gh_release], include change summary **NB:** tag should have
       leading `v`
