--- conflicted
+++ resolved
@@ -7,11 +7,7 @@
 msgstr ""
 "Project-Id-Version: BOUT++ 4.2.1\n"
 "Report-Msgid-Bugs-To: \n"
-<<<<<<< HEAD
-"POT-Creation-Date: 2022-02-15 16:11+0000\n"
-=======
 "POT-Creation-Date: 2019-11-22 16:33+0000\n"
->>>>>>> abc4771a
 "PO-Revision-Date: 2019-02-11 12:46+0900\n"
 "Last-Translator: Marta <mpee500@york.ac.uk>\n"
 "Language-Team: Spanish\n"
@@ -280,13 +276,8 @@
 "  -v, --verbose\t\tAumentar verbosidad\n"
 "  -q, --quiet\t\tDisminuir verbosidad\n"
 
-<<<<<<< HEAD
-#: ../src/solver/solver.cxx:510
-#, c-format
-=======
 #: ../src/solver/solver.cxx:507
 #, fuzzy
->>>>>>> abc4771a
 msgid ""
 "\n"
 "Run finished at  : {:s}\n"
@@ -294,13 +285,8 @@
 "\n"
 "Ejecución finalizada en  : {:s}\n"
 
-<<<<<<< HEAD
-#: ../src/solver/solver.cxx:475
-#, c-format
-=======
 #: ../src/solver/solver.cxx:472
 #, fuzzy
->>>>>>> abc4771a
 msgid ""
 "\n"
 "Run started at  : {:s}\n"
@@ -336,7 +322,7 @@
 msgid ") overwritten with:"
 msgstr ""
 
-#: ../tests/unit/src/test_bout++.cxx:293
+#: ../tests/unit/src/test_bout++.cxx:294
 msgid "4 of 8"
 msgstr ""
 
@@ -381,15 +367,11 @@
 msgid "Command line"
 msgstr "Línea de comandos"
 
-<<<<<<< HEAD
-#: ../src/bout++.cxx:389 ../tests/unit/src/test_bout++.cxx:299
-=======
 #: ../tests/unit/src/test_bout++.cxx:300 ../src/bout++.cxx:425
->>>>>>> abc4771a
 msgid "Compile-time options:\n"
 msgstr "Opciones de tiempo de compilación:\n"
 
-#: ../tests/unit/src/test_bout++.cxx:303
+#: ../tests/unit/src/test_bout++.cxx:304
 #, fuzzy
 msgid "Compiled with flags"
 msgstr "\tCompilado con las opciones `flags` : {:s}\n"
@@ -432,45 +414,6 @@
 "No se pudo ejecutar bout-log-color. Asegúrese de que se encuentre en su "
 "PATH\n"
 
-<<<<<<< HEAD
-#: ../src/solver/solver.cxx:668
-#, c-format
-msgid "Couldn't add Monitor: %g is not a multiple of %g!"
-msgstr "No se pudo añadir el Monitor: %g no és multiplo de %g!"
-
-#: ../src/mesh/mesh.cxx:386
-#, c-format
-msgid "Couldn't find region %s in regionMap2D"
-msgstr "No se pudo encontrar la región %s en regionMap2D"
-
-#: ../src/mesh/mesh.cxx:378
-#, c-format
-msgid "Couldn't find region %s in regionMap3D"
-msgstr "No se pudo encontrar la región %s en regionMap2D"
-
-#: ../src/mesh/mesh.cxx:394
-#, c-format
-msgid "Couldn't find region %s in regionMapPerp"
-msgstr "No se pudo encontrar la región %s en regionMapPerp"
-
-#. Convert any exceptions to something a bit more useful
-#: ../src/sys/options.cxx:227
-#, fuzzy, c-format
-msgid "Couldn't get %s from option %s = '%s': %s"
-msgstr "No se pudo recuperar el entero de la opción %s = '%s'"
-
-#: ../src/bout++.cxx:352
-#, c-format
-msgid "DataDir \"%s\" does not exist or is not accessible\n"
-msgstr "DataDir \"%s\" no existe o no es accessible\n"
-
-#: ../src/bout++.cxx:349
-#, c-format
-msgid "DataDir \"%s\" is not a directory\n"
-msgstr "DataDir \"%s\" no es un directorio\n"
-
-#: ../src/solver/solver.cxx:588
-=======
 #: ../src/solver/solver.cxx:590
 #, fuzzy
 msgid "Couldn't add Monitor: {:g} is not a multiple of {:g}!"
@@ -512,7 +455,6 @@
 msgstr "DataDir \"{:s}\" no es un directorio\n"
 
 #: ../src/solver/solver.cxx:540
->>>>>>> abc4771a
 msgid "ERROR: Solver is already initialised\n"
 msgstr "ERROR: el Solver ya se encuentra inicializado\n"
 
@@ -530,11 +472,7 @@
 msgid "Error: nx must be greater than 2 times MXG (2 * {:d})"
 msgstr "Error: nx debe ser mayor que 2 veces MXG (2 * {:d})"
 
-<<<<<<< HEAD
-#: ../src/solver/solver.cxx:455
-=======
 #: ../src/solver/solver.cxx:465
->>>>>>> abc4771a
 msgid "Failed to initialise solver-> Aborting\n"
 msgstr "Fallo en inicializar el solver-> Abortando\n"
 
@@ -543,11 +481,7 @@
 msgid "Finding value for NXPE (ideal = {:f})\n"
 msgstr "Encontrando valor para NXPE (ideal = {:f})\n"
 
-<<<<<<< HEAD
-#: ../src/solver/solver.cxx:426
-=======
 #: ../src/solver/solver.cxx:542
->>>>>>> abc4771a
 msgid "Initialising solver\n"
 msgstr "Initializando el solver\n"
 
@@ -582,19 +516,11 @@
 msgid "Missing integer array {:s}\n"
 msgstr "Fala la matriz entera {:s}\n"
 
-<<<<<<< HEAD
-#: ../src/solver/solver.cxx:772
-msgid "Monitor signalled to quit"
-msgstr "Monitor indicó salir"
-
-#: ../src/solver/solver.cxx:779
-=======
 #: ../src/solver/solver.cxx:695
 msgid "Monitor signalled to quit"
 msgstr "Monitor indicó salir"
 
 #: ../src/solver/solver.cxx:702
->>>>>>> abc4771a
 msgid "Monitor signalled to quit\n"
 msgstr "Monitor indicó salir\n"
 
@@ -681,20 +607,12 @@
 msgid "Revision: {:s}\n"
 msgstr "Revisión: {:s}\n"
 
-<<<<<<< HEAD
-#: ../src/solver/solver.cxx:511
-=======
 #: ../src/solver/solver.cxx:508
->>>>>>> abc4771a
 msgid "Run time : "
 msgstr "Tiempo de ejecución : "
 
 #. / Run the solver
-<<<<<<< HEAD
-#: ../src/solver/solver.cxx:468
-=======
 #: ../src/solver/solver.cxx:469
->>>>>>> abc4771a
 msgid ""
 "Running simulation\n"
 "\n"
@@ -702,7 +620,7 @@
 "Ejecutando simulación\n"
 "\n"
 
-#: ../tests/unit/src/test_bout++.cxx:300
+#: ../tests/unit/src/test_bout++.cxx:301
 msgid "Signal"
 msgstr ""
 
@@ -725,37 +643,20 @@
 "Com    I/O   SOLVER\n"
 "\n"
 
-<<<<<<< HEAD
-#: ../src/solver/solver.cxx:450
-#, c-format
-msgid "Solver running for %d outputs with monitor timestep of %e\n"
-=======
 #: ../src/solver/solver.cxx:460
 #, fuzzy
 msgid "Solver running for {:d} outputs with monitor timestep of {:e}\n"
->>>>>>> abc4771a
 msgstr ""
 "Solver corriendo para {:d} outputs con intervalos de tiempo de monitor de {:e}\n"
 
-<<<<<<< HEAD
-#: ../src/solver/solver.cxx:446
-#, c-format
-msgid "Solver running for %d outputs with output timestep of %e\n"
-=======
 #: ../src/solver/solver.cxx:456
 #, fuzzy
 msgid "Solver running for {:d} outputs with output timestep of {:e}\n"
->>>>>>> abc4771a
 msgstr ""
 "Solver corriendo para {:d} outputs con intervalos de tiempo de output de {:e}\n"
 
-<<<<<<< HEAD
-#: ../src/solver/solver.cxx:683
-#, c-format
-=======
 #: ../src/solver/solver.cxx:606
 #, fuzzy
->>>>>>> abc4771a
 msgid ""
 "Solver::addMonitor: Cannot reduce timestep (from {:g} to {:g}) after init is "
 "called!"
@@ -763,13 +664,8 @@
 "Solver::addMonitor: No se puedo reducir el intervalo de tiempo (de {:g} a {:g}) "
 "después de que init fuera llamado!"
 
-<<<<<<< HEAD
-#: ../src/solver/solver.cxx:1131
-#, c-format
-=======
 #: ../src/solver/solver.cxx:1054
 #, fuzzy
->>>>>>> abc4771a
 msgid ""
 "Time derivative at wrong location - Field is at {:s}, derivative is at {:s} "
 "for field '{:s}'\n"
@@ -777,17 +673,10 @@
 "Derivada del tiempo en lugar erróneo - El field se encuentra en  {:s}, la "
 "derivada se encuentra en {:s} para el field '{:s}'\n"
 
-<<<<<<< HEAD
-#: ../src/solver/solver.cxx:1353
-#, c-format
-msgid "Time derivative for variable '%s' not set"
-msgstr "Derivada del tiempo para la variable '%s' no fijada"
-=======
 #: ../src/solver/solver.cxx:1276
 #, fuzzy
 msgid "Time derivative for variable '{:s}' not set"
 msgstr "Derivada del tiempo para la variable '{:s}' no fijada"
->>>>>>> abc4771a
 
 #: ../src/mesh/mesh.cxx:537
 #, fuzzy
@@ -836,7 +725,7 @@
 msgid "Usage is {:s} -o <settings filename>\n"
 msgstr "Correcto uso es {:s} -o <settings filename>\n"
 
-#: ../tests/unit/src/test_bout++.cxx:29 ../tests/unit/src/test_bout++.cxx:43
+#: ../tests/unit/src/test_bout++.cxx:30 ../tests/unit/src/test_bout++.cxx:44
 msgid "Usage:"
 msgstr ""
 
@@ -852,11 +741,7 @@
 "[VAR=VALUE]\n"
 
 #. restart file should be written by physics model
-<<<<<<< HEAD
-#: ../src/solver/solver.cxx:794
-=======
 #: ../src/solver/solver.cxx:717
->>>>>>> abc4771a
 #, fuzzy
 msgid "User signalled to quit. Returning\n"
 msgstr "Monitor indicó salir\n"
@@ -890,17 +775,10 @@
 msgid "Value for option {:s} is not an integer"
 msgstr "Valor para la opción {:s} = {:e} no es un entero"
 
-<<<<<<< HEAD
-#: ../src/solver/solver.cxx:1090 ../src/solver/solver.cxx:1094
-#, c-format
-msgid "Variable '%s' not initialised"
-msgstr "Variable '%s' sin inicializar"
-=======
 #: ../src/solver/solver.cxx:1013 ../src/solver/solver.cxx:1017
 #, fuzzy
 msgid "Variable '{:s}' not initialised"
 msgstr "Variable '{:s}' sin inicializar"
->>>>>>> abc4771a
 
 #: ../src/mesh/impls/bout/boutmesh.cxx:119
 #, fuzzy
