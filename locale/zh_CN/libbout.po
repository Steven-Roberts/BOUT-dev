# Chinese translations for BOUT++ package.
# Copyright (C) 2018 THE BOUT++'S COPYRIGHT HOLDER
# This file is distributed under the same license as the BOUT++ package.
#  <benjamin.dudson@york.ac.uk>, 2018.
#
msgid ""
msgstr ""
"Project-Id-Version: BOUT++ 4.2.0\n"
"Report-Msgid-Bugs-To: \n"
<<<<<<< HEAD
"POT-Creation-Date: 2022-02-15 16:11+0000\n"
=======
"POT-Creation-Date: 2019-11-22 16:33+0000\n"
>>>>>>> abc4771a
"PO-Revision-Date: 2018-10-22 22:56+0100\n"
"Last-Translator:  <benjamin.dudson@york.ac.uk>\n"
"Language-Team: Chinese (simplified)\n"
"Language: zh_CN\n"
"MIME-Version: 1.0\n"
"Content-Type: text/plain; charset=UTF-8\n"
"Content-Transfer-Encoding: 8bit\n"

#: ../src/mesh/impls/bout/boutmesh.cxx:347
msgid ""
"\t -> Core region jyseps2_1-jyseps1_1 ({:d}-{:d} = {:d}) must be a multiple "
"of MYSUB ({:d})\n"
msgstr ""

#: ../src/mesh/impls/bout/boutmesh.cxx:376
msgid ""
"\t -> Core region jyseps2_2-jyseps1_1 ({:d}-{:d} = {:d}) must be a multiple "
"of MYSUB ({:d})\n"
msgstr ""

#: ../src/mesh/impls/bout/boutmesh.cxx:354
msgid ""
"\t -> Core region jyseps2_2-jyseps1_2 ({:d}-{:d} = {:d}) must be a multiple "
"of MYSUB ({:d})\n"
msgstr ""

#: ../src/mesh/impls/bout/boutmesh.cxx:389
msgid "\t -> Good value\n"
msgstr ""

#: ../src/mesh/impls/bout/boutmesh.cxx:338
msgid ""
"\t -> Leg region jyseps1_1+1 ({:d}) must be a multiple of MYSUB ({:d})\n"
msgstr ""

#: ../src/mesh/impls/bout/boutmesh.cxx:368
msgid ""
"\t -> leg region jyseps1_2-ny_inner+1 ({:d}-{:d}+1 = {:d}) must be a "
"multiple of MYSUB ({:d})\n"
msgstr ""

#: ../src/mesh/impls/bout/boutmesh.cxx:384
msgid ""
"\t -> leg region ny-jyseps2_2-1 ({:d}-{:d}-1 = {:d}) must be a multiple of "
"MYSUB ({:d})\n"
msgstr ""

#: ../src/mesh/impls/bout/boutmesh.cxx:362
msgid ""
"\t -> leg region ny_inner-jyseps2_1-1 ({:d}-{:d}-1 = {:d}) must be a "
"multiple of MYSUB ({:d})\n"
msgstr ""

#: ../src/mesh/impls/bout/boutmesh.cxx:331
msgid "\t -> ny/NYPE ({:d}/{:d} = {:d}) must be >= MYG ({:d})\n"
msgstr ""

#. Loop over all possibilities
#. Processors divide equally
#. Mesh in X divides equally
#. Mesh in Y divides equally
#: ../src/mesh/impls/bout/boutmesh.cxx:324
msgid "\tCandidate value: {:d}\n"
msgstr ""

#: ../src/bout++.cxx:430
msgid "\tChecking disabled\n"
msgstr "\t测试关掉\n"

#: ../src/bout++.cxx:428
#, fuzzy
msgid "\tChecking enabled, level {:d}\n"
msgstr "\t测试打开,级别 {:d}\n"

#: ../src/bout++.cxx:476
msgid "\tCommand line options for this run : "
msgstr ""

#. The stringify is needed here as BOUT_FLAGS_STRING may already contain quoted strings
#. which could cause problems (e.g. terminate strings).
#: ../src/bout++.cxx:472
msgid "\tCompiled with flags : {:s}\n"
msgstr ""

#: ../src/mesh/impls/bout/boutmesh.cxx:404
msgid ""
"\tDomain split (NXPE={:d}, NYPE={:d}) into domains (localNx={:d}, localNy={:"
"d})\n"
msgstr ""

#: ../src/mesh/impls/bout/boutmesh.cxx:429
#: ../src/mesh/impls/bout/boutmesh.cxx:1645
msgid "\tERROR: Cannot split {:d} Y points equally between {:d} processors\n"
msgstr ""

#: ../src/mesh/impls/bout/boutmesh.cxx:436
#: ../src/mesh/impls/bout/boutmesh.cxx:1653
msgid "\tERROR: Cannot split {:d} Z points equally between {:d} processors\n"
msgstr ""

#: ../src/sys/options/options_ini.cxx:168
msgid ""
"\tEmpty key\n"
"\tLine: {:s}"
msgstr ""

#: ../src/sys/optionsreader.cxx:119
msgid "\tEmpty key or value in command line '{:s}'\n"
msgstr ""

#: ../src/mesh/impls/bout/boutmesh.cxx:128
msgid "\tGrid size: "
msgstr ""

#: ../src/mesh/impls/bout/boutmesh.cxx:148
msgid "\tGuard cells (x,y,z): "
msgstr ""

#: ../src/sys/options/options_ini.cxx:172
msgid ""
"\tKey must not contain ':' character\n"
"\tLine: {:s}"
msgstr ""

#: ../src/sys/optionsreader.cxx:103
msgid "\tMultiple '=' in command-line argument '{:s}'\n"
msgstr ""

#: ../src/bout++.cxx:459
msgid "\tOpenMP parallelisation disabled\n"
msgstr ""

#: ../src/bout++.cxx:456
msgid "\tOpenMP parallelisation enabled, using {:d} threads\n"
msgstr ""

#. Mark the option as used
#. Option not found
#: ../include/options.hxx:406 ../include/options.hxx:439
#: ../include/options.hxx:462 ../include/options.hxx:638
#: ../src/sys/options.cxx:183 ../src/sys/options.cxx:237
#: ../src/sys/options.cxx:279 ../src/sys/options.cxx:318
msgid "\tOption "
msgstr "\t选项 "

#: ../src/sys/options.cxx:308
msgid "\tOption '{:s}': Boolean expected. Got '{:s}'\n"
msgstr ""

#: ../src/sys/options/options_ini.cxx:68
msgid "\tOptions file '{:s}' not found\n"
msgstr ""

#: ../src/bout++.cxx:452
msgid "\tParallel NetCDF support disabled\n"
msgstr ""

#: ../src/bout++.cxx:450
msgid "\tParallel NetCDF support enabled\n"
msgstr ""

#: ../src/mesh/impls/bout/boutmesh.cxx:125
msgid "\tRead nz from input grid file\n"
msgstr ""

#: ../src/mesh/mesh.cxx:212
msgid "\tReading contravariant vector "
msgstr ""

#: ../src/mesh/mesh.cxx:205 ../src/mesh/mesh.cxx:226
msgid "\tReading covariant vector "
msgstr ""

#: ../src/bout++.cxx:436
#, fuzzy
msgid "\tSignal handling disabled\n"
msgstr "\t测试关掉\n"

#: ../src/bout++.cxx:434
msgid "\tSignal handling enabled\n"
msgstr ""

#: ../src/solver/impls/split-rk/split-rk.cxx:74
msgid "\tUsing a timestep {:e}\n"
msgstr ""

#: ../src/mesh/impls/bout/boutmesh.cxx:891
msgid "\tdone\n"
msgstr ""

#: ../src/bout++.cxx:445
msgid "\tnetCDF support disabled\n"
msgstr ""

#: ../src/bout++.cxx:440
msgid "\tnetCDF support enabled\n"
msgstr ""

#: ../src/bout++.cxx:443
msgid "\tnetCDF4 support enabled\n"
msgstr ""

#: ../src/solver/impls/split-rk/split-rk.cxx:10
msgid ""
"\n"
"\tSplit Runge-Kutta-Legendre and SSP-RK3 solver\n"
msgstr ""

#: ../src/bout++.cxx:237
msgid ""
"\n"
"  -d <data directory>\tLook in <data directory> for input/output files\n"
"  -f <options filename>\tUse OPTIONS given in <options filename>\n"
"  -o <settings filename>\tSave used OPTIONS given to <options filename>\n"
"  -l, --log <log filename>\tPrint log to <log filename>\n"
"  -v, --verbose\t\tIncrease verbosity\n"
"  -q, --quiet\t\tDecrease verbosity\n"
msgstr ""

<<<<<<< HEAD
#: ../src/solver/solver.cxx:510
#, c-format
=======
#: ../src/solver/solver.cxx:507
#, fuzzy
>>>>>>> abc4771a
msgid ""
"\n"
"Run finished at  : {:s}\n"
msgstr ""
"\n"
"计算结束于 {:s}\n"

<<<<<<< HEAD
#: ../src/solver/solver.cxx:475
#, c-format
=======
#: ../src/solver/solver.cxx:472
#, fuzzy
>>>>>>> abc4771a
msgid ""
"\n"
"Run started at  : {:s}\n"
msgstr ""
"\n"
"计算从 {:s} 开始\n"

#: ../src/bout++.cxx:245
msgid "  -c, --color\t\tColor output using bout-log-color\n"
msgstr ""

#: ../src/bout++.cxx:248
msgid ""
"  -h, --help\t\tThis message\n"
"  restart [append]\tRestart the simulation. If append is specified, append "
"to the existing output files, otherwise overwrite them\n"
"  VAR=VALUE\t\tSpecify a VALUE for input parameter VAR\n"
"\n"
"For all possible input parameters, see the user manual and/or the physics "
"model source (e.g. {:s}.cxx)\n"
msgstr ""

#: ../include/options.hxx:641
msgid ") overwritten with:"
msgstr ""

#: ../tests/unit/src/test_bout++.cxx:293
msgid "4 of 8"
msgstr ""

#: ../src/sys/options.cxx:463
msgid "All options used\n"
msgstr ""

#: ../src/bout++.cxx:408
msgid "BOUT++ version {:s}\n"
msgstr ""

#: ../src/bout++.cxx:116
msgid "Bad command line arguments:\n"
msgstr ""

#: ../src/mesh/impls/bout/boutmesh.cxx:873
msgid "Boundary regions in this processor: "
msgstr ""

#: ../src/mesh/impls/bout/boutmesh.cxx:420
#: ../src/mesh/impls/bout/boutmesh.cxx:1636
msgid "Cannot split {:d} X points equally between {:d} processors\n"
msgstr ""

#: ../src/bout++.cxx:736
msgid "Check if a file exists, and exit if it does."
msgstr ""

#: ../src/bout++.cxx:415
#, fuzzy
msgid ""
"Code compiled on {:s} at {:s}\n"
"\n"
msgstr ""
"代码于 {:s} {:s} 编译\n"
"\n"

#: ../src/sys/optionsreader.cxx:122
msgid "Command line"
msgstr ""

<<<<<<< HEAD
#: ../src/bout++.cxx:389 ../tests/unit/src/test_bout++.cxx:299
=======
#: ../tests/unit/src/test_bout++.cxx:300 ../src/bout++.cxx:425
>>>>>>> abc4771a
msgid "Compile-time options:\n"
msgstr ""

#: ../tests/unit/src/test_bout++.cxx:303
msgid "Compiled with flags"
msgstr ""

#: ../src/mesh/impls/bout/boutmesh.cxx:882
msgid "Constructing default regions"
msgstr ""

#: ../src/bout++.cxx:400
msgid "Could not create PID file {:s}"
msgstr ""

#: ../src/mesh/impls/bout/boutmesh.cxx:398
msgid ""
"Could not find a valid value for NXPE. Try a different number of processors."
msgstr ""

#: ../src/sys/options/options_ini.cxx:127
msgid "Could not open output file '{:s}'\n"
msgstr ""

#: ../src/bout++.cxx:534
msgid "Could not open {:s}/{:s}.{:d} for writing"
msgstr ""

#. Error reading
#: ../src/mesh/mesh.cxx:466
msgid "Could not read integer array '{:s}'\n"
msgstr ""

#. Failed . Probably not important enough to stop the simulation
#: ../src/bout++.cxx:514
msgid "Could not run bout-log-color. Make sure it is in your PATH\n"
msgstr ""

<<<<<<< HEAD
#: ../src/solver/solver.cxx:668
#, c-format
msgid "Couldn't add Monitor: %g is not a multiple of %g!"
=======
#: ../src/solver/solver.cxx:590
msgid "Couldn't add Monitor: {:g} is not a multiple of {:g}!"
msgstr ""

#: ../src/mesh/mesh.cxx:500
msgid "Couldn't find region {:s} in regionMap2D"
>>>>>>> abc4771a
msgstr ""

#: ../src/mesh/mesh.cxx:492
msgid "Couldn't find region {:s} in regionMap3D"
msgstr ""

#: ../src/mesh/mesh.cxx:508
msgid "Couldn't find region {:s} in regionMapPerp"
msgstr ""

#: ../src/sys/options.cxx:267
msgid "Couldn't get BoutReal from option {:s} = '{:s}'"
msgstr ""

#: ../src/sys/options.cxx:216
msgid "Couldn't get integer from option {:s} = '{:s}'"
msgstr ""

#: ../src/bout++.cxx:388
#, fuzzy
msgid "DataDir \"{:s}\" does not exist or is not accessible\n"
msgstr "\"{:s}\" 不存在或不可访问\n"

#: ../src/bout++.cxx:385
#, fuzzy
msgid "DataDir \"{:s}\" is not a directory\n"
msgstr "\"{:s}\" 不是目录\n"

<<<<<<< HEAD
#: ../src/solver/solver.cxx:588
=======
#: ../src/solver/solver.cxx:540
>>>>>>> abc4771a
msgid "ERROR: Solver is already initialised\n"
msgstr ""

#: ../src/bout++.cxx:169
#, fuzzy
msgid "Error encountered during initialisation: {:s}\n"
msgstr "启动时遇到错误 : {:s}\n"

#: ../src/bout++.cxx:638
msgid "Error whilst writing settings"
msgstr ""

#: ../src/mesh/impls/bout/boutmesh.cxx:153
msgid "Error: nx must be greater than 2 times MXG (2 * {:d})"
msgstr ""

<<<<<<< HEAD
#: ../src/solver/solver.cxx:455
=======
#: ../src/solver/solver.cxx:465
>>>>>>> abc4771a
msgid "Failed to initialise solver-> Aborting\n"
msgstr ""

#: ../src/mesh/impls/bout/boutmesh.cxx:317
msgid "Finding value for NXPE (ideal = {:f})\n"
msgstr ""

<<<<<<< HEAD
#: ../src/solver/solver.cxx:426
=======
#: ../src/solver/solver.cxx:542
>>>>>>> abc4771a
msgid "Initialising solver\n"
msgstr ""

#: ../src/bout++.cxx:374
msgid ""
"Input and output file for settings must be different.\n"
"Provide -o <settings file> to avoid this issue.\n"
msgstr ""

#: ../src/sys/optionsreader.cxx:68
msgid "Invalid command line option '-' found - maybe check whitespace?"
msgstr ""

#: ../src/mesh/impls/bout/boutmesh.cxx:90
msgid "Loading mesh"
msgstr ""

#: ../src/mesh/impls/bout/boutmesh.cxx:105
msgid "Mesh must contain nx"
msgstr ""

#: ../src/mesh/impls/bout/boutmesh.cxx:108
msgid "Mesh must contain ny"
msgstr ""

#. Not found
#: ../src/mesh/mesh.cxx:470
msgid "Missing integer array {:s}\n"
msgstr ""

<<<<<<< HEAD
#: ../src/solver/solver.cxx:772
msgid "Monitor signalled to quit"
msgstr ""

#: ../src/solver/solver.cxx:779
=======
#: ../src/solver/solver.cxx:695
msgid "Monitor signalled to quit"
msgstr ""

#: ../src/solver/solver.cxx:702
>>>>>>> abc4771a
msgid "Monitor signalled to quit\n"
msgstr ""

#: ../src/bout++.cxx:740
msgid "Name of file whose existence triggers a stop"
msgstr ""

#: ../src/mesh/impls/bout/boutmesh.cxx:879
msgid "No boundary regions in this processor"
msgstr ""

#: ../src/mesh/impls/bout/boutmesh.cxx:227
msgid ""
"Number of processors ({:d}) not divisible by NPs in x direction ({:d})\n"
msgstr ""

#: ../src/mesh/impls/bout/boutmesh.cxx:240
msgid ""
"Number of processors ({:d}) not divisible by NPs in y direction ({:d})\n"
msgstr ""

#. Less than 2 time-steps left
#: ../src/bout++.cxx:783
msgid "Only {:e} seconds ({:.2f} steps) left. Quitting\n"
msgstr ""

#: ../src/sys/options.cxx:175 ../src/sys/options.cxx:195
#: ../src/sys/options.cxx:249 ../src/sys/options.cxx:291
msgid "Option {:s} has no value"
msgstr ""

#: ../src/sys/options.cxx:72
#, fuzzy
msgid "Option {:s} is not a section"
msgstr "\"{:s}\" 不是目录\n"

#. Doesn't exist
#: ../src/sys/options.cxx:83
msgid "Option {:s}:{:s} does not exist"
msgstr ""

#: ../include/options.hxx:646
msgid ""
"Options: Setting a value from same source ({:s}) to new value '{:s}' - old "
"value was '{:s}'."
msgstr ""

#: ../src/bout++.cxx:419
msgid ""
"Processor number: {:d} of {:d}\n"
"\n"
msgstr ""

#: ../src/mesh/mesh.cxx:541
msgid "Registered region 2D {:s}"
msgstr ""

#: ../src/mesh/mesh.cxx:531
msgid "Registered region 3D {:s}"
msgstr ""

#: ../src/mesh/mesh.cxx:551
msgid "Registered region Perp {:s}"
msgstr ""

#: ../src/bout++.cxx:410
msgid "Revision: {:s}\n"
msgstr ""

<<<<<<< HEAD
#: ../src/solver/solver.cxx:511
=======
#: ../src/solver/solver.cxx:508
>>>>>>> abc4771a
msgid "Run time : "
msgstr "计算时间"

#. / Run the solver
<<<<<<< HEAD
#: ../src/solver/solver.cxx:468
=======
#: ../src/solver/solver.cxx:469
>>>>>>> abc4771a
msgid ""
"Running simulation\n"
"\n"
msgstr ""
"模拟\n"
"\n"

#: ../tests/unit/src/test_bout++.cxx:300
msgid "Signal"
msgstr ""

#: ../src/bout++.cxx:754
msgid ""
"Sim Time  |  RHS evals  | Wall Time |  Calc    Inv   Comm    I/O   SOLVER\n"
"\n"
msgstr ""

#: ../src/bout++.cxx:757
msgid ""
"Sim Time  |  RHS_e evals  | RHS_I evals  | Wall Time |  Calc    Inv   "
"Comm    I/O   SOLVER\n"
"\n"
msgstr ""

<<<<<<< HEAD
#: ../src/solver/solver.cxx:450
#, c-format
msgid "Solver running for %d outputs with monitor timestep of %e\n"
msgstr ""

#: ../src/solver/solver.cxx:446
#, c-format
msgid "Solver running for %d outputs with output timestep of %e\n"
msgstr ""

#: ../src/solver/solver.cxx:683
#, c-format
=======
#: ../src/solver/solver.cxx:460
msgid "Solver running for {:d} outputs with monitor timestep of {:e}\n"
msgstr ""

#: ../src/solver/solver.cxx:456
msgid "Solver running for {:d} outputs with output timestep of {:e}\n"
msgstr ""

#: ../src/solver/solver.cxx:606
>>>>>>> abc4771a
msgid ""
"Solver::addMonitor: Cannot reduce timestep (from {:g} to {:g}) after init is "
"called!"
msgstr ""

<<<<<<< HEAD
#: ../src/solver/solver.cxx:1131
#, c-format
=======
#: ../src/solver/solver.cxx:1054
>>>>>>> abc4771a
msgid ""
"Time derivative at wrong location - Field is at {:s}, derivative is at {:s} "
"for field '{:s}'\n"
msgstr ""

<<<<<<< HEAD
#: ../src/solver/solver.cxx:1353
#, c-format
msgid "Time derivative for variable '%s' not set"
=======
#: ../src/solver/solver.cxx:1276
msgid "Time derivative for variable '{:s}' not set"
>>>>>>> abc4771a
msgstr ""

#: ../src/mesh/mesh.cxx:537
msgid "Trying to add an already existing region {:s} to regionMap2D"
msgstr ""

#: ../src/mesh/mesh.cxx:527
msgid "Trying to add an already existing region {:s} to regionMap3D"
msgstr ""

#: ../src/mesh/mesh.cxx:548
msgid "Trying to add an already existing region {:s} to regionMapPerp"
msgstr ""

#: ../src/mesh/coordinates.cxx:1143
msgid ""
"Unrecognised paralleltransform option.\n"
"Valid choices are 'identity', 'shifted', 'fci'"
msgstr ""

#: ../src/sys/options.cxx:465
msgid "Unused options:\n"
msgstr ""

#: ../src/bout++.cxx:312
msgid "Usage is {:s} -d <data directory>\n"
msgstr ""

#: ../src/bout++.cxx:323
msgid "Usage is {:s} -f <options filename>\n"
msgstr ""

#: ../src/bout++.cxx:344
msgid "Usage is {:s} -l <log filename>\n"
msgstr ""

#: ../src/bout++.cxx:334
msgid "Usage is {:s} -o <settings filename>\n"
msgstr ""

#: ../tests/unit/src/test_bout++.cxx:29 ../tests/unit/src/test_bout++.cxx:43
msgid "Usage:"
msgstr ""

#. Print help message -- note this will be displayed once per processor as we've not
#. started MPI yet.
#: ../src/bout++.cxx:233
msgid ""
"Usage: {:s} [-d <data directory>] [-f <options filename>] [restart [append]] "
"[VAR=VALUE]\n"
msgstr ""

#. restart file should be written by physics model
<<<<<<< HEAD
#: ../src/solver/solver.cxx:794
=======
#: ../src/solver/solver.cxx:717
>>>>>>> abc4771a
msgid "User signalled to quit. Returning\n"
msgstr ""

#: ../src/sys/options.cxx:230
msgid "Value for option {:s} = {:e} is not an integer"
msgstr ""

#: ../src/sys/options.cxx:272
msgid "Value for option {:s} cannot be converted to a BoutReal"
msgstr ""

#: ../src/sys/options.cxx:439
msgid "Value for option {:s} cannot be converted to a Field2D"
msgstr ""

#: ../src/sys/options.cxx:389
msgid "Value for option {:s} cannot be converted to a Field3D"
msgstr ""

#: ../src/sys/options.cxx:312
msgid "Value for option {:s} cannot be converted to a bool"
msgstr ""

#. Another type which can't be converted
#: ../src/sys/options.cxx:222
msgid "Value for option {:s} is not an integer"
msgstr ""

<<<<<<< HEAD
#: ../src/solver/solver.cxx:1090 ../src/solver/solver.cxx:1094
#, c-format
msgid "Variable '%s' not initialised"
=======
#: ../src/solver/solver.cxx:1013 ../src/solver/solver.cxx:1017
msgid "Variable '{:s}' not initialised"
>>>>>>> abc4771a
msgstr ""

#: ../src/mesh/impls/bout/boutmesh.cxx:119
msgid ""
"WARNING: Number of toroidal points should be 2^n for efficient FFT "
"performance -- consider changing MZ ({:d}) if using FFTs\n"
msgstr ""

#: ../src/mesh/coordinates.cxx:433
msgid "WARNING: extrapolating input mesh quantities into x-boundary cells\n"
msgstr ""

#: ../src/mesh/coordinates.cxx:220
msgid ""
"WARNING: extrapolating input mesh quantities into x-boundary cells. Set "
"option extrapolate_x=false to disable this.\n"
msgstr ""

#: ../src/mesh/coordinates.cxx:438
msgid "WARNING: extrapolating input mesh quantities into y-boundary cells\n"
msgstr ""

#: ../src/mesh/coordinates.cxx:225
msgid ""
"WARNING: extrapolating input mesh quantities into y-boundary cells. Set "
"option extrapolate_y=false to disable this.\n"
msgstr ""

#: ../src/bout++.cxx:731
msgid "Wall time limit in hours. By default (< 0), no limit"
msgstr ""

#: ../src/sys/optionsreader.cxx:42
msgid "Writing options to file {:s}\n"
msgstr ""

#. / The source label given to default values
#: ../src/sys/options.cxx:11
msgid "default"
msgstr ""

#: ../src/mesh/impls/bout/boutmesh.cxx:1618
msgid "nx must be greater than 2*MXG"
msgstr ""

#~ msgid "Error encountered during initialisation\n"
#~ msgstr "启动时遇到错误\n"<|MERGE_RESOLUTION|>--- conflicted
+++ resolved
@@ -7,11 +7,7 @@
 msgstr ""
 "Project-Id-Version: BOUT++ 4.2.0\n"
 "Report-Msgid-Bugs-To: \n"
-<<<<<<< HEAD
-"POT-Creation-Date: 2022-02-15 16:11+0000\n"
-=======
 "POT-Creation-Date: 2019-11-22 16:33+0000\n"
->>>>>>> abc4771a
 "PO-Revision-Date: 2018-10-22 22:56+0100\n"
 "Last-Translator:  <benjamin.dudson@york.ac.uk>\n"
 "Language-Team: Chinese (simplified)\n"
@@ -231,13 +227,8 @@
 "  -q, --quiet\t\tDecrease verbosity\n"
 msgstr ""
 
-<<<<<<< HEAD
-#: ../src/solver/solver.cxx:510
-#, c-format
-=======
 #: ../src/solver/solver.cxx:507
 #, fuzzy
->>>>>>> abc4771a
 msgid ""
 "\n"
 "Run finished at  : {:s}\n"
@@ -245,13 +236,8 @@
 "\n"
 "计算结束于 {:s}\n"
 
-<<<<<<< HEAD
-#: ../src/solver/solver.cxx:475
-#, c-format
-=======
 #: ../src/solver/solver.cxx:472
 #, fuzzy
->>>>>>> abc4771a
 msgid ""
 "\n"
 "Run started at  : {:s}\n"
@@ -278,7 +264,7 @@
 msgid ") overwritten with:"
 msgstr ""
 
-#: ../tests/unit/src/test_bout++.cxx:293
+#: ../tests/unit/src/test_bout++.cxx:294
 msgid "4 of 8"
 msgstr ""
 
@@ -320,15 +306,11 @@
 msgid "Command line"
 msgstr ""
 
-<<<<<<< HEAD
-#: ../src/bout++.cxx:389 ../tests/unit/src/test_bout++.cxx:299
-=======
 #: ../tests/unit/src/test_bout++.cxx:300 ../src/bout++.cxx:425
->>>>>>> abc4771a
 msgid "Compile-time options:\n"
 msgstr ""
 
-#: ../tests/unit/src/test_bout++.cxx:303
+#: ../tests/unit/src/test_bout++.cxx:304
 msgid "Compiled with flags"
 msgstr ""
 
@@ -363,18 +345,12 @@
 msgid "Could not run bout-log-color. Make sure it is in your PATH\n"
 msgstr ""
 
-<<<<<<< HEAD
-#: ../src/solver/solver.cxx:668
-#, c-format
-msgid "Couldn't add Monitor: %g is not a multiple of %g!"
-=======
 #: ../src/solver/solver.cxx:590
 msgid "Couldn't add Monitor: {:g} is not a multiple of {:g}!"
 msgstr ""
 
 #: ../src/mesh/mesh.cxx:500
 msgid "Couldn't find region {:s} in regionMap2D"
->>>>>>> abc4771a
 msgstr ""
 
 #: ../src/mesh/mesh.cxx:492
@@ -403,11 +379,7 @@
 msgid "DataDir \"{:s}\" is not a directory\n"
 msgstr "\"{:s}\" 不是目录\n"
 
-<<<<<<< HEAD
-#: ../src/solver/solver.cxx:588
-=======
 #: ../src/solver/solver.cxx:540
->>>>>>> abc4771a
 msgid "ERROR: Solver is already initialised\n"
 msgstr ""
 
@@ -424,11 +396,7 @@
 msgid "Error: nx must be greater than 2 times MXG (2 * {:d})"
 msgstr ""
 
-<<<<<<< HEAD
-#: ../src/solver/solver.cxx:455
-=======
 #: ../src/solver/solver.cxx:465
->>>>>>> abc4771a
 msgid "Failed to initialise solver-> Aborting\n"
 msgstr ""
 
@@ -436,11 +404,7 @@
 msgid "Finding value for NXPE (ideal = {:f})\n"
 msgstr ""
 
-<<<<<<< HEAD
-#: ../src/solver/solver.cxx:426
-=======
 #: ../src/solver/solver.cxx:542
->>>>>>> abc4771a
 msgid "Initialising solver\n"
 msgstr ""
 
@@ -471,19 +435,11 @@
 msgid "Missing integer array {:s}\n"
 msgstr ""
 
-<<<<<<< HEAD
-#: ../src/solver/solver.cxx:772
-msgid "Monitor signalled to quit"
-msgstr ""
-
-#: ../src/solver/solver.cxx:779
-=======
 #: ../src/solver/solver.cxx:695
 msgid "Monitor signalled to quit"
 msgstr ""
 
 #: ../src/solver/solver.cxx:702
->>>>>>> abc4771a
 msgid "Monitor signalled to quit\n"
 msgstr ""
 
@@ -553,20 +509,12 @@
 msgid "Revision: {:s}\n"
 msgstr ""
 
-<<<<<<< HEAD
-#: ../src/solver/solver.cxx:511
-=======
 #: ../src/solver/solver.cxx:508
->>>>>>> abc4771a
 msgid "Run time : "
 msgstr "计算时间"
 
 #. / Run the solver
-<<<<<<< HEAD
-#: ../src/solver/solver.cxx:468
-=======
 #: ../src/solver/solver.cxx:469
->>>>>>> abc4771a
 msgid ""
 "Running simulation\n"
 "\n"
@@ -574,7 +522,7 @@
 "模拟\n"
 "\n"
 
-#: ../tests/unit/src/test_bout++.cxx:300
+#: ../tests/unit/src/test_bout++.cxx:301
 msgid "Signal"
 msgstr ""
 
@@ -591,20 +539,6 @@
 "\n"
 msgstr ""
 
-<<<<<<< HEAD
-#: ../src/solver/solver.cxx:450
-#, c-format
-msgid "Solver running for %d outputs with monitor timestep of %e\n"
-msgstr ""
-
-#: ../src/solver/solver.cxx:446
-#, c-format
-msgid "Solver running for %d outputs with output timestep of %e\n"
-msgstr ""
-
-#: ../src/solver/solver.cxx:683
-#, c-format
-=======
 #: ../src/solver/solver.cxx:460
 msgid "Solver running for {:d} outputs with monitor timestep of {:e}\n"
 msgstr ""
@@ -614,31 +548,19 @@
 msgstr ""
 
 #: ../src/solver/solver.cxx:606
->>>>>>> abc4771a
 msgid ""
 "Solver::addMonitor: Cannot reduce timestep (from {:g} to {:g}) after init is "
 "called!"
 msgstr ""
 
-<<<<<<< HEAD
-#: ../src/solver/solver.cxx:1131
-#, c-format
-=======
 #: ../src/solver/solver.cxx:1054
->>>>>>> abc4771a
 msgid ""
 "Time derivative at wrong location - Field is at {:s}, derivative is at {:s} "
 "for field '{:s}'\n"
 msgstr ""
 
-<<<<<<< HEAD
-#: ../src/solver/solver.cxx:1353
-#, c-format
-msgid "Time derivative for variable '%s' not set"
-=======
 #: ../src/solver/solver.cxx:1276
 msgid "Time derivative for variable '{:s}' not set"
->>>>>>> abc4771a
 msgstr ""
 
 #: ../src/mesh/mesh.cxx:537
@@ -679,7 +601,7 @@
 msgid "Usage is {:s} -o <settings filename>\n"
 msgstr ""
 
-#: ../tests/unit/src/test_bout++.cxx:29 ../tests/unit/src/test_bout++.cxx:43
+#: ../tests/unit/src/test_bout++.cxx:30 ../tests/unit/src/test_bout++.cxx:44
 msgid "Usage:"
 msgstr ""
 
@@ -692,11 +614,7 @@
 msgstr ""
 
 #. restart file should be written by physics model
-<<<<<<< HEAD
-#: ../src/solver/solver.cxx:794
-=======
 #: ../src/solver/solver.cxx:717
->>>>>>> abc4771a
 msgid "User signalled to quit. Returning\n"
 msgstr ""
 
@@ -725,14 +643,8 @@
 msgid "Value for option {:s} is not an integer"
 msgstr ""
 
-<<<<<<< HEAD
-#: ../src/solver/solver.cxx:1090 ../src/solver/solver.cxx:1094
-#, c-format
-msgid "Variable '%s' not initialised"
-=======
 #: ../src/solver/solver.cxx:1013 ../src/solver/solver.cxx:1017
 msgid "Variable '{:s}' not initialised"
->>>>>>> abc4771a
 msgstr ""
 
 #: ../src/mesh/impls/bout/boutmesh.cxx:119
