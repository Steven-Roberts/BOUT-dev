# Copyright 2010 B D Dudson, S Farley
#
# Contact Ben Dudson, bd512@york.ac.uk
#
# This file is part of BOUT++.
#
# BOUT++ is free software: you can redistribute it and/or modify
# it under the terms of the GNU Lesser General Public License as published by
# the Free Software Foundation, either version 3 of the License, or
# (at your option) any later version.
#
# BOUT++ is distributed in the hope that it will be useful,
# but WITHOUT ANY WARRANTY; without even the implied warranty of
# MERCHANTABILITY or FITNESS FOR A PARTICULAR PURPOSE.  See the
# GNU Lesser General Public License for more details.
#
# You should have received a copy of the GNU Lesser General Public License
# along with BOUT++.  If not, see <http://www.gnu.org/licenses/>.
#
#####################################################################
#
# Process this file with autoreconf to produce a configure script.
#
#     $ autoreconf -if
#
# Changelog:
#
# 2010-03-09 Ben Dudson <bd512@york.ac.uk>
#    * Changing to always require FFTW (removing NR routines)
# 2015-08-08 David Schwörer <schword2@mail.dcu.ie>
#    * Searching for libs in lib and lib64
#

AC_PREREQ([2.69])
AC_INIT([BOUT++],[5.0.0-alpha],[bd512@york.ac.uk])
AC_CONFIG_AUX_DIR([build-aux])
AC_CONFIG_MACRO_DIR([m4])

AC_ARG_WITH(netcdf,       [AS_HELP_STRING([--with-netcdf],
        [Enable support for netCDF files])],,[])
AC_ARG_WITH(pnetcdf,      [AS_HELP_STRING([--with-pnetcdf],
        [Set path to Parallel NetCDF library])],,[])
AC_ARG_WITH(ida,          [AS_HELP_STRING([--with-ida=/path/to/ida],
        [Use the SUNDIALS IDA solver])],,[])
AC_ARG_WITH(cvode,        [AS_HELP_STRING([--with-cvode],
        [Use the SUNDIALS CVODE solver])],,[])
AC_ARG_WITH(sundials,     [AS_HELP_STRING([--with-sundials],
        [Use CVODE and IDA])],,[])
AC_ARG_WITH(fftw,         [AS_HELP_STRING([--with-fftw],
        [Set directory of FFTW3 library])],,[])
AC_ARG_WITH(lapack,       [AS_HELP_STRING([--with-lapack],
        [Use the LAPACK library])],,[with_lapack=guess])
AC_ARG_WITH(petsc,        [AS_HELP_STRING([--with-petsc],
        [Enable PETSc interface])],,[with_petsc=no])
AC_ARG_WITH(slepc,        [AS_HELP_STRING([--with-slepc],
        [Enable SLEPc interface])],,[with_slepc=no])
AC_ARG_WITH(pvode,        [AS_HELP_STRING([--with-pvode],
        [Build and enable PVODE 98 (DEFAULT)])],,[])
AC_ARG_WITH(arkode,       [AS_HELP_STRING([--with-arkode],
        [Use the SUNDIALS ARKODE solver])],,[])
AC_ARG_WITH(scorep,       [AS_HELP_STRING([--with-scorep],
        [Enable support for scorep based instrumentation])],,[with_scorep=no])
AC_ARG_WITH(system_mpark, [AS_HELP_STRING([--with-system-mpark],
        [Use mpark.variant already installed rather then the bundled one])],,[with_system_mpark=auto])
AC_ARG_WITH(system_uuid,  [AS_HELP_STRING([--with-system-uuid],
        [Use libuuid to generate UUIDs])],,[with_system_uuid=auto])

AC_ARG_ENABLE(warnings,     [AS_HELP_STRING([--disable-warnings],
        [Disable compiler warnings])],,[])
AC_ARG_ENABLE(checks,       [AS_HELP_STRING([--enable-checks=no/1/2/3],
        [Set run-time checking level])],,[])
AC_ARG_ENABLE(msgstack,     [AS_HELP_STRING([--enable-msgstack=no/yes],
        [Enable MstStack for backtrace. Default based on check level.])],,[enable_msgstack=maybe])
AC_ARG_ENABLE(signal,       [AS_HELP_STRING([--disable-signal],
        [Disable SEGFAULT handling])],,[])
AC_ARG_ENABLE(color,        [AS_HELP_STRING([--disable-color],
        [Disable -c option to color output])],,[])
AC_ARG_ENABLE(track,        [AS_HELP_STRING([--enable-track],
        [Enable variable tracking])],,[])
AC_ARG_ENABLE(debug,        [AS_HELP_STRING([--enable-debug],
        [Enable all debugging flags])],,[])
AC_ARG_ENABLE(output_debug, [AS_HELP_STRING([--enable-output-debug],
        [Enable some extra debugging output])],,[])
AC_ARG_ENABLE(optimize,     [AS_HELP_STRING([--enable-optimize=no/1/2/3/4],
        [Enable optimization])],,[])
AC_ARG_ENABLE(sigfpe,       [AS_HELP_STRING([--enable-sigfpe],
        [Enable FloatingPointExceptions])],,[])
AC_ARG_ENABLE(backtrace,    [AS_HELP_STRING([--disable-backtrace],
        [Disable function backtrace])],,[enable_backtrace=maybe])
AC_ARG_ENABLE(shared,       [AS_HELP_STRING([--enable-shared],
        [Enable building bout++ into an shared object])],,[enable_shared=no])
AC_ARG_ENABLE(static,       [AS_HELP_STRING([--enable-static],
        [Enable building bout++ into an static library])],,[enable_static=auto])
AC_ARG_ENABLE(openmp,       [AS_HELP_STRING([--enable-openmp],
        [Enable building with OpenMP support])],,[enable_openmp=no])
AC_ARG_WITH(openmp_schedule,[AS_HELP_STRING([--with-openmp-schedule=static/dynamic/guided/auto],
        [Set OpenMP schedule (default: static)])],,[with_openmp_schedule=static])
AC_ARG_ENABLE(pvode_openmp, [AS_HELP_STRING([--enable-pvode-openmp],
        [Enable building PVODE with OpenMP support])],,[enable_pvode_openmp=no])
AC_ARG_ENABLE(metric_3d, [AS_HELP_STRING([--enable-metric-3d],
        [Use Field3D to store coordinates metric data])],,[enable_metric_3d=no])

AC_ARG_VAR(EXTRA_INCS,[Extra compile flags])
AC_ARG_VAR(EXTRA_LIBS,[Extra linking flags])

file_formats=""  # Record which file formats are being supported

# Delete the build log from last time
rm -f config-build.log

# only keep BOUT related undefs
if ! grep -q 'NOTE TO DEVEL' autoconf_build_defines.hxx.in ; then
  grep 'undef BOUT' -B 4 -A 1 autoconf_build_defines.hxx.in > autoconf_build_defines.hxx.in.tmp
  echo '// NOTE TO DEVELOPERS: PLEASE KEEP THIS LINE AND DELETE AUTOGENERATED CONTENT BELOW!' >> autoconf_build_defines.hxx.in.tmp
  mv autoconf_build_defines.hxx.in.tmp autoconf_build_defines.hxx.in
fi


AC_ARG_VAR(CXXFLAGS,[Extra compile flags])
AC_ARG_VAR(LDFLAGS,[Extra linking flags])
AC_ARG_VAR(LIBS,[Extra linking libraries])
LIBS="$LIBS $LDLIBS"

AC_SUBST(MKDIR_P)
AC_SUBST(EXTRA_INCS)
AC_SUBST(EXTRA_LIBS)

# Adding variables for additional sources
AC_SUBST(PRECON_SOURCE)

# We're using C++
AC_LANG(C++)

#############################################################
# Checks for programs
#############################################################

# Autoconf inserts "-g -O2" into flags by default
# Set them to be just "-g", but only if the user hasn't already set CXXFLAGS
# We then put "-O2" back in later, assuming optimisations aren't explicitly disabled
: ${CXXFLAGS="-g"}

# Search for MPI compiler; fail if not found
AX_PROG_CXX_MPI([], [], [
  AC_MSG_ERROR([*** An MPI compiler is required. You might need to set MPICXX correctly.])
])

# Utility programs
AC_PROG_MKDIR_P
AC_PROG_LN_S
AC_PROG_MAKE_SET
AC_PROG_INSTALL

# Set MAKE to gmake if possible, otherwise make
AC_CHECK_PROG(MAKE, gmake, gmake, make)

AC_PROG_RANLIB

AC_SUBST(ARFLAGS)

ARFLAGS=''
for flag in cruU cru
do
  echo 1 > artest1
  ar $flag artest artest1 &&ar $flag artest artest1
  arexit=$?
  rm -f artest1 artest
  if test $arexit -eq 0
  then
    ARFLAGS="$flag"
    break;
  fi
done
test -z $ARFLAGS && AC_MSG_ERROR([Failed to find suitable flags for ar])

# Check for and enable C++14 support
# Error if not supported
AX_CXX_COMPILE_STDCXX([14], [noext], [mandatory])

#############################################################
# STD Library functions
#############################################################

# Checks for libraries.
AC_CHECK_LIB([m], [sqrt])

# Checks for header files.
AC_HEADER_STDC
AC_CHECK_HEADERS([malloc.h stdlib.h string.h strings.h])

# Checks for library functions.
AC_FUNC_MALLOC
AC_FUNC_REALLOC
AC_FUNC_VPRINTF

# Check for OpenMP support
: ${enable_openmp=no}  # Disable by default
AC_OPENMP
BOUT_USE_OPENMP=$enable_openmp

BOUT_OPENMP_SCHEDULE=$with_openmp_schedule

# Check if we have access to __PRETTY_FUNCTION__
BOUT_CHECK_PRETTYFUNCTION

#############################################################
# Code coverage using gcov
#
# Mutally exclusive with optimisation, therefore needs to come first
# so we can turn off optimisation if coverage is enabled
#############################################################

AX_CODE_COVERAGE()
AS_IF([test "x$enable_code_coverage" = "xyes"],
[
    AS_IF([test "x$enable_optimize"], [
        AC_MSG_WARN([Code coverage clashes with optimisations, disabling optimisations])
        enable_optimize="no"
    ])
    COVERAGE_FLAGS="--coverage --no-inline"
    LDFLAGS="$LDFLAGS --coverage"
], [
    COVERAGE_FLAGS=
])
AC_SUBST([COVERAGE_FLAGS])

#############################################################
# General Options
#############################################################

# Always pass -Werror=unknown-warning-option to get Clang to fail on bad
# flags, otherwise they are always appended to the warn_cxxflags variable,
# and Clang warns on them for every compilation unit.
# If this is passed to GCC, it will explode, so the flag must be enabled
# conditionally.
# This check taken from AX_COMPILER_FLAGS_CXXFLAGS
extra_compiler_flags_test=""
AX_CHECK_COMPILE_FLAG([-Werror=unknown-warning-option],[
  extra_compiler_flags_test="-Werror=unknown-warning-option"
])
# A similar check to above, but for Intel. -we is undocumented, but
# the equivalent (?) -diag-error gets accepted by GCC. 10006 is
# "unknown option", and 10148 is the more recent "unknown warning
# option"
AX_CHECK_COMPILE_FLAG([-we10006,10148],[
  extra_compiler_flags_test="-we10006,10148"
])

AS_IF([test "x$enable_warnings" != "xno"], [
# Some hopefully sensible default compiler warning flags

  AX_APPEND_COMPILE_FLAGS([ dnl
     -Wall dnl
     -Wextra dnl
     -Wnull-dereference dnl
  ], [CXXFLAGS], [$extra_compiler_flags_test])

# Note we explicitly turn off -Wcast-function-type as PETSc *requires*
# we cast a function to the wrong type in MatFDColoringSetFunction

# Also note that gcc ignores unknown flags of the form "-Wno-warning"
# for backwards compatibility. Therefore we need to add the positive
# form as an additional flag which it will choke on (if it doesn't
# exist). See: https://gcc.gnu.org/wiki/FAQ#wnowarning

  AX_APPEND_COMPILE_FLAGS([ dnl
     -Wno-cast-function-type dnl
  ], [CXXFLAGS], [$extra_compiler_flags_test "-Wcast-function-type"])

], [
  AC_MSG_NOTICE([Compiler warnings disabled])
])

OPT_FLAGS=""
AS_IF([test "$enable_debug" != ""], [
  AC_MSG_NOTICE([Enabling all debug options])
  enable_checks="3"
  # use -Og with available, otherwise fall back to -O0
  OPT_FLAGS="-g -O0 -Og -fno-inline -hipa1"
], [
  AS_IF([test "x$enable_optimize" != "xno"], [
    AS_CASE(["$enable_optimize"],
    ["default" | "yes" | ""],
        [AC_MSG_NOTICE([Enabling default optimisations])
         OPT_FLAGS="-O2"],
    ["fast" | "4"],
        [AC_MSG_NOTICE([Enabling level 4 optimisations])
         OPT_FLAGS="-Ofast -fno-finite-math-only -march=native -funroll-loops"
         DISABLE_CHECK=probably],
    ["3"],
        [AC_MSG_NOTICE([Enabling level 3 optimisations])
         OPT_FLAGS="-O3 -march=native -funroll-loops"
         DISABLE_CHECK=probably],
    ["2"],
        [AC_MSG_NOTICE([Enabling level 2 optimisations])
         OPT_FLAGS="-O2 -march=native"],
    ["1" | "0"],
        [AC_MSG_NOTICE([Enabling level $enable_optimize optimisations])
         OPT_FLAGS="-O$enable_optimize"],
    [
      AC_MSG_ERROR([unrecognized option: --enable-optimize=$enable_optimize])
    ])
  ], [OPT_FLAGS=""])
])

# Append optimisation/debug flags if they work with this compiler
AX_APPEND_COMPILE_FLAGS([ dnl
    $OPT_FLAGS dnl
], [CXXFLAGS], [$extra_compiler_flags_test])

# Disable checks if optimization > 2 is used
AS_IF([test -z $enable_checks && test "x$DISABLE_CHECK" = "xprobably"], [
  enable_checks=no
])

BOUT_CHECK_LEVEL=0
AS_IF([test "x$enable_checks" != "xno" && test "x$enable_checks" != "x0"], [
  AC_MSG_NOTICE([Run-time checking enabled])
  AS_CASE([$enable_checks],
    [1], [AC_MSG_NOTICE([ -> Level 1 (Basic checking)])
          CXXFLAGS="$CXXFLAGS -DCHECK=1"
          BOUT_CHECK_LEVEL=1],
    [3], [AC_MSG_NOTICE([ -> Level 3 (Full checking)])
          enable_output_debug=yes
          CXXFLAGS="$CXXFLAGS -DCHECK=3"
          BOUT_CHECK_LEVEL=3],
    [AC_MSG_NOTICE([ -> Level 2 (Enhanced checking)])
     CXXFLAGS="$CXXFLAGS -DCHECK=2"
     BOUT_CHECK_LEVEL=2])
], [
  AC_MSG_NOTICE([Run-time checking disabled])
])

<<<<<<< HEAD
BOUT_MSGSTACK_LEVEL=$CHECK
AS_IF([test "x$enable_msgstack = xyes ], [
  BOUT_MSGSTACK_LEVEL=2
], [
  AS_IF([test "x$enable_msgstack = xno ], [
=======
BOUT_MSGSTACK_LEVEL=$BOUT_CHECK_LEVEL
AS_IF([test "x$enable_msgstack" = "xyes" ], [
  BOUT_MSGSTACK_LEVEL=2
], [
  AS_IF([test "x$enable_msgstack" = "xno" ], [
>>>>>>> 8bd48cd8
    BOUT_MSGSTACK_LEVEL=0
  ], [])
])
AS_IF([test $BOUT_MSGSTACK_LEVEL -lt 2 ], [
<<<<<<< HEAD
  AC_MSG_NOTICE([Stack tracing enabled])
], [
  AC_MSG_NOTICE([Stack tracing disabled])
])
CXXFLAGS="$CXXFLAGS -DBOUT_MSGSTACK_LEVEL=$BOUT_MSGSTACK_LEVEL"
=======
  AC_MSG_NOTICE([Stack tracing disabled])
], [
  AC_MSG_NOTICE([Stack tracing enabled])
])
>>>>>>> 8bd48cd8

BOUT_USE_SIGNAL=no
AS_IF([test "x$enable_signal" != "xno"], [
  AC_MSG_NOTICE([Segmentation fault handling enabled])
  BOUT_USE_SIGNAL=yes
], [
  AC_MSG_NOTICE([Segmentation fault handling disabled])
])

BOUT_USE_COLOR=no
AS_IF([test "x$enable_color" != "xno"], [
  AC_MSG_NOTICE([Output coloring enabled])
  BOUT_USE_COLOR=yes
], [
  AC_MSG_NOTICE([Output coloring disabled])
])

BOUT_USE_TRACK=no
AS_IF([test "x$enable_track" = "xyes"], [
  AC_MSG_NOTICE([Field name tracking enabled])
  BOUT_USE_TRACK=yes
], [
  AC_MSG_NOTICE([Field name tracking disabled])
])

BOUT_USE_SIGFPE=no
AS_IF([test "x$enable_sigfpe" = "xyes"], [
  AC_MSG_NOTICE([Signaling floating point exceptions enabled])
  BOUT_USE_SIGFPE=yes
], [
  AC_MSG_NOTICE([Signaling floating point exceptions disabled])
])

BOUT_USE_OUTPUT_DEBUG=no
AS_IF([test "x$enable_output_debug" = "xyes"], [
  AC_MSG_NOTICE([Extra debug output enabled])
  BOUT_USE_OUTPUT_DEBUG=yes
], [
  AC_MSG_NOTICE([Extra debug output disabled])
])

BOUT_VERSION=$PACKAGE_VERSION
BOUT_VERSION_MAJOR=$(echo $PACKAGE_VERSION | cut -d. -f1)
BOUT_VERSION_MINOR=$(echo $PACKAGE_VERSION | cut -d. -f2)
BOUT_VERSION_PATCH=$(echo ${PACKAGE_VERSION%-*} | cut -d. -f3)
BOUT_VERSION_TAG=$(echo $PACKAGE_VERSION | cut -d- -f2)

#############################################################
# Enable Backtrace if possible
#############################################################

BOUT_USE_BACKTRACE=no
AS_IF([test "x$enable_backtrace" = "xyes" || test "x$enable_backtrace" = "xmaybe"], [
  AC_CHECK_PROG([works], [addr2line], [yes], [no])

  AS_IF([test $works = yes], [
    AC_CHECK_FUNCS([popen backtrace], [works=yes], [works=no; break])
  ])

  AS_IF([test $works = yes], [
    AC_CHECK_HEADERS([execinfo.h dlfcn.h], [works=yes], [works=no; break])
  ])

  AS_IF([test $works = yes], [
    AC_SEARCH_LIBS([dladdr], [dl], [works=yes], [works=no; break])
  ])

  AS_IF([test $works = yes], [
    AC_MSG_NOTICE([Native backtrace enabled])
    BOUT_USE_BACKTRACE=yes
  ], [
    AS_IF([test "x$enable_backtrace" = "xyes"], [
      AC_MSG_ERROR([backtrace requested, but cannot be enabled])
    ], [
      AC_MSG_WARN([Native backtrace disabled])
    ])
  ])
])

AS_IF([test "x$enable_metric_3d" != "xno"], [
  AC_MSG_WARN([Using Field3D to store coordinates data, this is experimental.])
  BOUT_METRIC_TYPE="3D"
], [
  AC_MSG_NOTICE([Using Field2D to store coordinates data])
  BOUT_METRIC_TYPE="2D"
])

#############################################################
# Build into shared object (pic)
#############################################################

LIB_TO_BUILD=''
AS_IF([test "x$enable_shared" = "xyes"], [
    # compile as position independent code.
    # -fpic is apparently faster then -fPIC, but -fPIC works always.
    # From a SO comment (https://stackoverflow.com/a/3544211/3384414):
    #  What's more: I did a little experiment here (on x86_64
    #  platform), -fPIC and -fpic appears to have generated the same
    #  code. It seems they generate a different code only on m68k,
    #  PowerPC and SPARC.
    # Therfore use -fPIC for now
    CXXFLAGS="$CXXFLAGS -fPIC"
    LIB_TO_BUILD="$LIB_TO_BUILD"' $(BOUT_LIB_PATH)/libbout++.so'
    AS_IF([test "x$enable_static" = "xauto"], [
        enable_static=no
    ])
    SHARED_EXTRA=':'
    AS_IF([test "x$enable_static" = "xno"], [
        SHARED_EXTRA='$(RM) -f $(BOUT_LIB_PATH)/libbout++.a'
    ])
], [
    AS_IF([test "x$enable_static" = "xauto"], [
        enable_static=yes
    ])
])

AS_IF([test "x$enable_static" = "xyes"], [
    LIB_TO_BUILD="$LIB_TO_BUILD"' $(BOUT_LIB_PATH)/libbout++.a'
    STATIC_EXTRA=':'
    # In case we only build static, make sure shared libs are removed
    AS_IF([! test "x$enable_shared" = "xyes"], [
        STATIC_EXTRA='$(RM) -f $(BOUT_LIB_PATH)/*.so*'
    ])
])

AS_IF([test "x$LIB_TO_BUILD" = x ], [
    AC_MSG_ERROR([Need to enable at least one of static or shared!])
])

#############################################################
# Git revision number
#############################################################

rev=`git rev-parse HEAD`
AS_IF([test $? = 0], [
  AC_MSG_NOTICE([Git revision: $rev])
  BOUT_REVISION=$rev
], [
  BOUT_REVISION=
])

#############################################################
# FFT routines
#############################################################

AS_IF([test "x$with_fftw" != "xno"], [
AC_PATH_PROG([fftw_path], [fftw-wisdom], [no], [$with_fftw$PATH_SEPARATOR$PATH])

  AS_IF([test "x$fftw_path" != "xno"], [
    fftw_wisdom0=`AS_DIRNAME(["$fftw_path"])`
    fftw_wisdom=`AS_DIRNAME(["$fftw_wisdom0"])`
    with_fftw="$with_fftw $fftw_wisdom"
  ], AC_MSG_NOTICE([FFTW3 requested but fftw-wisdom not found]))

  BOUT_ADDPATH_CHECK_HEADER(fftw3.h, ,AC_MSG_ERROR([FFTW3 requested but header not found]), $with_fftw)
  BOUT_ADDPATH_CHECK_LIB(fftw3, fftw_plan_dft_r2c_1d, ,AC_MSG_ERROR([FFTW3 requested but library not found]), $with_fftw)

  BOUT_HAS_FFTW="yes"
],
[
AC_MSG_NOTICE([Configuring without FFTW3 is not recommended])
BOUT_HAS_FFTW="no"
])

#############################################################
# netCDF support
#############################################################

NCCONF="" # Configuration script

BOUT_HAS_NETCDF=no
BOUT_HAS_LEGACY_NETCDF=no
AS_IF([test "x$with_netcdf" != "xno"],
[
  ##########################################
  # Try to find a valid NetCDF configuration
  #
  # at first, try to find ncconf script

  # Search for NetCDF config scripts, prefer ncxx4-config over nc-config
  # Check if the path to the config script has been supplied directly, otherwise
  # check the path provided by --with-netcdf, appending "/bin" if need
  # be, then check system path
  # Set NCCONF to the full path of the found scropt
  AS_CASE([`basename $with_netcdf 2> /dev/null`],
    ["ncxx4-config"], [NCCONF=$with_netcdf],
    ["nc-config"], [NCCONF=$with_netcdf],
    [AC_PATH_PROGS([NCCONF], [ncxx4-config nc-config], [],
       [$with_netcdf$PATH_SEPARATOR$with_netcdf/bin$PATH_SEPARATOR$PATH])])

  ##########################################
  # Get configuration
  AS_IF([test "x$NCCONF" != "x" ],
  [
     # If we found nc-config rather than ncxx4-config, we need to check if it supports C++
     AS_IF([test `basename $NCCONF` = 'nc-config'],
           [AC_MSG_CHECKING([if $NCCONF has C++4 support])
            nc_has_cpp4=`$NCCONF --has-c++4`
            AC_MSG_RESULT([$nc_has_cpp4])
            AC_MSG_CHECKING([if $NCCONF has C++ support])
            nc_has_cpp=`$NCCONF --has-c++`
            AC_MSG_RESULT([$nc_has_cpp])
           ], [
            nc_has_cpp4="yes"
           ])

     NCINC=`$NCCONF --cflags`
     EXTRA_INCS="$EXTRA_INCS $NCINC"
     AS_IF([test "x$nc_has_cpp4" = "xyes"],
       [
        NCLIB=`$NCCONF --libs`
        BOUT_HAS_NETCDF=yes
        AC_MSG_NOTICE([ -> NetCDF-4 support enabled])
       ], [
        # nc-config might not *say* it has C++ support, but we can try anyway
        AC_MSG_CHECKING([if we can compile NetCDF with C++])
        # Note netcdf_c++ needed
        NCLIB=`$NCCONF --libs | sed s/-lnetcdf/-lnetcdf_c++\ -lnetcdf/`

        save_LIBS=$LIBS
        save_LDFLAGS=$LDFLAGS
        save_CXXFLAGS=$CXXFLAGS
        AC_LANG_PUSH([C++])
        LIBS="$save_LIBS $NCLIB"
        LDFLAGS="$save_LDFLAGS $NCLIB"
        CXXFLAGS="$save_CXXFLAGS $NCINC"
        AC_LINK_IFELSE(
          [AC_LANG_PROGRAM([
             #include <netcdfcpp.h>
             ], [NcFile file("foo.nc");])],
          [AC_MSG_RESULT([yes])
           AC_MSG_NOTICE([ -> Legacy NetCDF support enabled])],
          [AC_MSG_RESULT([no])
           AC_MSG_FAILURE([*** Could not compile NetCDF C++ program!])])
        AC_LANG_POP([C++])
        LIBS=$save_LIBS
        LDFLAGS=$save_LDFLAGS
        CXXFLAGS="$save_CXXFLAGS"
        BOUT_HAS_NETCDF=yes
        BOUT_HAS_LEGACY_NETCDF=yes
       ])
      EXTRA_LIBS="$EXTRA_LIBS $NCLIB"

      file_formats="$file_formats netCDF"
      NCPATH="found"
      NCFOUND=yes
   ], [
     # if nc-config / ncxx4-config is not found, try to find library directly
     BOUT_MSG_DEBUG([calling bout addpath])
     BOUT_ADDPATH_CHECK_HEADER(netcdfcpp.h,
        BOUT_ADDPATH_CHECK_LIB(netcdf, nc_get_att,
            BOUT_ADDPATH_CHECK_LIB(netcdf_c++, nc_close, NCFOUND=yes, NCFOUND=no, [$with_netcdf]),
            NCFOUND=no, [$with_netcdf]),
        NCFOUND=no, [$with_netcdf])

      AS_IF([test "x$NCFOUND" = "xyes"],
        [
         file_formats="$file_formats netCDF"
         AC_MSG_NOTICE([ -> Legacy NetCDF support enabled])
         NCPATH="found"
         BOUT_HAS_NETCDF=yes
         BOUT_HAS_LEGACY_NETCDF=yes
        ], [])
  ])

  AS_IF([test $with_netcdf && test "x$NCFOUND" != "xyes" ], AC_MSG_ERROR([NetCDF requested but not found]), [])
  AS_IF([test "x$NCFOUND" != "xyes"], [AC_MSG_NOTICE([ -> NetCDF support disabled])], [])
], [])

#############################################################
# Parallel NetCDF support
#############################################################

PNCPATH=""
AS_IF([test "$with_pnetcdf" != "no" && test "x$with_pnetcdf" != "x" ], [
  AC_MSG_NOTICE([Searching for Parallel-NetCDF library])

  AS_IF([test "x$with_pnetcdf" != "xyes"], [
    # Given a path to the library
    AC_CHECK_FILES([$with_pnetcdf/include/pnetcdf.h], [PNCPATH=$with_pnetcdf],
      AC_MSG_NOTICE([parallel-netcdf not found in given directory])
    )
  ])

  # Find the utilities included with pnetcdf
  AS_IF([test "x$PNCPATH" = "x"], [
    AS_IF([test "x$with_pnetcdf" = "xyes"], [
      AC_PATH_PROG([NCMPIDUMP_PATH], [ncmpidump])
    ], [
      AC_PATH_PROG([NCMPIDUMP_PATH], [ncmpidump], [$with_pnetcdf$PATH_SEPARATOR$PATH])
    ])
    AS_IF([test "$NCMPIDUMP_PATH" != ""], [
      AC_CHECK_FILES([$NCMPIDUMP_PATH/../include/pnetcdf.h], [PNCPATH=$NCMPIDUMP_PATH/../])
    ])
  ])

  AS_IF([test "x$PNCPATH" != "x"], [
    AC_CHECK_FILES($path/lib/libpnetcdf.a, PNCPATHLIB='lib',
      AC_CHECK_FILES($path/lib64/libpnetcdf.a, PNCPATHLIB='lib64', PNCPATH=''))
  ])

  AS_IF([test "x$PNCPATH" = "x" && test "x$with_pnetcdf" != "x"], [
    AC_MSG_FAILURE([*** Parallel-NetCDF requested but not found])
  ])
])

AS_IF([test "x$PNCPATH" = "x"], [
  AC_MSG_NOTICE([Parallel-NetCDF support disabled])
], [
  # Set a compile-time flag
  CXXFLAGS="$CXXFLAGS -DPNCDF"
  EXTRA_INCS="$EXTRA_INCS -I$PNCPATH/include"
  EXTRA_LIBS="$EXTRA_LIBS -L$PNCPATH/$PNCPATHLIB -lpnetcdf"

  file_formats="$file_formats Parallel-NetCDF"
  AC_MSG_NOTICE([Parallel-NetCDF support enabled])
])

#############################################################
# Check file formats
#############################################################

AS_IF([test "x$file_formats" = "x"], [
  AC_MSG_ERROR([*** At least one file format must be supported])
], [
  AC_MSG_NOTICE([Supported file formats:$file_formats])
])

#############################################################
# LAPACK routines (Used for tri- and band-diagonal solvers)
#############################################################

BOUT_HAS_LAPACK="no"
AS_IF([test "x$with_lapack" != "xno"], [
  AS_IF([test "x$with_lapack" = "xguess" || test "x$with_lapack" = "x" ],
    [lapack_path=""],
    [AS_IF([test "x$with_lapack" != xyes],
       [lapack_path=$with_lapack
        with_lapack=yes],
       [lapack_path=""])
    ])
  BOUT_ADDPATH_CHECK_LIB(blas, zgemm_,
    [BOUT_HAS_BLAS=yes],
    [AS_IF([test "x$with_lapack" = "xyes"],
       AC_MSG_ERROR([LAPACK requested but couldn't find BLAS]))],
    $lapack_path)
  BOUT_ADDPATH_CHECK_LIB(lapack, zgbsv_,
    [BOUT_HAS_LAPACK=yes
     AC_MSG_NOTICE([Using LAPACK])
    ],
    [AS_IF([test "x$with_lapack" = "xyes"],
       AC_MSG_ERROR([LAPACK requested but not found]))],
    $lapack_path)
])

#############################################################
# PETSc library
#############################################################

AS_IF([test "x$with_petsc" != "x" && test "$with_petsc" != "no"], [

# Supplying an argument to "--with-petsc" only works if PETSC_ARCH
# *should* be empty. If it should be non-empty, THIS WILL NOT WORK
  AS_IF([test "$with_petsc" != "yes"], [
    PETSC_DIR="$with_petsc"
    PETSC_ARCH=
  ])

  AC_MSG_NOTICE([Using PETSC_DIR=$PETSC_DIR, PETSC_ARCH=$PETSC_ARCH])

# Define a macro for a nice error message that preserves the
# formatting. Use like:
#
# PETSC_ERROR_MESSAGE
#
# with no identation
  m4_define(PETSC_ERROR_MESSAGE,
  [  You may need to specify PETSC_DIR and PETSC_ARCH like so:
      --with-petsc PETSC_DIR=\$PETSC_DIR PETSC_ARCH=\$PETSC_ARCH
  Also see the help online:
      http://bout-dev.readthedocs.io/en/latest/user_docs/advanced_install.html#petsc
  ])

# PETSc changed the location of the conf directory in 3.5, so we
# need to check both locations
# If we find nether, try to fall back to pkg-conf
  PETSC_PKGCONF=no
  AC_CHECK_FILE($PETSC_DIR/$PETSC_ARCH/conf, [
    PETSC_CONFDIR=${PETSC_DIR}/conf
  ], [
    AC_CHECK_FILE($PETSC_DIR/$PETSC_ARCH/lib/petsc/conf, [
      PETSC_CONFDIR=${PETSC_DIR}/lib/petsc/conf
    ], [
      PKG_CHECK_MODULES(PETSC, PETSc >= 3.4.0 ,
        PETSC_PKGCONF=yes, [
          PKG_CHECK_MODULES(PETSC, petsc >= 3.4.0 ,
            PETSC_PKGCONF=yes, [
	      AC_MSG_ERROR([--with-petsc was specified but could not find PETSc distribution.
PETSC_ERROR_MESSAGE])
	])
      ])
    ])
  ])

  AS_IF([test $PETSC_PKGCONF = no] ,
    [
# We've found an installation, need to check we can use it. First we
# need to be able to check the version number, for which we need
# petscverion.h
  save_CPPFLAGS="$CPPFLAGS"
  CPPFLAGS="$CPPFLAGS -I$PETSC_DIR/include"
  AC_CHECK_HEADER([petscversion.h],
    [FOUND_PETSC_HEADER=yes],
    [FOUND_PETSC_HEADER=no]
  )

# This is a terrible hack for some Linux distributions (Fedora) that
# install PETSc in a non-supported fashion. This is really the fault
# of PETSc for their weird method of installation
  AS_IF([test $FOUND_PETSC_HEADER = no], [
    AC_CHECK_FILE([${PETSC_CONFDIR}/petscvariables], [], [
      AC_MSG_ERROR([Unable to find either petscversion.h or petscvariables
PETSC_ERROR_MESSAGE])
    ])

# This relies on the assumption that PETSC_ARCH is empty
    PETSC_CC_INCLUDES=$(grep ^PETSC_CC_INCLUDES ${PETSC_CONFDIR}/petscvariables | cut -d= -f 2-)

    AC_MSG_NOTICE([Looking for petscverion.h using $PETSC_CC_INCLUDES from ${PETSC_CONFDIR}/petscvariables])

    # This is the cache variable set by the previous call to
    # AC_CHECK_HEADER. We need to unset it so we can call the macro
    # again, but now with different CPPFLAGS
    AS_UNSET([ac_cv_header_petscversion_h])

    CPPFLAGS="$CPPFLAGS $PETSC_CC_INCLUDES"
    AC_CHECK_HEADER([petscversion.h], [], [
      AC_MSG_ERROR([Couldn't find or include petscversion.h.
PETSC_ERROR_MESSAGE])
    ])
  ], [])

# Now we have the header we want, we can check the version number
  AC_MSG_CHECKING([PETSc is at least 3.4.0])
  AC_EGREP_CPP([yes], [
    #include <petscversion.h>
    #if PETSC_VERSION_GE(3, 4, 0)
      yes
    #endif
  ], [PETSC_VERSION_OK="yes"],
     [PETSC_VERSION_OK="no"])
  AC_MSG_RESULT([$PETSC_VERSION_OK])
  CPPFLAGS="$save_CPPFLAGS"

  AS_IF([test $PETSC_VERSION_OK = no], [
    AC_MSG_ERROR([PETSc version must be at least 3.4.0])
  ])

# Check if PETSc was compiled with SUNDIALS
  save_CPPFLAGS="$CPPFLAGS"
  CPPFLAGS="$CPPFLAGS -I$PETSC_DIR/$PETSC_ARCH/include"
  AC_MSG_CHECKING([PETSc has SUNDIALS support])
  AC_EGREP_CPP([yes], [
    #include <petscconf.h>
    #ifdef PETSC_HAVE_SUNDIALS
      yes
    #endif
  ], [PETSC_HAS_SUNDIALS="yes"],
     [PETSC_HAS_SUNDIALS="no"])
  AC_MSG_RESULT([$PETSC_HAS_SUNDIALS])
  CPPFLAGS="$save_CPPFLAGS"

  AS_IF([test "$PETSC_HAS_SUNDIALS" = "yes"], [
    CXXFLAGS="$CXXFLAGS -DPETSC_HAS_SUNDIALS "
  ])

  # Set the line to be included in the make.conf file
  PETSC_MAKE_INCLUDE="include ${PETSC_CONFDIR}/variables"

  BOUT_HAS_PETSC="yes"

  EXTRA_INCS="$EXTRA_INCS \$(PETSC_CC_INCLUDES)"
  EXTRA_LIBS="$EXTRA_LIBS \$(PETSC_LIB)"
  ], [ dnl pkg-config version

  # Check if PETSc was compiled with SUNDIALS
  save_CPPFLAGS="$CPPFLAGS"
  CPPFLAGS="$CPPFLAGS $PETSC_CFLAGS"
  AC_MSG_CHECKING([PETSc has SUNDIALS support])
  AC_EGREP_CPP([yes], [
    #include <petscconf.h>
    #ifdef PETSC_HAVE_SUNDIALS
      yes
    #endif
  ], [PETSC_HAS_SUNDIALS="yes"],
     [PETSC_HAS_SUNDIALS="no"])
  AC_MSG_RESULT([$PETSC_HAS_SUNDIALS])
  CPPFLAGS="$save_CPPFLAGS"

  AS_IF([test "$PETSC_HAS_SUNDIALS" = "yes"], [
    CXXFLAGS="$CXXFLAGS -DPETSC_HAS_SUNDIALS "
  ])
  PETSC_MAKE_INCLUDE=
  BOUT_HAS_PETSC="yes"

  EXTRA_INCS="$EXTRA_INCS $PETSC_CFLAGS"
  EXTRA_LIBS="$EXTRA_LIBS $PETSC_LIBS"
 ])
], [
  PETSC_MAKE_INCLUDE=
  BOUT_HAS_PETSC="no"
  PETSC_HAS_SUNDIALS="no"
])

#############################################################
# SLEPc library
#############################################################

AS_IF([test "x$with_slepc" != "x" && test "$with_slepc" != "no"], [

  AS_IF([test $BOUT_HAS_PETSC = "no"], [
    AC_MSG_ERROR([--with-slepc specified, but no PETSc detected. Please reconfigure and specify --with-petsc
PETSC_ERROR_MESSAGE])
  ])

# Supplying an argument to "--with-slepc" only works if SLEPC_ARCH
# *should* be empty. If it should be non-empty, THIS WILL NOT WORK
  AS_IF([test "$with_slepc" != "yes"], [
    SLEPC_DIR="$with_slepc"
    SLEPC_ARCH=
  ])

  AC_MSG_NOTICE([Using SLEPC_DIR=$SLEPC_DIR, SLEPC_ARCH=$SLEPC_ARCH])

# Define a macro for a nice error message that preserves the
# formatting. Use like:
#
# SLEPC_ERROR_MESSAGE
#
# with no identation
  m4_define(SLEPC_ERROR_MESSAGE,
  [  You may need to specify SLEPC_DIR and SLEPC_ARCH like so:
      --with-slepc SLEPC_DIR=\$SLEPC_DIR SLEPC_ARCH=\$SLEPC_ARCH
  Also see the help online:
      http://bout-dev.readthedocs.io/en/latest/user_docs/advanced_install.html#slepc
  ])

# Slepc changed the location of the conf directory in 3.5, so we
# need to check both locations
  AC_CHECK_FILE($SLEPC_DIR/$SLEPC_ARCH/conf, [
    SLEPC_CONFDIR=${SLEPC_DIR}/conf
  ], [
    AC_CHECK_FILE($SLEPC_DIR/$SLEPC_ARCH/lib/slepc/conf, [
      SLEPC_CONFDIR=${SLEPC_DIR}/lib/slepc/conf
    ], [
      AC_MSG_ERROR([--with-slepc was specified but could not find Slepc distribution.
SLEPC_ERROR_MESSAGE])
    ])
  ])

# We've found an installation, need to check we can use it. First we
# need to be able to check the version number, for which we need
# slepcverion.h
  save_CPPFLAGS="$CPPFLAGS"
  CPPFLAGS="$CPPFLAGS -I$SLEPC_DIR/include"
  AC_CHECK_HEADER([slepcversion.h],
    [FOUND_SLEPC_HEADER=yes],
    [FOUND_SLEPC_HEADER=no]
  )

# This is a terrible hack for some Linux distributions (Fedora) that
# install Slepc in a non-supported fashion. This is really the fault
# of Slepc for their weird method of installation
  AS_IF([test $FOUND_SLEPC_HEADER = no], [
    AC_CHECK_FILE([${SLEPC_CONFDIR}/slepc_variables], [], [
      AC_MSG_ERROR([Unable to find either slepcversion.h or slepc_variables
SLEPC_ERROR_MESSAGE])
    ])

# This relies on the assumption that SLEPC_ARCH is empty
    SLEPC_CC_INCLUDES=$(grep ^SLEPC_CC_INCLUDES ${SLEPC_CONFDIR}/slepc_variables | cut -d= -f 2-)

    AC_MSG_NOTICE([Looking for slepcverion.h using $SLEPC_CC_INCLUDES from ${SLEPC_CONFDIR}/slepc_variables])

    # This is the cache variable set by the previous call to
    # AC_CHECK_HEADER. We need to unset it so we can call the macro
    # again, but now with different CPPFLAGS
    AS_UNSET([ac_cv_header_slepcversion_h])

    CPPFLAGS="$CPPFLAGS $SLEPC_CC_INCLUDES"
    AC_CHECK_HEADER([slepcversion.h], [], [
      AC_MSG_ERROR([Couldn't find or include slepcversion.h.
SLEPC_ERROR_MESSAGE])
    ])
  ], [])

# Now we have the header we want, we can check the version number
  AC_MSG_CHECKING([Slepc is at least 3.4.0])
  AC_EGREP_CPP([yes], [
    #include <slepcversion.h>
    #if SLEPC_VERSION_GE(3, 4, 0)
      yes
    #endif
  ], [SLEPC_VERSION_OK="yes"],
     [SLEPC_VERSION_OK="no"])
  AC_MSG_RESULT([$SLEPC_VERSION_OK])
  CPPFLAGS="$save_CPPFLAGS"

  AS_IF([test $SLEPC_VERSION_OK = no], [
    AC_MSG_ERROR([Slepc version must be at least 3.4.0])
  ])

# Check if Slepc was compiled with SUNDIALS
  save_CPPFLAGS="$CPPFLAGS"
  CPPFLAGS="$CPPFLAGS -I$SLEPC_DIR/$SLEPC_ARCH/include"

  # Set the line to be included in the make.conf file
  SLEPC_MAKE_INCLUDE="include ${SLEPC_CONFDIR}/slepc_variables"

  BOUT_HAS_SLEPC="yes"

  EXTRA_INCS="$EXTRA_INCS \$(SLEPC_INCLUDE)"
  EXTRA_LIBS="$EXTRA_LIBS \$(SLEPC_LIB)"

], [
  SLEPC_MAKE_INCLUDE=
  BOUT_HAS_SLEPC="no"
])

#############################################################
# Solver choice: SUNDIALS' IDA, SUNDIALS' CVODE, PVODE
#############################################################

BOUT_HAS_SUNDIALS=no
AS_IF([test "x$with_sundials" != "x" && test "x$with_sundials" != "xno"], [

  # Now follows a few different checks for the version of SUNDIALS.
  # We need the sundials_config.h header, which comes with all the
  # versions we care about

  # If we've been given a path, look in there first
  AS_IF([test "x$with_sundials" != "xyes"], [
    AC_CHECK_FILE([$with_sundials/include/sundials/sundials_config.h],
      [SUNDIALS_INC=$with_sundials/include], [SUNDIALS_INC=""])
  ])

  # If we've got one, add the include dir to the preprocessor flags
  save_CPPFLAGS=$CPPFLAGS
  AS_IF([test "x$SUNDIALS_INC" != "x"], [CPPFLAGS="-I$SUNDIALS_INC"])

  AC_MSG_CHECKING([for SUNDIALS config header])
  AC_COMPILE_IFELSE([
    AC_LANG_PROGRAM([
      #include "sundials/sundials_config.h"
    ], [])],
    [AC_MSG_RESULT([yes])],
    [AC_MSG_RESULT([no])
     AC_MSG_FAILURE([*** Could not determine SUNDIALS version])])

  AC_MSG_CHECKING([for SUNDIALS minor version])
  AC_EGREP_CPP([^ *\"? *[12]\.[0-5]\.], [
    #include "sundials/sundials_config.h"
    #ifdef SUNDIALS_PACKAGE_VERSION
    SUNDIALS_PACKAGE_VERSION
    #endif
  ], [sundials_minor_ver="too low"], [sundials_minor_ver=ok])
  AC_MSG_RESULT([$sundials_minor_ver])

  CPPFLAGS=$save_CPPFLAGS

  AS_IF([test "$sundials_minor_ver" = "too low"], [
    AC_MSG_FAILURE([*** Unsupported SUNDIALS version: Requires at least 2.6])
  ])

  # Set both IDA and CVODE if not set already
  AS_IF([test "x$with_ida" = "x"], [
    with_ida=$with_sundials
  ])

  AS_IF([test "x$with_cvode" = "x"], [
    with_cvode=$with_sundials
  ])

  AS_IF([test "x$with_arkode" = "x"], [
    with_arkode=$with_sundials
  ])
  BOUT_HAS_SUNDIALS=yes
])

AS_IF([test "x$with_ida" != "x" && test "x$with_ida" != "xno"], [
  BOUT_FIND_SUNDIALS_MODULE([ida], [
    #include <nvector/nvector_parallel.h>
    #include <ida/ida.h>
    extern void foo(N_Vector);
  ], [IDACreate();])
])

AS_IF([test "x$with_cvode" != "x" && test "x$with_cvode" != "xno"], [
  BOUT_FIND_SUNDIALS_MODULE([cvode], [
    #include <nvector/nvector_parallel.h>
    #include <cvode/cvode.h>
    extern void foo(N_Vector);
  ], [
    #if SUNDIALS_VERSION_MAJOR >= 4
    CVodeCreate(0);
    #else
    CVodeCreate(0, 0);
    #endif
  ])
])

AS_IF([test "x$with_arkode" != "x" && test "x$with_arkode" != "xno"], [
  BOUT_FIND_SUNDIALS_MODULE([arkode], [
    #include <nvector/nvector_parallel.h>
    #if SUNDIALS_VERSION_MAJOR >= 4
    #include <arkode/arkode_arkstep.h>
    #else
    #include <arkode/arkode.h>
    #endif
    extern void foo(N_Vector);
  ], [
    #if SUNDIALS_VERSION_MAJOR >= 4
    ARKStepCreate(0, 0, 0, 0);
    #else
    ARKodeCreate();
    #endif
  ])
])

#############################################################
# Scorep setup
#############################################################

BOUT_HAS_SCOREP="no"
AS_IF([test "$with_scorep" != "no"], [

  AS_IF([test "$with_scorep" != "yes"], [
    AC_MSG_NOTICE([Searching for Scorep executable in $with_scorep])
    AC_PATH_PROG([SCOREPPATH], [scorep], [], [$with_scorep])
  ], [
    AC_MSG_NOTICE([Searching for Scorep executable])
    AC_PATH_PROG([SCOREPPATH], [scorep], [])
  ])

  AS_IF([test "$SCOREPPATH" = ""], [
      AC_MSG_FAILURE([*** Scorep requested, but executable not found.
Please supply the path using --with-scorep=/path/to/scorep])
  ],[
      CXX="$SCOREPPATH --user --nocompiler $CXX"
      BOUT_HAS_SCOREP="yes"
      AC_MSG_NOTICE([Scorep support enabled])
  ])

  ],[
  AC_MSG_NOTICE([Scorep support disabled])
])

#############################################################
# Check for mpark.variant
#############################################################

AS_IF([test ".$with_system_mpark" = "no"], [
  SYSTEM_HAS_MPARK=no
], [
  AC_MSG_CHECKING([for mpark.variant])
  AC_COMPILE_IFELSE([
    AC_LANG_PROGRAM([
    #include "mpark/variant.hpp"
    ], [])],
    [AC_MSG_RESULT([yes])
    SYSTEM_HAS_MPARK=yes],
    [AC_MSG_RESULT([no])
    SYSTEM_HAS_MPARK=no
    AS_IF([test "$with_system_mpark" = "yes"], [
      AC_MSG_FAILURE([*** System mpark.variant not found - but requested to use])
    ])])
])

AS_IF([test "$SYSTEM_HAS_MPARK" = "yes"], [
  MPARK_VARIANT_INCLUDE_PATH=
  MPARK_INCLUDE=
  OWN_MPARK=
], [
  AS_IF([test -d externalpackages/mpark.variant/include], [],
    [ AS_IF([test -d .git && which git], [
        make -f makefile.submodules mpark_submodule || \
	  AC_MSG_FAILURE([*** Could not download mpark.variant])
      ], [
        AC_MSG_FAILURE([mpark.variant not found. Please install mpark.variant or use the official releases.])
      ])
    ])

  MPARK_VARIANT_INCLUDE_PATH="$PWD/externalpackages/mpark.variant/include"
  MPARK_INCLUDE="-I$MPARK_VARIANT_INCLUDE_PATH"
  OWN_MPARK=yes
])

#############################################################
# Check for libuuid
#############################################################

AS_IF([test ".$with_system_uuid" = "no"], [
  BOUT_HAS_UUID_SYSTEM_GENERATOR=no
], [
  BOUT_ADDPATH_CHECK_HEADER(uuid/uuid.h,
   BOUT_ADDPATH_CHECK_LIB(uuid, uuid_generate,
       BOUT_HAS_UUID_SYSTEM_GENERATOR=yes,
       BOUT_HAS_UUID_SYSTEM_GENERATOR=no,
       [$with_system_uuid]),
   BOUT_HAS_UUID_SYSTEM_GENERATOR=no,
   [$with_system_uuid])
  AS_IF([test "$with_system_uuid" = "yes"], [
   AC_MSG_FAILURE([*** System UUID generator not found, but explicitly requested])
  ])
])

#############################################################
# Download + Build PVODE '98
#############################################################

AS_MKDIR_P(externalpackages)
AS_MKDIR_P(lib)
AS_MKDIR_P(include)

BOUT_HAS_PVODE="no"
AS_IF([test "$with_pvode" != "no"], [
  AS_IF([test "$enable_pvode_openmp" != "no"  ], [
    AS_IF([test "$enable_openmp" != "no" ], [
      PVODE_FLAGS="$CXXFLAGS $OPENMP_CXXFLAGS"
      AC_MSG_NOTICE([PVODE being built with OpenMP support])
    ], [
      AC_MSG_ERROR([Cannot enable openmp in PVODE as configuring with OpenMP disabled])
    ])
  ], [
    PVODE_FLAGS="$CXXFLAGS"
    AC_MSG_NOTICE([PVODE being built without OpenMP support])
  ])
  # Clean PVODE
  CXX="$CXX" CXXFLAGS=$PVODE_FLAGS MKDIR="$MKDIR_P" RANLIB="$RANLIB" $MAKE clean -C externalpackages/PVODE/precon/ >> config-build.log 2>&1
  CXX="$CXX" CXXFLAGS=$PVODE_FLAGS MKDIR="$MKDIR_P" RANLIB="$RANLIB" $MAKE clean -C externalpackages/PVODE/source/ >> config-build.log 2>&1

  AC_MSG_NOTICE([Building PVODE])
  echo "* Building PVODE" >> config-build.log
  echo "*************************************************************" >> config-build.log

  CXX="$CXX" CXXFLAGS=$PVODE_FLAGS MKDIR="$MKDIR_P" RANLIB="$RANLIB" $MAKE -C externalpackages/PVODE/precon/ >> config-build.log 2>&1
  CXX="$CXX" CXXFLAGS=$PVODE_FLAGS MKDIR="$MKDIR_P" RANLIB="$RANLIB" $MAKE -C externalpackages/PVODE/source/ >> config-build.log 2>&1

  AS_IF([test -f externalpackages/PVODE/lib/libpvode.a && test -f externalpackages/PVODE/lib/libpvpre.a], [
    AC_MSG_NOTICE([Successfully built PVODE])
    AC_MSG_NOTICE([Installing PVODE into BOUT++ sourcetree])

    echo "*************************************************************" >> config-build.log
    echo "* Successfully built PVODE" >> config-build.log
    echo "*************************************************************" >> config-build.log
    echo "* Installing PVODE into BOUT++ sourcetree" >> config-build.log
    echo "*************************************************************" >> config-build.log
  ], [
    AC_MSG_ERROR(Could not build PVODE. See config-build.log for errors)
  ])

  # Set the correct libraries and copy them to bout
  AS_MKDIR_P(include/pvode)
  cp -r externalpackages/PVODE/include/pvode include
  cp externalpackages/PVODE/lib/*.a lib/
  EXTRA_LIBS="$EXTRA_LIBS -L\$(BOUT_LIB_PATH) -lpvode -lpvpre"
  BOUT_HAS_PVODE="yes"
])

#############################################################
# Localisation (i18n) with gettext
#############################################################

BOUT_HAS_GETTEXT="no"
# Use macro to test if Natural Language Support (gettext) is available.
# If available sets:
#  - USE_NLS to "yes"
#  - LIBINTL to the linker options
#  - Modifies CPPFLAGS if needed
AM_GNU_GETTEXT([external])
AS_IF([test "$USE_NLS" = "yes"], [
  AC_MSG_NOTICE([Enabling language support with gettext])
  # Turn the .po files into .mo files
  $MAKE -C locale | tee -a config-build.log 2>&1

  # Note: BOUT_LOCALE_PATH is defined in make.config, and may be changed by `make install`.
  CXXFLAGS="$CXXFLAGS -DBOUT_LOCALE_PATH=\$(BOUT_LOCALE_PATH)"

  EXTRA_LIBS="$EXTRA_LIBS $LIBINTL"

  # Set variable substituted into bout-config
  BOUT_HAS_GETTEXT="yes"
],[
  AC_MSG_NOTICE([Language support with gettext not available])
])

#############################################################
# Sort out fmt
#############################################################

dnl If in a git repo, get submodule, unless BOUT_DONT_UPDATE_GIT_SUBMODULE is set
AC_CHECK_FILE([.git], [
  AS_IF([test "x$BOUT_DONT_UPDATE_GIT_SUBMODULE" == "x"], [
    git submodule update --init externalpackages/fmt
  ])
])

dnl Copy the one file we need to somewhere else
AC_CONFIG_LINKS(src/fmt/format.cxx:externalpackages/fmt/src/format.cc)

#############################################################
# Check environment
#############################################################

AS_IF([test "$CXXINCLUDE" != ""], [
  AC_MSG_NOTICE([================================================])
  AC_MSG_NOTICE([ WARNING: CXXINCLUDE environment variable set to:])
  AC_MSG_NOTICE([$CXXINCLUDE])
  AC_MSG_NOTICE([ => This will be added to compile commands])
  AC_MSG_NOTICE([ If this is not intended, then run])
  AC_MSG_NOTICE([   export CXXINCLUDE=''])
  AC_MSG_NOTICE([ before making BOUT++])
  AC_MSG_NOTICE([================================================])
])

#############################################################
# Gather configuration info for bout-config
#############################################################

EXTRA_INCS="${EXTRA_INCS} ${CPPFLAGS}"

PREFIX=$PWD
IDLCONFIGPATH=$PWD/tools/idllib
PYTHONCONFIGPATH=$PWD/tools/pylib

BOUT_HAS_IDA="yes"
if test "$IDALIBS" = ""
then
  BOUT_HAS_IDA="no"
fi

BOUT_HAS_CVODE="yes"
if test "$CVODELIBS" = ""
then
  BOUT_HAS_CVODE="no"
fi

BOUT_HAS_ARKODE="yes"
if test "$ARKODELIBS" = ""
then
  BOUT_HAS_ARKODE="no"
fi

BOUT_HAS_PNETCDF="yes"
if test "$PNCPATH" = ""
then
  BOUT_HAS_PNETCDF="no"
fi

# Only make.config is altered by configure
AC_CONFIG_FILES([make.config])
AC_OUTPUT

#############################################################
# Use a dummy Makefile to get the cflags and ldflags
#
# This is to capture flags from external libraries such
# as PETSc
#############################################################

CONFIG_CFLAGS=`$MAKE cflags -f output.make`
CONFIG_LDFLAGS=`$MAKE ldflags -f output.make`

#############################################################
# Write configuration to bout-config
#############################################################

AC_SUBST(CONFIG_CFLAGS)
AC_SUBST(CONFIG_LDFLAGS)

# Set path to lib and include here.
# If make install is run then that replaces these paths
BOUT_LIB_PATH=$PWD/lib
BOUT_INCLUDE_PATH=$PWD/include
FMT_INCLUDE_PATH=$PWD/externalpackages/fmt/include
AC_SUBST(BOUT_LIB_PATH)
AC_SUBST(BOUT_INCLUDE_PATH)
AC_SUBST(FMT_INCLUDE_PATH)
AC_SUBST(MPARK_VARIANT_INCLUDE_PATH)
AC_SUBST(MPARK_INCLUDE)
AC_SUBST(OWN_MPARK)

AC_SUBST(PREFIX)
AC_SUBST(IDLCONFIGPATH)
AC_SUBST(PYTHONCONFIGPATH)
AC_SUBST(LIB_TO_BUILD)
AC_SUBST(STATIC_EXTRA)
AC_SUBST(SHARED_EXTRA)

AC_SUBST(BOUT_VERSION)
AC_SUBST(BOUT_VERSION_MAJOR)
AC_SUBST(BOUT_VERSION_MINOR)
AC_SUBST(BOUT_VERSION_PATCH)
AC_SUBST(BOUT_VERSION_TAG)
AC_SUBST(BOUT_REVISION)

AC_SUBST(BOUT_CHECK_LEVEL)
AC_DEFINE_UNQUOTED(BOUT_CHECK_LEVEL, [$BOUT_CHECK_LEVEL], [Runtime error checking level])

AC_SUBST(BOUT_OPENMP_SCHEDULE)
AC_DEFINE_UNQUOTED(BOUT_OPENMP_SCHEDULE, [$BOUT_OPENMP_SCHEDULE], [OpenMP schedule])

BOUT_DEFINE_SUBST(BOUT_HAS_ARKODE, [ARKODE support])
BOUT_DEFINE_SUBST(BOUT_HAS_CVODE, [CVODE support])
BOUT_DEFINE_SUBST(BOUT_HAS_FFTW, [FFTW support])
BOUT_DEFINE_SUBST(BOUT_HAS_GETTEXT, [NLS support])
BOUT_DEFINE_SUBST(BOUT_HAS_IDA, [IDA support])
BOUT_DEFINE_SUBST(BOUT_HAS_LAPACK, [LAPACK support])
BOUT_DEFINE_SUBST(BOUT_HAS_NETCDF, [NETCDF support])
BOUT_DEFINE_SUBST(BOUT_HAS_LEGACY_NETCDF, [NETCDF support])
BOUT_DEFINE_SUBST(BOUT_HAS_PETSC, [PETSc support])
BOUT_DEFINE_SUBST(BOUT_HAS_PNETCDF, [PNETCDF support])
BOUT_DEFINE_SUBST(BOUT_HAS_PRETTY_FUNCTION, [Compiler PRETTYFUNCTION support])
BOUT_DEFINE_SUBST(BOUT_HAS_PVODE, [PVODE support])
BOUT_DEFINE_SUBST(BOUT_HAS_SCOREP, [Score-P support])
BOUT_DEFINE_SUBST(BOUT_HAS_SLEPC, [SLEPc support])
BOUT_DEFINE_SUBST(BOUT_HAS_SUNDIALS, [SUNDIALS support])
BOUT_DEFINE_SUBST(BOUT_HAS_UUID_SYSTEM_GENERATOR, [Use libuuid for UUID generation])
BOUT_DEFINE_SUBST(BOUT_USE_BACKTRACE, [Enable backtrace in exceptions])
BOUT_DEFINE_SUBST(BOUT_USE_COLOR, [Enable color logs option])
BOUT_DEFINE_SUBST(BOUT_USE_OUTPUT_DEBUG, [Enabled extra debug output])
BOUT_DEFINE_SUBST(BOUT_USE_OPENMP, [Enable OpenMP])
BOUT_DEFINE_SUBST(BOUT_USE_SIGFPE, [Enable floating point exceptions])
BOUT_DEFINE_SUBST(BOUT_USE_SIGNAL, [Enable signal handlers])
BOUT_DEFINE_SUBST(BOUT_USE_TRACK, [Enable field name tracking])
<<<<<<< HEAD
AC_DEFINE_UNQUOTED([BOUT_METRIC_TYPE], $BOUT_METRIC_TYPE, [Type of the metric fields])
BOUT_METRIC_3D=$(test $BOUT_METRIC_TYPE != 3D ; echo $?)
AC_DEFINE_UNQUOTED([BOUT_USE_METRIC_3D], $BOUT_METRIC_3D, [Is the metric field 3D])
AC_SUBST(BOUT_METRIC_TYPE)
BOUT_DEFINE_SUBST(BOUT_MSGSTACK_LEVEL, [Enable MsgStack for traces])
=======
AC_SUBST(BOUT_MSGSTACK_LEVEL)
AC_DEFINE_UNQUOTED(BOUT_MSGSTACK_LEVEL, [$BOUT_MSGSTACK_LEVEL], [Enable MsgStack for traces])
>>>>>>> 8bd48cd8

AC_SUBST(PETSC_HAS_SUNDIALS)
AC_SUBST(PETSC_MAKE_INCLUDE)
AC_SUBST(PETSC_DIR)
AC_SUBST(PETSC_ARCH)
AC_SUBST(SLEPC_MAKE_INCLUDE)
AC_SUBST(SLEPC_DIR)
AC_SUBST(SLEPC_ARCH)


AC_CONFIG_HEADERS([include/bout/build_defines.hxx:autoconf_build_defines.hxx.in])
AC_CONFIG_FILES([include/bout/version.hxx])
AC_CONFIG_FILES([include/bout/revision.hxx])
AC_CONFIG_FILES([bin/bout-config])
AC_CONFIG_FILES([src/makefile])
AC_CONFIG_FILES([tools/pylib/boutconfig/__init__.py])
AC_OUTPUT
chmod a+x bin/bout-config

#############################################################
# Print configuration info
#############################################################

AC_MSG_NOTICE([-------------------------])
AC_MSG_NOTICE([  Configuration summary  ])
AC_MSG_NOTICE([-------------------------])

AC_MSG_NOTICE([  PETSc support           : $BOUT_HAS_PETSC (has SUNDIALS: $PETSC_HAS_SUNDIALS)])
AC_MSG_NOTICE([  SLEPc support           : $BOUT_HAS_SLEPC])
AC_MSG_NOTICE([  IDA support             : $BOUT_HAS_IDA])
AC_MSG_NOTICE([  CVODE support           : $BOUT_HAS_CVODE])
AC_MSG_NOTICE([  ARKODE support          : $BOUT_HAS_ARKODE])
AC_MSG_NOTICE([  FFTW support            : $BOUT_HAS_FFTW])
AC_MSG_NOTICE([  NetCDF support          : $BOUT_HAS_NETCDF (legacy: $BOUT_HAS_LEGACY_NETCDF)])
AC_MSG_NOTICE([  Parallel-NetCDF support : $BOUT_HAS_PNETCDF])
AC_MSG_NOTICE([  Lapack support          : $BOUT_HAS_LAPACK])
AC_MSG_NOTICE([  Scorep support          : $BOUT_HAS_SCOREP])
AC_MSG_NOTICE([  OpenMP support          : $BOUT_USE_OPENMP (schedule: $OPENMP_SCHEDULE)])
AC_MSG_NOTICE([  Natural language support: $BOUT_HAS_GETTEXT (path: $localedir)])
AC_MSG_NOTICE([  System UUID generator   : $BOUT_HAS_UUID_SYSTEM_GENERATOR])
AC_MSG_NOTICE([])
AC_MSG_NOTICE([  Enable backtrace        : $BOUT_USE_BACKTRACE])
AC_MSG_NOTICE([  Enable color logs       : $BOUT_USE_COLOR])
AC_MSG_NOTICE([  Enable more debug output: $BOUT_USE_OUTPUT_DEBUG])
AC_MSG_NOTICE([  Enable OpenMP           : $BOUT_USE_OPENMP])
AC_MSG_NOTICE([  Enable FP exceptions    : $BOUT_USE_SIGFPE])
AC_MSG_NOTICE([  Enable signal handlers  : $BOUT_USE_SIGNAL])
AC_MSG_NOTICE([  Enable field names      : $BOUT_USE_TRACK])
AC_MSG_NOTICE([  Metric type             : $BOUT_METRIC_TYPE])

AC_MSG_NOTICE([])
AC_MSG_NOTICE([-------------------------------])
AC_MSG_NOTICE([  Data analysis configuration  ])
AC_MSG_NOTICE([-------------------------------])
AC_MSG_NOTICE([])
AC_MSG_NOTICE([=== IDL ===])
AC_MSG_NOTICE([])
AC_MSG_NOTICE([Make sure that the tools/idllib directory is in your IDL_PATH])
AC_MSG_NOTICE([e.g. by adding to your ~/.bashrc file])
AC_MSG_NOTICE([])
AC_MSG_NOTICE([    export IDL_PATH=+$PWD/tools/idllib:'<IDL_DEFAULT>':\$IDL_PATH])
AC_MSG_NOTICE([])
AC_MSG_NOTICE([=== Python ===])
AC_MSG_NOTICE([])
AC_MSG_NOTICE([Make sure that the tools/pylib directory is in your PYTHONPATH])
AC_MSG_NOTICE([e.g. by adding to your ~/.bashrc file])
AC_MSG_NOTICE([])
AC_MSG_NOTICE([   export PYTHONPATH=$PWD/tools/pylib/:\$PYTHONPATH])
AC_MSG_NOTICE([])
AC_MSG_NOTICE([*** Now run '$MAKE' to compile BOUT++ ***])<|MERGE_RESOLUTION|>--- conflicted
+++ resolved
@@ -331,35 +331,19 @@
   AC_MSG_NOTICE([Run-time checking disabled])
 ])
 
-<<<<<<< HEAD
-BOUT_MSGSTACK_LEVEL=$CHECK
-AS_IF([test "x$enable_msgstack = xyes ], [
-  BOUT_MSGSTACK_LEVEL=2
-], [
-  AS_IF([test "x$enable_msgstack = xno ], [
-=======
 BOUT_MSGSTACK_LEVEL=$BOUT_CHECK_LEVEL
 AS_IF([test "x$enable_msgstack" = "xyes" ], [
   BOUT_MSGSTACK_LEVEL=2
 ], [
   AS_IF([test "x$enable_msgstack" = "xno" ], [
->>>>>>> 8bd48cd8
     BOUT_MSGSTACK_LEVEL=0
   ], [])
 ])
 AS_IF([test $BOUT_MSGSTACK_LEVEL -lt 2 ], [
-<<<<<<< HEAD
+  AC_MSG_NOTICE([Stack tracing disabled])
+], [
   AC_MSG_NOTICE([Stack tracing enabled])
-], [
-  AC_MSG_NOTICE([Stack tracing disabled])
-])
-CXXFLAGS="$CXXFLAGS -DBOUT_MSGSTACK_LEVEL=$BOUT_MSGSTACK_LEVEL"
-=======
-  AC_MSG_NOTICE([Stack tracing disabled])
-], [
-  AC_MSG_NOTICE([Stack tracing enabled])
-])
->>>>>>> 8bd48cd8
+])
 
 BOUT_USE_SIGNAL=no
 AS_IF([test "x$enable_signal" != "xno"], [
@@ -1395,16 +1379,12 @@
 BOUT_DEFINE_SUBST(BOUT_USE_SIGFPE, [Enable floating point exceptions])
 BOUT_DEFINE_SUBST(BOUT_USE_SIGNAL, [Enable signal handlers])
 BOUT_DEFINE_SUBST(BOUT_USE_TRACK, [Enable field name tracking])
-<<<<<<< HEAD
 AC_DEFINE_UNQUOTED([BOUT_METRIC_TYPE], $BOUT_METRIC_TYPE, [Type of the metric fields])
 BOUT_METRIC_3D=$(test $BOUT_METRIC_TYPE != 3D ; echo $?)
 AC_DEFINE_UNQUOTED([BOUT_USE_METRIC_3D], $BOUT_METRIC_3D, [Is the metric field 3D])
 AC_SUBST(BOUT_METRIC_TYPE)
-BOUT_DEFINE_SUBST(BOUT_MSGSTACK_LEVEL, [Enable MsgStack for traces])
-=======
 AC_SUBST(BOUT_MSGSTACK_LEVEL)
 AC_DEFINE_UNQUOTED(BOUT_MSGSTACK_LEVEL, [$BOUT_MSGSTACK_LEVEL], [Enable MsgStack for traces])
->>>>>>> 8bd48cd8
 
 AC_SUBST(PETSC_HAS_SUNDIALS)
 AC_SUBST(PETSC_MAKE_INCLUDE)
