--- conflicted
+++ resolved
@@ -33,15 +33,7 @@
         config:
           - name: "Default options, Ubuntu 18.04"
             os: ubuntu-18.04
-<<<<<<< HEAD
-            cmake_options: "-DBOUT_USE_PETSC=ON
-                            -DBOUT_USE_SLEPC=ON
-                            -DBOUT_USE_SUNDIALS=ON
-                            -DSUNDIALS_ROOT=/home/runner/local"
-=======
-            configure_options: ""
-            script_flags: "-uim"
->>>>>>> b5295e24
+            cmake_options: ""
 
           - name: "Optimised, static"
             os: ubuntu-18.04
@@ -67,20 +59,7 @@
                             -DBOUT_USE_SUNDIALS=ON
                             -DSUNDIALS_ROOT=/home/runner/local"
 
-<<<<<<< HEAD
-          - name: "OpenMP, shared"
-            os: ubuntu-18.04
-            cmake_options: "-DBOUT_ENABLE_OPENMP=ON
-                            -DBOUT_USE_PETSC=ON
-                            -DBOUT_USE_SLEPC=ON
-                            -DBOUT_USE_SUNDIALS=ON
-                            -DSUNDIALS_ROOT=/home/runner/local"
-            omp_num_threads: 2
-
-          - name: "Shared, Ubuntu 20.04"
-=======
-          - name: "CMake, shared, release, Ubuntu 20.04"
->>>>>>> b5295e24
+          - name: "Shared, release, Ubuntu 20.04"
             os: ubuntu-20.04
             cmake_options: "-DBUILD_SHARED_LIBS=ON
                             -DBOUT_ENABLE_OPENMP=ON
@@ -92,11 +71,7 @@
                             -DSUNDIALS_ROOT=/home/runner/local"
             omp_num_threads: 2
 
-<<<<<<< HEAD
-          - name: "3D metrics, shared, Ubuntu 20.04"
-=======
-          - name: "CMake, shared, OpenMP, Ubuntu 20.04, 3D metrics"
->>>>>>> b5295e24
+          - name: "Shared, OpenMP, Ubuntu 20.04, 3D metrics"
             os: ubuntu-20.04
             cmake_options: "-DBUILD_SHARED_LIBS=ON
                             -DBOUT_ENABLE_METRIC_3D=ON
