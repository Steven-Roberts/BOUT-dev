name: Tests
on: [push, pull_request]

defaults:
  run:
    shell: bash

concurrency:
  group: ${{ github.workflow }}-${{ github.ref }}
  cancel-in-progress: true

jobs:
  standard_tests:
    timeout-minutes: 60
    name: ${{ matrix.config.name }}
    runs-on: ${{ matrix.config.os }}
    env:
      BOUT_TEST_TIMEOUT: "6m"
      PETSC_DIR: /usr/lib/petscdir/3.7.7/x86_64-linux-gnu-real
      PETSC_ARCH: ""
      SLEPC_DIR: /usr/lib/slepcdir/3.7.4/x86_64-linux-gnu-real
      SLEPC_ARCH: ""
      OMP_NUM_THREADS: ${{ matrix.config.omp_num_threads }}
      PYTHONPATH: ${{ github.workspace }}/tools/pylib
      OMPI_MCA_rmaps_base_oversubscribe: yes
      MPIRUN: mpiexec -np
    strategy:
      fail-fast: true
      matrix:
        # Need this to be able to exclude the coverage job
        is_master_or_next:
          - ${{ github.ref ==  'refs/heads/master' || github.ref == 'refs/heads/next'  || github.base_ref ==  'master' || github.base_ref == 'next' }}
        config:
          - name: "Default options, Ubuntu 18.04"
            os: ubuntu-18.04
            cmake_options: ""

          - name: "Optimised, static"
            os: ubuntu-18.04
            cmake_options: "-DBOUT_ENABLE_CHECKS=OFF
                            -DBUILD_SHARED_LIBS=OFF
                            -DCXXFLAGS=-Ofast
                            -DBOUT_ENABLE_SIGNAL=OFF
                            -DBOUT_ENABLE_TRACK=OFF
                            -DBOUT_ENABLE_BACKTRACE=OFF
                            -DBOUT_USE_PETSC=ON
                            -DBOUT_USE_SLEPC=ON
                            -DBOUT_USE_SUNDIALS=ON
                            -DSUNDIALS_ROOT=/home/runner/local"

          - name: "Debug, shared"
            os: ubuntu-18.04
            cmake_options: "-DBOUT_ENABLE_CHECKS=3
                            -DCMAKE_BUILD_TYPE=Debug
                            -DBOUT_ENABLE_SIGNAL=ON
                            -DBOUT_ENABLE_TRACK=ON
                            -DBOUT_USE_PETSC=ON
                            -DBOUT_USE_SLEPC=ON
                            -DBOUT_USE_SUNDIALS=ON
                            -DSUNDIALS_ROOT=/home/runner/local"

          - name: "Shared, release, Ubuntu 20.04"
            os: ubuntu-20.04
            cmake_options: "-DBUILD_SHARED_LIBS=ON
                            -DBOUT_ENABLE_OPENMP=ON
                            -DCMAKE_BUILD_TYPE=Release
                            -DBOUT_USE_PETSC=ON
                            -DBOUT_USE_SLEPC=ON
                            -DBOUT_USE_SUNDIALS=ON
                            -DBOUT_BUILD_DOCS=OFF
                            -DSUNDIALS_ROOT=/home/runner/local"
            omp_num_threads: 2

          - name: "Shared, OpenMP, Ubuntu 20.04, 3D metrics"
            os: ubuntu-20.04
            cmake_options: "-DBUILD_SHARED_LIBS=ON
                            -DBOUT_ENABLE_METRIC_3D=ON
                            -DBOUT_ENABLE_OPENMP=ON
                            -DBOUT_USE_PETSC=ON
                            -DBOUT_USE_SLEPC=ON
                            -DBOUT_USE_SUNDIALS=ON
                            -DBOUT_ENABLE_PYTHON=ON
                            -DSUNDIALS_ROOT=/home/runner/local"
            omp_num_threads: 2

          - name: "Coverage"
            os: ubuntu-18.04
            cmake_options: "-DBUILD_SHARED_LIBS=ON
                            -DCMAKE_BUILD_TYPE=Debug
                            -DCHECK=3
                            -DENABLE_COVERAGE=ON
                            -DBOUT_USE_PETSC=ON
                            -DBOUT_USE_SLEPC=ON
                            -DBOUT_USE_HDF5=ON
                            -DBOUT_USE_SUNDIALS=ON
                            -DBOUT_ENABLE_PYTHON=ON
                            -DSUNDIALS_ROOT=/home/runner/local"
            unit_only: YES
        exclude:
          # Don't run the coverage tests if the branch isn't master or next
          - is_master_or_next: false
            config:
              name: "Coverage"

    steps:
      - name: Job information
        run: |
          echo Build: ${{ matrix.config.name }}, ${{ matrix.config.os }}
          echo CMake options: ${{ matrix.config.cmake_options }}

      - name: Install dependencies
        run: sudo apt update &&
             sudo apt install -y
                 libfftw3-dev
                 libnetcdf-dev
                 libnetcdf-c++4-dev
                 netcdf-bin
                 python3
                 python3-pip
                 python3-pytest
                 python3-numpy
                 python3-scipy
                 lcov
                 openmpi-bin
                 libopenmpi-dev
                 petsc-dev
                 slepc-dev
                 liblapack-dev
                 libparpack2-dev

      - uses: actions/checkout@v3
        with:
          submodules: true

      - name: Install pip packages
        run: |
<<<<<<< HEAD
          ./.pip_install_for_travis.sh 'cython~=0.29' 'netcdf4~=1.5' 'sympy~=1.5' 'gcovr' 'cmake' 'h5py' zoidberg fastcov
=======
          ./.pip_install_for_ci.sh 'cython~=0.29' 'netcdf4~=1.5' 'sympy~=1.5' 'gcovr' 'cmake' 'h5py' zoidberg
>>>>>>> 68ebf1c2
          # Add the pip install location to the runner's PATH
          echo ~/.local/bin >> $GITHUB_PATH

      - name: Cache SUNDIALS build
        uses: actions/cache@v2
        with:
          path: /home/runner/local
          key: bout-sundials-${{ matrix.config.os }}

      - name: Build SUNDIALS
        run: ./.build_sundials_for_ci.sh

<<<<<<< HEAD
=======
      - name: Build (configure)
        if: ${{ ! contains(matrix.config.name, 'CMake') }}
        run: ./.ci_script.sh ${{ matrix.config.script_flags }}
        env:
          LD_LIBRARY_PATH: /home/runner/local/lib:$LD_LIBRARY_PATH
          CONFIGURE_OPTIONS: ${{ matrix.config.configure_options }}

>>>>>>> 68ebf1c2
      - name: Build (CMake)
        run: UNIT_ONLY=${{ matrix.config.unit_only }} ./.ci_with_cmake.sh ${{ matrix.config.cmake_options }}

      - name: Capture coverage
        if: ${{ matrix.config.name == 'Coverage' }}
        # Explicitly run the coverage capture target, because
        # ci_script.sh also does the upload, and we're going to do
        # that ourselves in the next step
        run: |
          # Ensure that there is a corresponding .gcda file for every .gcno file
          # This is to try and make the coverage report slightly more accurate
          # It still won't include, e.g. any solvers we don't build with though
          find . -name "*.gcno" -exec sh -c 'touch -a "${1%.gcno}.gcda"' _ {} \;
          make -C build code-coverage-capture

      - name: Upload coverage
        if: ${{ matrix.config.name == 'Coverage' }}
        uses: codecov/codecov-action@v1

  Fedora:
    # This is its own job as it doesn't use most of the steps of the
    # standard_tests
    timeout-minutes: 60
    runs-on: ubuntu-20.04
    steps:
      - uses: actions/checkout@v2
        with:
          submodules: true
      - name: Build Fedora rawhide
        run: ./.ci_fedora.sh setup mpich rawhide
        shell: bash
        env:
          TRAVIS_BUILD_DIR: ${{ github.workspace }}<|MERGE_RESOLUTION|>--- conflicted
+++ resolved
@@ -134,11 +134,7 @@
 
       - name: Install pip packages
         run: |
-<<<<<<< HEAD
-          ./.pip_install_for_travis.sh 'cython~=0.29' 'netcdf4~=1.5' 'sympy~=1.5' 'gcovr' 'cmake' 'h5py' zoidberg fastcov
-=======
-          ./.pip_install_for_ci.sh 'cython~=0.29' 'netcdf4~=1.5' 'sympy~=1.5' 'gcovr' 'cmake' 'h5py' zoidberg
->>>>>>> 68ebf1c2
+          ./.pip_install_for_ci.sh 'cython~=0.29' 'netcdf4~=1.5' 'sympy~=1.5' 'gcovr' 'cmake' 'h5py' zoidberg fastcov
           # Add the pip install location to the runner's PATH
           echo ~/.local/bin >> $GITHUB_PATH
 
@@ -151,16 +147,6 @@
       - name: Build SUNDIALS
         run: ./.build_sundials_for_ci.sh
 
-<<<<<<< HEAD
-=======
-      - name: Build (configure)
-        if: ${{ ! contains(matrix.config.name, 'CMake') }}
-        run: ./.ci_script.sh ${{ matrix.config.script_flags }}
-        env:
-          LD_LIBRARY_PATH: /home/runner/local/lib:$LD_LIBRARY_PATH
-          CONFIGURE_OPTIONS: ${{ matrix.config.configure_options }}
-
->>>>>>> 68ebf1c2
       - name: Build (CMake)
         run: UNIT_ONLY=${{ matrix.config.unit_only }} ./.ci_with_cmake.sh ${{ matrix.config.cmake_options }}
 
