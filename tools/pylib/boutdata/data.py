--- conflicted
+++ resolved
@@ -6,22 +6,16 @@
 
 import os
 import glob
-<<<<<<< HEAD
 import numpy
 import re
-=======
->>>>>>> e96dbb0e
 
 from boutdata.collect import collect, create_cache
 from boututils.boutwarnings import alwayswarn
 from boututils.datafile import DataFile
 
-<<<<<<< HEAD
 # These are imported to be used by 'eval' in BoutOptions.evaluate_scalar() and BoutOptionsFile.evaluate()
 # Change the names to match those used by c++/BOUT++
 from numpy import pi, sin, cos, tan, arccos as acos, arcsin as asin, arctan as atan, arctan2 as atan2, sinh, cosh, tanh, arcsinh as asinh, arccosh as acosh, arctanh as atanh, exp, log, log10, power as pow, sqrt, ceil, floor, round, abs
-=======
->>>>>>> e96dbb0e
 
 class BoutOptions(object):
     """This class represents a tree structure. Each node (BoutOptions
@@ -304,8 +298,7 @@
                                 pass
 
                         section[line[:eqpos].strip()] = value
-
-<<<<<<< HEAD
+                        
         # define arrays of x, y, z to be used for substitutions
         gridfile = None
         try:
@@ -359,10 +352,9 @@
             expression = re.sub(r"\b"+coord.lower()+r"\b", "self."+coord, expression)
 
         return eval(expression)
-=======
+
     def write(self, filename=None, overwrite=False):
         """ Write to BOUT++ options file
->>>>>>> e96dbb0e
 
         This method will throw an error rather than overwriting an existing
         file unless the overwrite argument is set to true.
