#!/bin/sh
## Copied script from arpack-ng. Please submit fixes also to
## arpack-ng (if applicable)
## -e : Make sure all errors cause the script to fail
## -x be verbose; write what we are doing, as we do it
set -ex
## Should we init a container?
if [ ".$1" = .setup ] || [ ".$1" = .podman ]
then
  # fedora
  #   note: when you PR, docker-cp provides, in the container, the branch associated with the PR (not master where there's nothing new)
  #         1. docker create --name mobydick IMAGE CMD        <=> create a container (= instance of image) but container is NOT yet started
  #         2. docker cp -a ${TRAVIS_BUILD_DIR} mobydick:/tmp <=> copy git repository (CI worker, checkout-ed on PR branch) into the container
  #                                                               note: docker-cp works only if copy from/to containers (not images)
  #         3. docker start -a mobydick                       <=> start to run the container (initialized with docker-cp)
    if test $1 = podman ; then
	cmd=podman
    else
	cmd="sudo docker"
    fi
    test . != ".$2" && mpi="$2" || mpi=openmpi
    test . != ".$3" && version="$3" || version=latest
    time $cmd pull registry.fedoraproject.org/fedora:$version
    time $cmd create --cap-add=SYS_PTRACE --security-opt seccomp=unconfined \
         --name mobydick registry.fedoraproject.org/fedora:$version \
	     /tmp/BOUT-dev/.travis_fedora.sh $mpi
    time $cmd cp ${TRAVIS_BUILD_DIR} mobydick:/tmp
    time $cmd start -a mobydick
    exit 0
fi

test . != ".$1" && mpi="$1" || mpi=openmpi

## If we are called as root, setup everything
if [ $UID -eq 0 ]
then
    cat /etc/os-release
    # Ignore weak depencies
    echo "install_weak_deps=False" >> /etc/dnf/dnf.conf
<<<<<<< HEAD
    time dnf -y install dnf-plugins-core petsc-${mpi}-devel /usr/lib/rpm/redhat/redhat-hardened-cc1 python3-h5py cmake
=======
    time dnf -y install dnf-plugins-core python3-pip
>>>>>>> 3f9e3ebc
    # Allow to override packages - see #2073
    time dnf copr enable -y davidsch/fixes4bout || :
    time dnf -y upgrade
    time dnf -y builddep bout++
    useradd test
    cp -a /tmp/BOUT-dev /home/test/
    chown -R test /home/test
    chmod u+rwX /home/test -R
    sudo -u test ${0/\/tmp/\/home\/test} $mpi
## If we are called as normal user, run test
else
    pip install --user zoidberg
    . /etc/profile.d/modules.sh
    module load mpi/${1}-x86_64
    export OMPI_MCA_rmaps_base_oversubscribe=yes
    export TRAVIS=true
    export FLEXIBLAS=NETLIB
    cd
    cd BOUT-dev
    echo "starting configure"
    time cmake -S . -B build -DBOUT_USE_PETSC=ON
    for f in tests/requirements/*[^y] ; do
	echo -n "$f: "
	$f && echo yes || echo no
    done
    time make -C build build-check -j 2
    time make -C build check
fi<|MERGE_RESOLUTION|>--- conflicted
+++ resolved
@@ -37,11 +37,7 @@
     cat /etc/os-release
     # Ignore weak depencies
     echo "install_weak_deps=False" >> /etc/dnf/dnf.conf
-<<<<<<< HEAD
-    time dnf -y install dnf-plugins-core petsc-${mpi}-devel /usr/lib/rpm/redhat/redhat-hardened-cc1 python3-h5py cmake
-=======
-    time dnf -y install dnf-plugins-core python3-pip
->>>>>>> 3f9e3ebc
+    time dnf -y install dnf-plugins-core python3-pip cmake
     # Allow to override packages - see #2073
     time dnf copr enable -y davidsch/fixes4bout || :
     time dnf -y upgrade
