--- conflicted
+++ resolved
@@ -26,11 +26,7 @@
 # Set the version here, strip any extra tags to use in `project`
 # We try to use git to get a full description, inspired by setuptools_scm
 set(_bout_previous_version "v5.0.0")
-<<<<<<< HEAD
-set(_bout_next_version "5.0.1")
-=======
 set(_bout_next_version "5.1.0")
->>>>>>> ebc00516
 execute_process(
   COMMAND "git" describe --tags --match=${_bout_previous_version}
   COMMAND sed -e s/${_bout_previous_version}-/${_bout_next_version}.dev/ -e s/-/+/
