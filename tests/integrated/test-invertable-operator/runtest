--- conflicted
+++ resolved
@@ -1,11 +1,8 @@
 #!/usr/bin/env python3
 
 #requires: petsc
-<<<<<<< HEAD
 #requires: not metric_3d
-=======
 #cores: 2
->>>>>>> ee6e9da1
 
 # 
 # Run the test, compare results against expected value
