--- conflicted
+++ resolved
@@ -1,14 +1,10 @@
 #!/usr/bin/env python3
 
-<<<<<<< HEAD
-# requires: not metric_3d
-
-=======
->>>>>>> 96c5f102
 #
 # Run the test, compare results against the benchmark
 #
 
+# requires: not metric_3d
 # Requires: netcdf
 # Cores: 4
 
@@ -19,15 +15,9 @@
     from builtins import str
 except:
     pass
-<<<<<<< HEAD
 
 vars = ["pade1", "pade2"]
 
-=======
-
-vars = ["pade1", "pade2"]
-
->>>>>>> 96c5f102
 tol = 1e-10  # Absolute tolerance
 
 from boututils.run_wrapper import build_and_log, shell, launch_safe
