#!/usr/bin/env python3

#
# Run the test, compare results against the benchmark
#

# Requires: netcdf
# Cores: 4

# Variables to compare
from __future__ import print_function

try:
    from builtins import str
except:
    pass
vars = ["yavg2d", "yavg3d", "sm3d"]
tol = 1e-10  # Absolute tolerance

from boututils.run_wrapper import build_and_log, shell, launch_safe
from boutdata.collect import collect
import numpy as np
from sys import stdout, exit


build_and_log("smoothing operator test")

# Read benchmark values
print("Reading benchmark data")
bmk = {}
for v in vars:
    bmk[v] = collect(v, path="data", prefix="benchmark", info=False)

print("Running smoothing operator test")
success = True

for nype in [1, 2]:
    for nxpe in [1, 2]:
        nproc = nxpe * nype
        cmd = "./test_smooth"

        shell("rm data/BOUT.dmp.*.nc")

        print("   %d processor (%d x %d)...." % (nproc, nxpe, nype))
        s, out = launch_safe(cmd + " nxpe=" + str(nxpe), nproc=nproc, pipe=True)
        with open("run.log." + str(nproc), "w") as f:
            f.write(out)

<<<<<<< HEAD
    print("   %d processor (%d x %d)...." % (nproc, nxpe, nype))
    s, out = launch_safe(cmd+" NXPE="+str(nxpe), nproc=nproc, pipe=True)
    with open("run.log."+str(nproc), "w") as f:
      f.write(out)
=======
        # Collect output data
        for v in vars:
            stdout.write("      Checking variable " + v + " ... ")
            result = collect(v, path="data", info=False)
            # Compare benchmark and output
            if np.shape(bmk[v]) != np.shape(result):
                print("Fail, wrong shape")
                success = False
                continue
>>>>>>> 70668b93

            diff = np.max(np.abs(bmk[v] - result))
            if diff > tol:
                print("Fail, maximum difference = " + str(diff))
                success = False
            else:
                print("Pass")

if success:
    print(" => All smoothing operator tests passed")
    exit(0)
else:
    print(" => Some failed tests")
    exit(1)<|MERGE_RESOLUTION|>--- conflicted
+++ resolved
@@ -42,16 +42,10 @@
         shell("rm data/BOUT.dmp.*.nc")
 
         print("   %d processor (%d x %d)...." % (nproc, nxpe, nype))
-        s, out = launch_safe(cmd + " nxpe=" + str(nxpe), nproc=nproc, pipe=True)
+        s, out = launch_safe(cmd + " NXPE=" + str(nxpe), nproc=nproc, pipe=True)
         with open("run.log." + str(nproc), "w") as f:
             f.write(out)
 
-<<<<<<< HEAD
-    print("   %d processor (%d x %d)...." % (nproc, nxpe, nype))
-    s, out = launch_safe(cmd+" NXPE="+str(nxpe), nproc=nproc, pipe=True)
-    with open("run.log."+str(nproc), "w") as f:
-      f.write(out)
-=======
         # Collect output data
         for v in vars:
             stdout.write("      Checking variable " + v + " ... ")
@@ -61,7 +55,6 @@
                 print("Fail, wrong shape")
                 success = False
                 continue
->>>>>>> 70668b93
 
             diff = np.max(np.abs(bmk[v] - result))
             if diff > tol:
