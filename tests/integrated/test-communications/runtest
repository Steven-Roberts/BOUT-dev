--- conflicted
+++ resolved
@@ -23,11 +23,7 @@
 
 # With nxpe=3, both separatrices are on processor boundaries
 nxpe = 3
-<<<<<<< HEAD
-command = './test-communications NXPE='+str(nxpe)
-=======
-command = "./test-communications nxpe=" + str(nxpe)
->>>>>>> 70668b93
+command = "./test-communications NXPE=" + str(nxpe)
 
 build_and_log("Communications Test")
 
@@ -182,11 +178,7 @@
 
 # With nxpe=2, neither separatrix is on a processor boundary
 nxpe = 2
-<<<<<<< HEAD
-command = './test-communications NXPE='+str(nxpe)
-=======
-command = "./test-communications nxpe=" + str(nxpe)
->>>>>>> 70668b93
+command = "./test-communications NXPE=" + str(nxpe)
 
 # remove old outputs
 shell("rm data/BOUT.dmp.*")
@@ -285,11 +277,7 @@
 ####################################################
 
 nxpe = 1
-<<<<<<< HEAD
-command = './test-communications NXPE='+str(nxpe)
-=======
-command = "./test-communications nxpe=" + str(nxpe)
->>>>>>> 70668b93
+command = "./test-communications NXPE=" + str(nxpe)
 
 # remove old outputs
 shell("rm data/BOUT.dmp.*")
@@ -353,11 +341,7 @@
 ####################################################
 
 nxpe = 3
-<<<<<<< HEAD
-command = './test-communications -d data_limiter NXPE='+str(nxpe)
-=======
-command = "./test-communications -d data_limiter nxpe=" + str(nxpe)
->>>>>>> 70668b93
+command = "./test-communications -d data_limiter NXPE=" + str(nxpe)
 
 # remove old outputs
 shell("rm data_limiter/BOUT.dmp.*")
@@ -393,11 +377,7 @@
 ####################################################
 
 nxpe = 2
-<<<<<<< HEAD
-command = './test-communications -d data_limiter NXPE='+str(nxpe)
-=======
-command = "./test-communications -d data_limiter nxpe=" + str(nxpe)
->>>>>>> 70668b93
+command = "./test-communications -d data_limiter NXPE=" + str(nxpe)
 
 # remove old outputs
 shell("rm data_limiter/BOUT.dmp.*")
@@ -426,11 +406,7 @@
 ####################################################
 
 nxpe = 1
-<<<<<<< HEAD
-command = './test-communications -d data_limiter NXPE='+str(nxpe)
-=======
-command = "./test-communications -d data_limiter nxpe=" + str(nxpe)
->>>>>>> 70668b93
+command = "./test-communications -d data_limiter NXPE=" + str(nxpe)
 
 # remove old outputs
 shell("rm data_limiter/BOUT.dmp.*")
