--- conflicted
+++ resolved
@@ -17,14 +17,6 @@
 
   BoutInitialise(argc, argv);
 
-<<<<<<< HEAD
-  Field2D zShift;
-  mesh->get(zShift, "zShift");
-
-  ShiftedMetric s(*mesh, CELL_CENTRE, zShift, mesh->getCoordinates()->zlength()(0,0));
-
-=======
->>>>>>> aa09b98a
   // Read variable from mesh
   Field3D var;
   mesh->get(var, "var");
