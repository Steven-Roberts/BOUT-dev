/*
 * Interpolation regression test
 *
 * Test the Interpolation class
 *
 */

// for std::bind
#include <functional>
#include <random>
#include <string>

#include "bout/bout.hxx"
#include "bout/constants.hxx"
#include "bout/field_factory.hxx"
#include "bout/interpolation_xz.hxx"
#include "bout/sys/generator_context.hxx"

/// Get a FieldGenerator from the options for a variable
std::shared_ptr<FieldGenerator> getGeneratorFromOptions(const std::string& varname,
                                                        std::string& func) {
  Options* options = Options::getRoot()->getSection(varname);
  options->get("solution", func, "0.0");

  if (func.empty()) {
    throw BoutException("Couldn't read 'solution' option");
  }
  return FieldFactory::get()->parse(func);
}

int main(int argc, char** argv) {
  BoutInitialise(argc, argv);
<<<<<<< HEAD
  {
    // Random number generator
    std::default_random_engine generator;
    // Uniform distribution of BoutReals from 0 to 1
    std::uniform_real_distribution<BoutReal> distribution{0.0, 1.0};

    using bout::globals::mesh;

    FieldFactory f(mesh);

    // Set up generators and solutions for three different analtyic functions
    std::string a_func;
    auto a_gen = getGeneratorFromOptions("a", a_func);
    Field3D a = f.create3D(a_func);
    Field3D a_solution = 0.0;
    Field3D a_interp = 0.0;

    std::string b_func;
    auto b_gen = getGeneratorFromOptions("b", b_func);
    Field3D b = f.create3D(b_func);
    Field3D b_solution = 0.0;
    Field3D b_interp = 0.0;

    std::string c_func;
    auto c_gen = getGeneratorFromOptions("c", c_func);
    Field3D c = f.create3D(c_func);
    Field3D c_solution = 0.0;
    Field3D c_interp = 0.0;

    // x and z displacements
    Field3D deltax = 0.0;
    Field3D deltaz = 0.0;

    // Bind the random number generator and distribution into a single function
    auto dice = std::bind(distribution, generator);

    for (const auto& index : deltax) {
      // Get some random displacements
      BoutReal dx = index.x() + dice();
      BoutReal dz = index.z() + dice();
      // For the last point, put the displacement inwards
      // Otherwise we try to interpolate in the guard cells, which doesn't work so well
      if (index.x() >= mesh->xend && mesh->getNXPE() - 1 == mesh->getXProcIndex()) {
        dx = index.x() - dice();
      }
      deltax[index] = dx;
      deltaz[index] = dz;
      // Get the global indices
      bout::generator::Context pos{index, CELL_CENTRE, deltax.getMesh(), 0.0};
      pos.set("x", mesh->GlobalX(dx), "z",
              TWOPI * static_cast<BoutReal>(dz) / static_cast<BoutReal>(mesh->LocalNz));
      // Generate the analytic solution at the displacements
      a_solution[index] = a_gen->generate(pos);
      b_solution[index] = b_gen->generate(pos);
      c_solution[index] = c_gen->generate(pos);
    }
=======

  // Random number generator
  std::default_random_engine generator;
  // Uniform distribution of BoutReals from 0 to 1
  std::uniform_real_distribution<BoutReal> distribution{0.0, 1.0};

  using bout::globals::mesh;

  FieldFactory f(mesh);

  // Set up generators and solutions for three different analtyic functions
  std::string a_func;
  auto a_gen = getGeneratorFromOptions("a", a_func);
  Field3D a = f.create3D(a_func);
  Field3D a_solution = 0.0;
  Field3D a_interp = 0.0;

  std::string b_func;
  auto b_gen = getGeneratorFromOptions("b", b_func);
  Field3D b = f.create3D(b_func);
  Field3D b_solution = 0.0;
  Field3D b_interp = 0.0;

  std::string c_func;
  auto c_gen = getGeneratorFromOptions("c", c_func);
  Field3D c = f.create3D(c_func);
  Field3D c_solution = 0.0;
  Field3D c_interp = 0.0;

  // x and z displacements
  Field3D deltax = 0.0;
  Field3D deltaz = 0.0;

  // Bind the random number generator and distribution into a single function
  auto dice = std::bind(distribution, generator);

  for (const auto& index : deltax) {
    // Get some random displacements
    BoutReal dx = index.x() + dice();
    BoutReal dz = index.z() + dice();
    // For the last point, put the displacement inwards
    // Otherwise we try to interpolate in the guard cells, which doesn't work so well
    if (index.x() >= mesh->xend) {
      dx = index.x() - dice();
    }
    deltax[index] = dx;
    deltaz[index] = dz;
    // Get the global indices
    bout::generator::Context pos{index, CELL_CENTRE, deltax.getMesh(), 0.0};
    pos.set("x", mesh->GlobalX(dx), "z",
            TWOPI * static_cast<BoutReal>(dz) / static_cast<BoutReal>(mesh->LocalNz));
    // Generate the analytic solution at the displacements
    a_solution[index] = a_gen->generate(pos);
    b_solution[index] = b_gen->generate(pos);
    c_solution[index] = c_gen->generate(pos);
  }
>>>>>>> b92c60e9

    deltax += (mesh->LocalNx - mesh->xstart * 2) * mesh->getXProcIndex();
    // Create the interpolation object from the input options
    auto interp = XZInterpolationFactory::getInstance().create();

    // Interpolate the analytic functions at the displacements
    a_interp = interp->interpolate(a, deltax, deltaz);
    b_interp = interp->interpolate(b, deltax, deltaz);
    c_interp = interp->interpolate(c, deltax, deltaz);

    Options dump;

    dump["a"] = a;
    dump["a_interp"] = a_interp;
    dump["a_solution"] = a_solution;

    dump["b"] = b;
    dump["b_interp"] = b_interp;
    dump["b_solution"] = b_solution;

    dump["c"] = c;
    dump["c_interp"] = c_interp;
    dump["c_solution"] = c_solution;

    bout::writeDefaultOutputFile(dump);

    bout::checkForUnusedOptions();
  }
  BoutFinalise();

  return 0;
}<|MERGE_RESOLUTION|>--- conflicted
+++ resolved
@@ -30,7 +30,6 @@
 
 int main(int argc, char** argv) {
   BoutInitialise(argc, argv);
-<<<<<<< HEAD
   {
     // Random number generator
     std::default_random_engine generator;
@@ -87,64 +86,6 @@
       b_solution[index] = b_gen->generate(pos);
       c_solution[index] = c_gen->generate(pos);
     }
-=======
-
-  // Random number generator
-  std::default_random_engine generator;
-  // Uniform distribution of BoutReals from 0 to 1
-  std::uniform_real_distribution<BoutReal> distribution{0.0, 1.0};
-
-  using bout::globals::mesh;
-
-  FieldFactory f(mesh);
-
-  // Set up generators and solutions for three different analtyic functions
-  std::string a_func;
-  auto a_gen = getGeneratorFromOptions("a", a_func);
-  Field3D a = f.create3D(a_func);
-  Field3D a_solution = 0.0;
-  Field3D a_interp = 0.0;
-
-  std::string b_func;
-  auto b_gen = getGeneratorFromOptions("b", b_func);
-  Field3D b = f.create3D(b_func);
-  Field3D b_solution = 0.0;
-  Field3D b_interp = 0.0;
-
-  std::string c_func;
-  auto c_gen = getGeneratorFromOptions("c", c_func);
-  Field3D c = f.create3D(c_func);
-  Field3D c_solution = 0.0;
-  Field3D c_interp = 0.0;
-
-  // x and z displacements
-  Field3D deltax = 0.0;
-  Field3D deltaz = 0.0;
-
-  // Bind the random number generator and distribution into a single function
-  auto dice = std::bind(distribution, generator);
-
-  for (const auto& index : deltax) {
-    // Get some random displacements
-    BoutReal dx = index.x() + dice();
-    BoutReal dz = index.z() + dice();
-    // For the last point, put the displacement inwards
-    // Otherwise we try to interpolate in the guard cells, which doesn't work so well
-    if (index.x() >= mesh->xend) {
-      dx = index.x() - dice();
-    }
-    deltax[index] = dx;
-    deltaz[index] = dz;
-    // Get the global indices
-    bout::generator::Context pos{index, CELL_CENTRE, deltax.getMesh(), 0.0};
-    pos.set("x", mesh->GlobalX(dx), "z",
-            TWOPI * static_cast<BoutReal>(dz) / static_cast<BoutReal>(mesh->LocalNz));
-    // Generate the analytic solution at the displacements
-    a_solution[index] = a_gen->generate(pos);
-    b_solution[index] = b_gen->generate(pos);
-    c_solution[index] = c_gen->generate(pos);
-  }
->>>>>>> b92c60e9
 
     deltax += (mesh->LocalNx - mesh->xstart * 2) * mesh->getXProcIndex();
     // Create the interpolation object from the input options
