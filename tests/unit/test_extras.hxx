#ifndef TEST_EXTRAS_H__
#define TEST_EXTRAS_H__

#include "gtest/gtest.h"

#include <functional>
#include <iostream>
#include <mpi.h>
#include <vector>

#include "bout/mesh.hxx"
#include "bout/coordinates.hxx"
#include "field3d.hxx"
#include "unused.hxx"

static constexpr BoutReal BoutRealTolerance{1e-15};
// FFTs have a slightly looser tolerance than other functions
static constexpr BoutReal FFTTolerance{1.e-12};

/// Does \p str contain \p substring?
::testing::AssertionResult IsSubString(const std::string &str,
                                       const std::string &substring);

void fillField(Field3D& f, std::vector<std::vector<std::vector<BoutReal>>> values);
void fillField(Field2D& f, std::vector<std::vector<BoutReal>> values);

/// Enable a function if T is a subclass of Field
template <class T>
using EnableIfField = typename std::enable_if<std::is_base_of<Field, T>::value>::type;

/// Returns a field filled with the result of \p fill_function at each point
/// Arbitrary arguments can be passed to the field constructor
template <class T, class... Args, typename = EnableIfField<T>>
T makeField(const std::function<BoutReal(typename T::ind_type&)>& fill_function,
            Args&&... args) {
  T result{std::forward<Args>(args)...};
  result.allocate();

  for (auto i : result) {
    result[i] = fill_function(i);
  }

  return result;
}

/// Teach googletest how to print SpecificInds
template<IND_TYPE N>
inline std::ostream& operator<< (std::ostream &out, const SpecificInd<N> &index) {
  return out << index.ind;
}

/// Helpers to get the type of a Field as a string
auto inline getFieldType(MAYBE_UNUSED(const Field2D& field)) -> std::string {
  return "Field2D";
}
auto inline getFieldType(MAYBE_UNUSED(const Field3D& field)) -> std::string {
  return "Field3D";
}
auto inline getFieldType(MAYBE_UNUSED(const FieldPerp& field)) -> std::string {
  return "FieldPerp";
}

/// Helpers to get the (x, y, z) index values, along with the
/// single-index of a Field index
auto inline getIndexXYZ(const Ind2D& index) -> std::string {
  std::stringstream ss;
  ss << index.x() << ", " << index.y() << "; [" << index.ind << "]";
  return ss.str();
}
auto inline getIndexXYZ(const Ind3D& index) -> std::string {
  std::stringstream ss;
  ss << index.x() << ", " << index.y() << ", " << index.z() << "; [" << index.ind << "]";
  return ss.str();
}
auto inline getIndexXYZ(const IndPerp& index) -> std::string {
  std::stringstream ss;
  ss << index.x() << ", " << index.y() << ", " << index.z() << "; [" << index.ind << "]";
  return ss.str();
}

/// Is \p field equal to \p reference, with a tolerance of \p tolerance?
template <class T, class U, typename = EnableIfField<T>, typename = EnableIfField<U>>
auto IsFieldEqual(const T& field, const U& reference,
                  const std::string& region = "RGN_ALL",
                  BoutReal tolerance = BoutRealTolerance) -> ::testing::AssertionResult {
  for (auto i : field.getRegion(region)) {
    if (fabs(field[i] - reference[i]) > tolerance) {
      return ::testing::AssertionFailure()
             << getFieldType(field) << "(" << getIndexXYZ(i) << ") == " << field[i]
             << "; Expected: " << reference[i];
    }
  }
  return ::testing::AssertionSuccess();
}

/// Is \p field equal to \p reference, with a tolerance of \p tolerance?
/// Overload for BoutReals
template <class T, typename = EnableIfField<T>>
auto IsFieldEqual(const T& field, BoutReal reference,
                  const std::string& region = "RGN_ALL",
                  BoutReal tolerance = BoutRealTolerance) -> ::testing::AssertionResult {
  for (auto i : field.getRegion(region)) {
    if (fabs(field[i] - reference) > tolerance) {
      return ::testing::AssertionFailure()
             << getFieldType(field) << "(" << getIndexXYZ(i) << ") == " << field[i]
             << "; Expected: " << reference;
    }
  }
  return ::testing::AssertionSuccess();
}

/// Disable a ConditionalOutput during a scope; reenable it on
/// exit. You must give the variable a name!
///
///     {
///       WithQuietoutput quiet{output};
///       // output disabled during this scope
///     }
///     // output now enabled
class WithQuietOutput {
public:
  explicit WithQuietOutput(ConditionalOutput& output_in) : output(output_in) {
    output.disable();
  }

  ~WithQuietOutput() { output.enable(); }
  ConditionalOutput& output;
};

class Options;

/// FakeMesh has just enough information to create fields
///
/// Notes:
///
/// - This is a mesh for a single process, so the global and local
/// indices are the same.
///
/// - There is a single guard cell at each of the start/end x/y grids.
///
/// - Only the **grid** information is assumed to be used -- anything
///   else will likely **not** work!
class FakeMesh : public Mesh {
public:
  FakeMesh(int nx, int ny, int nz) {
    // Mesh only on one process, so global and local indices are the
    // same
    GlobalNx = nx;
    GlobalNy = ny;
    GlobalNz = nz;
    LocalNx = nx;
    LocalNy = ny;
    LocalNz = nz;
    OffsetX = 0;
    OffsetY = 0;
    OffsetZ = 0;

    // Small "inner" region
    xstart = 1;
    xend = nx - 2;
    ystart = 1;
    yend = ny - 2;
    zstart = 0;
    zend = nz - 1;

    StaggerGrids=false;
    
    // Unused variables
    periodicX = false;
    NXPE = 1;
    PE_XIND = 0;
    IncIntShear = false;
    maxregionblocksize = MAXREGIONBLOCKSIZE;

    // Need some options for parallelTransform
    options = Options::getRoot();
  }

  void setCoordinates(std::shared_ptr<Coordinates> coords, CELL_LOC location = CELL_CENTRE) {
    coords_map[location] = coords;
  }

  void setGridDataSource(GridDataSource* source_in) {
    source = source_in;
  }

  // Use this if the FakeMesh needs x- and y-boundaries
  void createBoundaries() {
    addBoundary(new BoundaryRegionXIn("core", ystart, yend, this));
    addBoundary(new BoundaryRegionXOut("sol", ystart, yend, this));
    addBoundary(new BoundaryRegionYUp("upper_target", xstart, xend, this));
    addBoundary(new BoundaryRegionYDown("lower_target", xstart, xend, this));
  }

  comm_handle send(FieldGroup &UNUSED(g)) { return nullptr; };
  int wait(comm_handle UNUSED(handle)) { return 0; }
  MPI_Request sendToProc(int UNUSED(xproc), int UNUSED(yproc), BoutReal *UNUSED(buffer),
                         int UNUSED(size), int UNUSED(tag)) {
    return MPI_Request();
  }
  comm_handle receiveFromProc(int UNUSED(xproc), int UNUSED(yproc),
                              BoutReal *UNUSED(buffer), int UNUSED(size),
                              int UNUSED(tag)) {
    return nullptr;
  }
  int getNXPE() { return 1; }
  int getNYPE() { return 1; }
  int getXProcIndex() { return 1; }
  int getYProcIndex() { return 1; }
  bool firstX() { return true; }
  bool lastX() { return true; }
  int sendXOut(BoutReal *UNUSED(buffer), int UNUSED(size), int UNUSED(tag)) { return 0; }
  int sendXIn(BoutReal *UNUSED(buffer), int UNUSED(size), int UNUSED(tag)) { return 0; }
  comm_handle irecvXOut(BoutReal *UNUSED(buffer), int UNUSED(size), int UNUSED(tag)) {
    return nullptr;
  }
  comm_handle irecvXIn(BoutReal *UNUSED(buffer), int UNUSED(size), int UNUSED(tag)) {
    return nullptr;
  }
  MPI_Comm getXcomm(int UNUSED(jy)) const { return MPI_COMM_NULL; }
  MPI_Comm getYcomm(int UNUSED(jx)) const { return MPI_COMM_NULL; }
  bool periodicY(int UNUSED(jx)) const { return true; }
  bool periodicY(int UNUSED(jx), BoutReal &UNUSED(ts)) const { return true; }
  std::pair<bool, BoutReal> hasBranchCutLower(int UNUSED(jx)) const {
    return std::make_pair(false, 0.);
  }
  std::pair<bool, BoutReal> hasBranchCutUpper(int UNUSED(jx)) const {
    return std::make_pair(false, 0.);
  }
  bool firstY() const { return true; }
  bool lastY() const { return true; }
  bool firstY(int UNUSED(xpos)) const { return true; }
  bool lastY(int UNUSED(xpos)) const { return true; }
  int UpXSplitIndex() { return 0; }
  int DownXSplitIndex() { return 0; }
  int sendYOutIndest(BoutReal *UNUSED(buffer), int UNUSED(size), int UNUSED(tag)) {
    return 0;
  }
  int sendYOutOutdest(BoutReal *UNUSED(buffer), int UNUSED(size), int UNUSED(tag)) {
    return 0;
  }
  int sendYInIndest(BoutReal *UNUSED(buffer), int UNUSED(size), int UNUSED(tag)) {
    return 0;
  }
  int sendYInOutdest(BoutReal *UNUSED(buffer), int UNUSED(size), int UNUSED(tag)) {
    return 0;
  }
  comm_handle irecvYOutIndest(BoutReal *UNUSED(buffer), int UNUSED(size),
                              int UNUSED(tag)) {
    return nullptr;
  }
  comm_handle irecvYOutOutdest(BoutReal *UNUSED(buffer), int UNUSED(size),
                               int UNUSED(tag)) {
    return nullptr;
  }
  comm_handle irecvYInIndest(BoutReal *UNUSED(buffer), int UNUSED(size),
                             int UNUSED(tag)) {
    return nullptr;
  }
  comm_handle irecvYInOutdest(BoutReal *UNUSED(buffer), int UNUSED(size),
                              int UNUSED(tag)) {
    return nullptr;
  }
  const RangeIterator iterateBndryLowerY() const { return RangeIterator(); }
  const RangeIterator iterateBndryUpperY() const { return RangeIterator(); }
  const RangeIterator iterateBndryLowerOuterY() const { return RangeIterator(); }
  const RangeIterator iterateBndryLowerInnerY() const { return RangeIterator(); }
  const RangeIterator iterateBndryUpperOuterY() const { return RangeIterator(); }
  const RangeIterator iterateBndryUpperInnerY() const { return RangeIterator(); }
  void addBoundary(BoundaryRegion* region) {boundaries.push_back(region);}
  std::vector<BoundaryRegion *> getBoundaries() { return boundaries; }
  std::vector<BoundaryRegionPar *> getBoundariesPar() { return std::vector<BoundaryRegionPar *>(); }
  BoutReal GlobalX(int jx) const { return jx; }
  BoutReal GlobalY(int jy) const { return jy; }
  BoutReal GlobalX(BoutReal jx) const { return jx; }
  BoutReal GlobalY(BoutReal jy) const { return jy; }
  int XGLOBAL(int UNUSED(xloc)) const { return 0; }
  int YGLOBAL(int UNUSED(yloc)) const { return 0; }

  void initDerivs(Options * opt){
    StaggerGrids=true;
    derivs_init(opt);
  }
private:
  std::vector<BoundaryRegion *> boundaries;
};

/// Test fixture to make sure the global mesh is our fake
/// one. Also initialize the global mesh_staggered for use in tests with
/// staggering. Multiple tests have exactly the same fixture, so use a type
/// alias to make a new test:
///
///     using MyTest = FakeMeshFixture;
class FakeMeshFixture : public ::testing::Test {
public:
  FakeMeshFixture() {
    WithQuietOutput quiet{output_info};

    delete bout::globals::mesh;
    bout::globals::mesh = new FakeMesh(nx, ny, nz);
<<<<<<< HEAD
=======
    static_cast<FakeMesh*>(bout::globals::mesh)->setCoordinates(nullptr);
    bout::globals::mesh->setParallelTransform(
        bout::utils::make_unique<ParallelTransformIdentity>(*bout::globals::mesh));
>>>>>>> 94c43279
    bout::globals::mesh->createDefaultRegions();

    delete mesh_staggered;
    mesh_staggered = new FakeMesh(nx, ny, nz);
    mesh_staggered->StaggerGrids = true;
<<<<<<< HEAD
=======
    mesh_staggered->setParallelTransform(
        bout::utils::make_unique<ParallelTransformIdentity>(*mesh_staggered));
    static_cast<FakeMesh*>(mesh_staggered)->setCoordinates(nullptr);
>>>>>>> 94c43279
    static_cast<FakeMesh*>(mesh_staggered)->setCoordinates(nullptr, CELL_XLOW);
    static_cast<FakeMesh*>(mesh_staggered)->setCoordinates(nullptr, CELL_YLOW);
    static_cast<FakeMesh*>(mesh_staggered)->setCoordinates(nullptr, CELL_ZLOW);
    mesh_staggered->createDefaultRegions();

    test_coords = std::make_shared<Coordinates>(
        bout::globals::mesh, Field2D{1.0}, Field2D{1.0}, BoutReal{1.0}, Field2D{1.0},
        Field2D{0.0}, Field2D{1.0}, Field2D{1.0}, Field2D{1.0}, Field2D{0.0},
        Field2D{0.0}, Field2D{0.0}, Field2D{1.0}, Field2D{1.0}, Field2D{1.0},
        Field2D{0.0}, Field2D{0.0}, Field2D{0.0}, Field2D{0.0}, Field2D{0.0},
        false);
    test_coords_staggered = std::make_shared<Coordinates>(
        mesh_staggered, Field2D{1.0}, Field2D{1.0}, BoutReal{1.0}, Field2D{1.0},
        Field2D{0.0}, Field2D{1.0}, Field2D{1.0}, Field2D{1.0}, Field2D{0.0},
        Field2D{0.0}, Field2D{0.0}, Field2D{1.0}, Field2D{1.0}, Field2D{1.0},
        Field2D{0.0}, Field2D{0.0}, Field2D{0.0}, Field2D{0.0}, Field2D{0.0},
        false);
  }

  virtual ~FakeMeshFixture() {
    delete bout::globals::mesh;
    bout::globals::mesh = nullptr;
    delete mesh_staggered;
    mesh_staggered = nullptr;
  }

  static constexpr int nx = 3;
  static constexpr int ny = 5;
  static constexpr int nz = 7;

  Mesh* mesh_staggered = nullptr;

  std::shared_ptr<Coordinates> test_coords{nullptr};
  std::shared_ptr<Coordinates> test_coords_staggered{nullptr};
};

#endif //  TEST_EXTRAS_H__<|MERGE_RESOLUTION|>--- conflicted
+++ resolved
@@ -298,40 +298,41 @@
 
     delete bout::globals::mesh;
     bout::globals::mesh = new FakeMesh(nx, ny, nz);
-<<<<<<< HEAD
-=======
+    bout::globals::mesh->createDefaultRegions();
     static_cast<FakeMesh*>(bout::globals::mesh)->setCoordinates(nullptr);
-    bout::globals::mesh->setParallelTransform(
-        bout::utils::make_unique<ParallelTransformIdentity>(*bout::globals::mesh));
->>>>>>> 94c43279
-    bout::globals::mesh->createDefaultRegions();
-
-    delete mesh_staggered;
-    mesh_staggered = new FakeMesh(nx, ny, nz);
-    mesh_staggered->StaggerGrids = true;
-<<<<<<< HEAD
-=======
-    mesh_staggered->setParallelTransform(
-        bout::utils::make_unique<ParallelTransformIdentity>(*mesh_staggered));
-    static_cast<FakeMesh*>(mesh_staggered)->setCoordinates(nullptr);
->>>>>>> 94c43279
-    static_cast<FakeMesh*>(mesh_staggered)->setCoordinates(nullptr, CELL_XLOW);
-    static_cast<FakeMesh*>(mesh_staggered)->setCoordinates(nullptr, CELL_YLOW);
-    static_cast<FakeMesh*>(mesh_staggered)->setCoordinates(nullptr, CELL_ZLOW);
-    mesh_staggered->createDefaultRegions();
-
     test_coords = std::make_shared<Coordinates>(
         bout::globals::mesh, Field2D{1.0}, Field2D{1.0}, BoutReal{1.0}, Field2D{1.0},
         Field2D{0.0}, Field2D{1.0}, Field2D{1.0}, Field2D{1.0}, Field2D{0.0},
         Field2D{0.0}, Field2D{0.0}, Field2D{1.0}, Field2D{1.0}, Field2D{1.0},
         Field2D{0.0}, Field2D{0.0}, Field2D{0.0}, Field2D{0.0}, Field2D{0.0},
         false);
+    static_cast<FakeMesh*>(bout::globals::mesh)->setCoordinates(test_coords);
+    // May need a ParallelTransform to create fields, because create3D calls
+    // fromFieldAligned
+    test_coords->setParallelTransform(
+        bout::utils::make_unique<ParallelTransformIdentity>(*bout::globals::mesh));
+
+    delete mesh_staggered;
+    mesh_staggered = new FakeMesh(nx, ny, nz);
+    mesh_staggered->StaggerGrids = true;
+    static_cast<FakeMesh*>(mesh_staggered)->setCoordinates(nullptr);
+    static_cast<FakeMesh*>(mesh_staggered)->setCoordinates(nullptr, CELL_XLOW);
+    static_cast<FakeMesh*>(mesh_staggered)->setCoordinates(nullptr, CELL_YLOW);
+    static_cast<FakeMesh*>(mesh_staggered)->setCoordinates(nullptr, CELL_ZLOW);
+    mesh_staggered->createDefaultRegions();
+
     test_coords_staggered = std::make_shared<Coordinates>(
-        mesh_staggered, Field2D{1.0}, Field2D{1.0}, BoutReal{1.0}, Field2D{1.0},
-        Field2D{0.0}, Field2D{1.0}, Field2D{1.0}, Field2D{1.0}, Field2D{0.0},
-        Field2D{0.0}, Field2D{0.0}, Field2D{1.0}, Field2D{1.0}, Field2D{1.0},
-        Field2D{0.0}, Field2D{0.0}, Field2D{0.0}, Field2D{0.0}, Field2D{0.0},
-        false);
+        mesh_staggered, Field2D{1.0, mesh_staggered}, Field2D{1.0, mesh_staggered},
+        BoutReal{1.0}, Field2D{1.0, mesh_staggered}, Field2D{0.0, mesh_staggered},
+        Field2D{1.0, mesh_staggered}, Field2D{1.0, mesh_staggered},
+        Field2D{1.0, mesh_staggered}, Field2D{0.0, mesh_staggered},
+        Field2D{0.0, mesh_staggered}, Field2D{0.0, mesh_staggered},
+        Field2D{1.0, mesh_staggered}, Field2D{1.0, mesh_staggered},
+        Field2D{1.0, mesh_staggered}, Field2D{0.0, mesh_staggered},
+        Field2D{0.0, mesh_staggered}, Field2D{0.0, mesh_staggered},
+        Field2D{0.0, mesh_staggered}, Field2D{0.0, mesh_staggered}, false);
+    test_coords_staggered->setParallelTransform(
+        bout::utils::make_unique<ParallelTransformIdentity>(*mesh_staggered));
   }
 
   virtual ~FakeMeshFixture() {
