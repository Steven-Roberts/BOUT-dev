--- conflicted
+++ resolved
@@ -61,14 +61,10 @@
     mesh->ystart = 2;
     mesh->xend = nx - 3;
     mesh->yend = ny - 3;
-<<<<<<< HEAD
     static_cast<FakeMesh*>(mesh)->setCoordinates(nullptr, CELL_XLOW);
     static_cast<FakeMesh*>(mesh)->setCoordinates(nullptr, CELL_YLOW);
     static_cast<FakeMesh*>(mesh)->setCoordinates(nullptr, CELL_ZLOW);
-    mesh->setParallelTransform(bout::utils::make_unique<ParallelTransformIdentity>());
-=======
     mesh->setParallelTransform(bout::utils::make_unique<ParallelTransformIdentity>(*mesh));
->>>>>>> 04809b44
     output_info.disable();
     mesh->createDefaultRegions();
     output_info.enable();
