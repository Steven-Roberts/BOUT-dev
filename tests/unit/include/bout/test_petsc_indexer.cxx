--- conflicted
+++ resolved
@@ -74,7 +74,6 @@
   TypeParam f(bout::globals::mesh);
   std::set<int, std::greater<int>> indicesGlobalSquare, indicesGlobalStar,
       indicesGlobalDefault;
-<<<<<<< HEAD
   int global;
 
   // Check each of the interior global indices is unique
@@ -87,49 +86,24 @@
     BOUT_OMP(critical) EXPECT_TRUE(indicesGlobalStar.insert(global).second);
     global = this->globalDefaultIndexer.getGlobal(i);
     EXPECT_GE(global, 0);
-=======
-
-  // Check each of the interior global indices is unique
-  BOUT_FOR(i, f.getRegion("RGN_NOBNDRY")) {
-    int global = this->globalSquareIndexer.getGlobal(i);
+    BOUT_OMP(critical) EXPECT_TRUE(indicesGlobalDefault.insert(global).second);
+  }
+
+  // Check indices of X guard cells are unique
+  BOUT_FOR(i, f.getRegion("RGN_XGUARDS")) {
+    global = this->globalSquareIndexer.getGlobal(i);
     EXPECT_GE(global, 0);
     BOUT_OMP(critical) EXPECT_TRUE(indicesGlobalSquare.insert(global).second);
     global = this->globalStarIndexer.getGlobal(i);
     EXPECT_GE(global, 0);
     BOUT_OMP(critical) EXPECT_TRUE(indicesGlobalStar.insert(global).second);
-    global = this->globalDefaultIndexer.getGlobal(i);
-    EXPECT_GE(global, 0);
->>>>>>> 9da81974
-    BOUT_OMP(critical) EXPECT_TRUE(indicesGlobalDefault.insert(global).second);
-  }
-
-  // Check indices of X guard cells are unique
-  BOUT_FOR(i, f.getRegion("RGN_XGUARDS")) {
-<<<<<<< HEAD
-    global = this->globalSquareIndexer.getGlobal(i);
-    EXPECT_GE(global, 0);
-    BOUT_OMP(critical) EXPECT_TRUE(indicesGlobalSquare.insert(global).second);
-    global = this->globalStarIndexer.getGlobal(i);
-    EXPECT_GE(global, 0);
-=======
-    int global = this->globalSquareIndexer.getGlobal(i);
-    EXPECT_GE(global, 0);
-    BOUT_OMP(critical) EXPECT_TRUE(indicesGlobalSquare.insert(global).second);
-    global = this->globalStarIndexer.getGlobal(i);
-    EXPECT_GE(global, 0);
->>>>>>> 9da81974
-    BOUT_OMP(critical) EXPECT_TRUE(indicesGlobalStar.insert(global).second);
     EXPECT_LT(this->globalDefaultIndexer.getGlobal(i), 0);
   }
 
   // Check indices of Y guard cells are unique
   if (!std::is_same<TypeParam, FieldPerp>::value) {
     BOUT_FOR(i, f.getRegion("RGN_YGUARDS")) {
-<<<<<<< HEAD
       global = this->globalSquareIndexer.getGlobal(i);
-=======
-      int global = this->globalSquareIndexer.getGlobal(i);
->>>>>>> 9da81974
       EXPECT_GE(global, 0);
       BOUT_OMP(critical) EXPECT_TRUE(indicesGlobalSquare.insert(global).second);
       global = this->globalStarIndexer.getGlobal(i);
@@ -137,7 +111,6 @@
       BOUT_OMP(critical) EXPECT_TRUE(indicesGlobalStar.insert(global).second);
       EXPECT_LT(this->globalDefaultIndexer.getGlobal(i), 0);
     }
-<<<<<<< HEAD
   }
 
   ASSERT_LT(*indicesGlobalSquare.rbegin(),
@@ -189,59 +162,6 @@
       size(this->localIndexer.getRegionNobndry() + this->localIndexer.getRegionBndry()));
 }
 
-=======
-  }
-
-  ASSERT_LT(*indicesGlobalSquare.rbegin(),
-            this->globalSquareIndexer.getMesh()->LocalNx
-                * this->globalSquareIndexer.getMesh()->LocalNy
-                * this->globalSquareIndexer.getMesh()->LocalNz);
-  ASSERT_LT(*indicesGlobalStar.rbegin(),
-            (this->globalSquareIndexer.getMesh()->LocalNx
-                 * this->globalSquareIndexer.getMesh()->LocalNy
-             - 4)
-                * this->globalSquareIndexer.getMesh()->LocalNz);
-  ASSERT_LT(*indicesGlobalStar.rbegin(), this->nx * this->ny * this->nz);
-}
-
-TYPED_TEST(IndexerTest, TestIsLocal) {
-  BOUT_FOR(i, this->globalSquareIndexer.getRegionAll()) {
-    EXPECT_TRUE(this->globalSquareIndexer.isLocal(i));
-  }
-  BOUT_FOR(i, this->globalStarIndexer.getRegionAll()) {
-    EXPECT_TRUE(this->globalStarIndexer.isLocal(i));
-  }
-  BOUT_FOR(i, this->globalDefaultIndexer.getRegionAll()) {
-    EXPECT_TRUE(this->globalDefaultIndexer.isLocal(i));
-  }
-  BOUT_FOR(i, this->localIndexer.getRegionAll()) {
-    EXPECT_TRUE(this->localIndexer.isLocal(i));
-  }
-}
-
-TYPED_TEST(IndexerTest, TestGetGlobalStart) {
-  EXPECT_EQ(this->globalSquareIndexer.getGlobalStart(), 0);
-  EXPECT_EQ(this->globalStarIndexer.getGlobalStart(), 0);
-  EXPECT_EQ(this->globalDefaultIndexer.getGlobalStart(), 0);
-  EXPECT_EQ(this->localIndexer.getGlobalStart(), 0);
-}
-
-TYPED_TEST(IndexerTest, TestGetRegionAll) {
-  EXPECT_EQ(size(this->globalSquareIndexer.getRegionAll()),
-            size(this->globalSquareIndexer.getRegionNobndry()
-                 + this->globalSquareIndexer.getRegionBndry()));
-  EXPECT_EQ(size(this->globalStarIndexer.getRegionAll()),
-            size(this->globalStarIndexer.getRegionNobndry()
-                 + this->globalStarIndexer.getRegionBndry()));
-  EXPECT_EQ(size(this->globalDefaultIndexer.getRegionAll()),
-            size(this->globalDefaultIndexer.getRegionNobndry()
-                 + this->globalDefaultIndexer.getRegionBndry()));
-  EXPECT_EQ(
-      size(this->localIndexer.getRegionAll()),
-      size(this->localIndexer.getRegionNobndry() + this->localIndexer.getRegionBndry()));
-}
-
->>>>>>> 9da81974
 TYPED_TEST(IndexerTest, TestGetRegionNobndry) {
   Region<typename TypeParam::ind_type> rgn;
   rgn = this->globalSquareIndexer.getRegionNobndry();
@@ -263,7 +183,6 @@
       EXPECT_GE(i.y(), this->globalStarIndexer.getMesh()->ystart);
       EXPECT_LE(i.y(), this->globalStarIndexer.getMesh()->yend);
     }
-<<<<<<< HEAD
   }
   rgn = this->globalDefaultIndexer.getRegionNobndry();
   EXPECT_EQ(rgn.asUnique().size(), this->nx * this->ny * this->nz);
@@ -285,48 +204,16 @@
       EXPECT_LE(i.y(), this->localIndexer.getMesh()->yend);
     }
   }
-=======
-  }
-  rgn = this->globalDefaultIndexer.getRegionNobndry();
-  EXPECT_EQ(rgn.asUnique().size(), this->nx * this->ny * this->nz);
-  BOUT_FOR(i, rgn) {
-    EXPECT_GE(i.x(), this->globalDefaultIndexer.getMesh()->xstart);
-    EXPECT_LE(i.x(), this->globalDefaultIndexer.getMesh()->xend);
-    if (!std::is_same<TypeParam, FieldPerp>::value) {
-      EXPECT_GE(i.y(), this->globalDefaultIndexer.getMesh()->ystart);
-      EXPECT_LE(i.y(), this->globalDefaultIndexer.getMesh()->yend);
-    }
-  }
-  rgn = this->localIndexer.getRegionNobndry();
-  EXPECT_EQ(rgn.asUnique().size(), 0);
-  BOUT_FOR(i, rgn) {
-    EXPECT_GE(i.x(), this->localIndexer.getMesh()->xstart);
-    EXPECT_LE(i.x(), this->localIndexer.getMesh()->xend);
-    if (!std::is_same<TypeParam, FieldPerp>::value) {
-      EXPECT_GE(i.y(), this->localIndexer.getMesh()->ystart);
-      EXPECT_LE(i.y(), this->localIndexer.getMesh()->yend);
-    }
-  }
->>>>>>> 9da81974
 }
 
 TYPED_TEST(IndexerTest, TestGetRegionBndry) {
   Region<typename TypeParam::ind_type> bounds;
-<<<<<<< HEAD
   for (auto& indexer : {this->globalSquareIndexer, this->globalStarIndexer,
                         this->globalDefaultIndexer, this->localIndexer}) {
     bounds = indexer.getRegionLowerY() + indexer.getRegionUpperY()
              + indexer.getRegionInnerX() + indexer.getRegionOuterX();
     bounds.sort();
     EXPECT_EQ(indexer.getRegionBndry().getIndices(), bounds.getIndices());
-=======
-  for (auto* indexer : {&this->globalSquareIndexer, &this->globalStarIndexer,
-                        &this->globalDefaultIndexer, &this->localIndexer}) {
-    bounds = indexer->getRegionLowerY() + indexer->getRegionUpperY()
-             + indexer->getRegionInnerX() + indexer->getRegionOuterX();
-    bounds.sort();
-    EXPECT_EQ(indexer->getRegionBndry().getIndices(), bounds.getIndices());
->>>>>>> 9da81974
   }
 }
 
@@ -344,7 +231,6 @@
     rgn = this->globalStarIndexer.getRegionLowerY();
     EXPECT_EQ(rgn.asUnique().size(), this->nx * this->nz);
     BOUT_FOR(i, rgn) { EXPECT_LT(i.y(), this->globalStarIndexer.getMesh()->ystart); }
-<<<<<<< HEAD
   }
   rgn = this->globalDefaultIndexer.getRegionLowerY();
   EXPECT_EQ(rgn.asUnique().size(), 0);
@@ -408,71 +294,6 @@
   EXPECT_FALSE(this->localIndexer.sparsityPatternAvailable());
 }
 
-=======
-  }
-  rgn = this->globalDefaultIndexer.getRegionLowerY();
-  EXPECT_EQ(rgn.asUnique().size(), 0);
-  rgn = this->localIndexer.getRegionLowerY();
-  EXPECT_EQ(rgn.size(), 0);
-}
-
-TYPED_TEST(IndexerTest, TestGetRegionUpperY) {
-  Region<typename TypeParam::ind_type> rgn;
-  if (std::is_same<TypeParam, FieldPerp>::value) {
-    rgn = this->globalSquareIndexer.getRegionUpperY();
-    EXPECT_EQ(rgn.asUnique().size(), 0);
-    rgn = this->globalStarIndexer.getRegionUpperY();
-    EXPECT_EQ(rgn.size(), 0);
-  } else {
-    rgn = this->globalSquareIndexer.getRegionUpperY();
-    EXPECT_EQ(rgn.asUnique().size(), (this->nx + 2 * this->guardx) * this->nz);
-    BOUT_FOR(i, rgn) { EXPECT_GT(i.y(), this->globalSquareIndexer.getMesh()->yend); }
-    rgn = this->globalStarIndexer.getRegionUpperY();
-    EXPECT_EQ(rgn.asUnique().size(), this->nx * this->nz);
-    BOUT_FOR(i, rgn) { EXPECT_GT(i.y(), this->globalStarIndexer.getMesh()->yend); }
-  }
-  rgn = this->globalDefaultIndexer.getRegionUpperY();
-  EXPECT_EQ(rgn.asUnique().size(), 0);
-  rgn = this->localIndexer.getRegionUpperY();
-  EXPECT_EQ(rgn.asUnique().size(), 0);
-}
-
-TYPED_TEST(IndexerTest, TestGetRegionInnerX) {
-  Region<typename TypeParam::ind_type> rgn;
-  rgn = this->globalSquareIndexer.getRegionInnerX();
-  EXPECT_EQ(rgn.asUnique().size(), this->ny * this->nz);
-  BOUT_FOR(i, rgn) { EXPECT_LT(i.x(), this->globalSquareIndexer.getMesh()->xstart); }
-  rgn = this->globalStarIndexer.getRegionInnerX();
-  EXPECT_EQ(rgn.asUnique().size(), this->ny * this->nz);
-  BOUT_FOR(i, rgn) { EXPECT_LT(i.x(), this->globalStarIndexer.getMesh()->xstart); }
-  rgn = this->globalDefaultIndexer.getRegionInnerX();
-  EXPECT_EQ(rgn.asUnique().size(), 0);
-  rgn = this->localIndexer.getRegionInnerX();
-  EXPECT_EQ(rgn.asUnique().size(), 0);
-}
-
-TYPED_TEST(IndexerTest, TestGetRegionOuterX) {
-  Region<typename TypeParam::ind_type> rgn;
-  rgn = this->globalSquareIndexer.getRegionOuterX();
-  EXPECT_EQ(rgn.asUnique().size(), this->ny * this->nz);
-  BOUT_FOR(i, rgn) { EXPECT_GT(i.x(), this->globalSquareIndexer.getMesh()->xend); }
-  rgn = this->globalStarIndexer.getRegionOuterX();
-  EXPECT_EQ(rgn.asUnique().size(), this->ny * this->nz);
-  BOUT_FOR(i, rgn) { EXPECT_GT(i.x(), this->globalStarIndexer.getMesh()->xend); }
-  rgn = this->globalDefaultIndexer.getRegionOuterX();
-  EXPECT_EQ(rgn.asUnique().size(), 0);
-  rgn = this->localIndexer.getRegionOuterX();
-  EXPECT_EQ(rgn.asUnique().size(), 0);
-}
-
-TYPED_TEST(IndexerTest, TestSparsityPatternAvailable) {
-  EXPECT_TRUE(this->globalSquareIndexer.sparsityPatternAvailable());
-  EXPECT_TRUE(this->globalStarIndexer.sparsityPatternAvailable());
-  EXPECT_FALSE(this->globalDefaultIndexer.sparsityPatternAvailable());
-  EXPECT_FALSE(this->localIndexer.sparsityPatternAvailable());
-}
-
->>>>>>> 9da81974
 TYPED_TEST(IndexerTest, TestGetNumDiagonal) {
   const int squareStencilInteriorSize = std::is_same<TypeParam, Field3D>::value ? 19 : 9,
             starStencilInteriorSize = std::is_same<TypeParam, Field3D>::value ? 7 : 5,
@@ -519,10 +340,6 @@
 template <class T>
 class FakeParallelIndexer : public GlobalIndexer<T> {
 public:
-<<<<<<< HEAD
-=======
-  ~FakeParallelIndexer() override {}
->>>>>>> 9da81974
   FakeParallelIndexer(Mesh* localmesh, OperatorStencil<typename T::ind_type> stencil)
       : GlobalIndexer<T>(localmesh, stencil, false) {}
   void initialiseTest() { registerFieldForTest(this->getIndices()); }
@@ -619,11 +436,7 @@
   std::vector<IndexerPtr<Field3D>> indexers = this->makeIndexers<Field3D>();
   IndexerPtr<Field3D> index = this->getIndexer(indexers, this->pe_xind, this->pe_yind);
 
-<<<<<<< HEAD
   // Test x boundaries
-=======
-  // Test xIn boundary
->>>>>>> 9da81974
   BOUT_FOR(i, this->localmesh->getRegion3D("RGN_XGUARDS")) {
     if (i.x() < this->xstart && i.y() >= this->ystart && i.y() <= this->yend) {
       int global = index->getGlobal(i);
@@ -636,13 +449,6 @@
         EXPECT_NE(global, -1);
       }
     }
-<<<<<<< HEAD
-=======
-  }
-
-  // Test xOut boundary
-  BOUT_FOR(i, this->localmesh->getRegion3D("RGN_XGUARDS")) {
->>>>>>> 9da81974
     if (i.x() >= this->xend && i.y() >= this->ystart && i.y() <= this->yend) {
       int global = index->getGlobal(i);
       if (this->pe_xind < this->nxpe - 1) {
@@ -656,7 +462,6 @@
     }
   }
 
-<<<<<<< HEAD
   // Test y boundaries
   BOUT_FOR(i, this->localmesh->getRegion3D("RGN_YGUARDS")) {
     if (i.y() < this->ystart) {
@@ -676,21 +481,10 @@
       
       int global = index->getGlobal(i);
       int otherGlobal =
-	this->getIndexer<Field3D>(indexers,
-				  this->pe_xind, this->pe_yind - 1)->getGlobal(i.yp(this->yend - this->ystart + 1));
-      EXPECT_NE(global, -1);
-=======
-  // Test yDown boundary
-  BOUT_FOR(i, this->localmesh->getRegion3D("RGN_YGUARDS")) {
-    if (i.y() < this->ystart && i.x() >= this->xstart && i.x() <= this->xend) {
-      int global = index->getGlobal(i);
-      int otherGlobal =
           this->getIndexer<Field3D>(indexers, this->pe_xind, this->pe_yind - 1)
               ->getGlobal(i.yp(this->yend - this->ystart + 1));
->>>>>>> 9da81974
       EXPECT_EQ(global, otherGlobal);
 
-<<<<<<< HEAD
       if (i.x() == this->xend) {
 	const int global = index->getGlobal(i.xp()),
 	  otherXind = (this->pe_xind == this->nxpe - 1) ? this->pe_xind : this->pe_xind + 1,
@@ -721,18 +515,8 @@
 
       int global = index->getGlobal(i);
       int otherGlobal =
-	this->getIndexer<Field3D>(indexers,
-				  this->pe_xind, this->pe_yind + 1)->getGlobal(i.ym(this->yend - this->ystart + 1));
-      EXPECT_NE(global, -1);
-=======
-  // Test yUp boundary
-  BOUT_FOR(i, this->localmesh->getRegion3D("RGN_YGUARDS")) {
-    if (i.y() >= this->yend && i.x() >= this->xstart && i.x() <= this->xend) {
-      int global = index->getGlobal(i);
-      int otherGlobal =
           this->getIndexer<Field3D>(indexers, this->pe_xind, this->pe_yind + 1)
               ->getGlobal(i.ym(this->yend - this->ystart + 1));
->>>>>>> 9da81974
       EXPECT_EQ(global, otherGlobal);
 
       if (i.x() == this->xend) {
@@ -756,15 +540,9 @@
   std::vector<IndexerPtr<Field2D>> indexers = this->makeIndexers<Field2D>();
   IndexerPtr<Field2D> index = this->getIndexer(indexers, this->pe_xind, this->pe_yind);
 
-<<<<<<< HEAD
   // Test x boundaries
   BOUT_FOR(i, this->localmesh->getRegion2D("RGN_XGUARDS")) {
     if (i.x() < this->xstart) {
-=======
-  // Test xIn boundary
-  BOUT_FOR(i, this->localmesh->getRegion2D("RGN_XGUARDS")) {
-    if (i.x() < this->xstart && i.y() >= this->ystart && i.y() <= this->yend) {
->>>>>>> 9da81974
       int global = index->getGlobal(i);
       if (this->pe_xind > 0) {
         int otherGlobal =
@@ -775,15 +553,7 @@
         EXPECT_NE(global, -1);
       }
     }
-<<<<<<< HEAD
     if (i.x() >= this->xend) {
-=======
-  }
-
-  // Test xOut boundary
-  BOUT_FOR(i, this->localmesh->getRegion2D("RGN_XGUARDS")) {
-    if (i.x() >= this->xend && i.y() >= this->ystart && i.y() <= this->yend) {
->>>>>>> 9da81974
       int global = index->getGlobal(i);
       if (this->pe_xind < this->nxpe - 1) {
         int otherGlobal =
@@ -796,43 +566,15 @@
     }
   }
 
-<<<<<<< HEAD
   // Test y boundaries
-  BOUT_FOR(i, this->localmesh->getRegion2D("RGN_YGUARDS")) {
-    if (i.y() < this->ystart) {
-
-      if (i.x() == this->xstart) {
-	const int global = index->getGlobal(i.xm()),
-	  otherXind = (this->pe_xind == 0) ? this->pe_xind : this->pe_xind - 1,
-	  otherYind = this->pe_yind - 1;
-	const Ind2D otherInd = i.offset((this->pe_xind == 0) ? -1 :
-					this->xend - this->xstart,
-					this->yend - this->ystart + 1, 0);
-	const int otherGlobal =
-	  this->getIndexer<Field2D>(indexers, otherXind, otherYind)->getGlobal(otherInd);
-	EXPECT_NE(global, -1);
-	EXPECT_EQ(global, otherGlobal);
-      }
-
-      const int global = index->getGlobal(i);
-      const int otherGlobal =
-	this->getIndexer<Field2D>(indexers,
-				  this->pe_xind,
-				  this->pe_yind - 1)->getGlobal(i.yp(this->yend -
-								     this->ystart + 1));
-      EXPECT_NE(global, -1);
-=======
-  // Test yDown boundary
   BOUT_FOR(i, this->localmesh->getRegion2D("RGN_YGUARDS")) {
     if (i.y() < this->ystart && i.x() >= this->xstart && i.x() <= this->xend) {
       int global = index->getGlobal(i);
       int otherGlobal =
           this->getIndexer<Field2D>(indexers, this->pe_xind, this->pe_yind - 1)
               ->getGlobal(i.yp(this->yend - this->ystart + 1));
->>>>>>> 9da81974
       EXPECT_EQ(global, otherGlobal);
 
-<<<<<<< HEAD
       if (i.x() == this->xend) {
 	const int global = index->getGlobal(i.xp()),
 	  otherXind = (this->pe_xind == this->nxpe - 1) ? this->pe_xind : this->pe_xind + 1,
@@ -863,20 +605,8 @@
 
   int global = index->getGlobal(i);
       int otherGlobal =
-	this->getIndexer<Field2D>(indexers,
-				  this->pe_xind,
-				  this->pe_yind + 1)->getGlobal(i.ym(this->yend -
-								     this->ystart + 1));
-      EXPECT_NE(global, -1);
-=======
-  // Test yUp boundary
-  BOUT_FOR(i, this->localmesh->getRegion2D("RGN_YGUARDS")) {
-    if (i.y() >= this->yend && i.x() >= this->xstart && i.x() <= this->xend) {
-      int global = index->getGlobal(i);
-      int otherGlobal =
           this->getIndexer<Field2D>(indexers, this->pe_xind, this->pe_yind + 1)
               ->getGlobal(i.ym(this->yend - this->ystart + 1));
->>>>>>> 9da81974
       EXPECT_EQ(global, otherGlobal);
 
       if (i.x() == this->xend) {
@@ -900,11 +630,7 @@
   std::vector<IndexerPtr<FieldPerp>> indexers = this->makeIndexers<FieldPerp>();
   IndexerPtr<FieldPerp> index = this->getIndexer(indexers, this->pe_xind, this->pe_yind);
 
-<<<<<<< HEAD
   // Test x boundaries
-=======
-  // Test xIn boundary
->>>>>>> 9da81974
   BOUT_FOR(i, this->localmesh->getRegionPerp("RGN_XGUARDS")) {
     if (i.x() < this->xstart) {
       int global = index->getGlobal(i);
@@ -917,13 +643,6 @@
         EXPECT_NE(global, -1);
       }
     }
-<<<<<<< HEAD
-=======
-  }
-
-  // Test xOut boundary
-  BOUT_FOR(i, this->localmesh->getRegionPerp("RGN_XGUARDS")) {
->>>>>>> 9da81974
     if (i.x() >= this->xend) {
       int global = index->getGlobal(i);
       if (this->pe_xind < this->nxpe - 1) {
