
class BoundaryOp;
class BoundaryModifier;

#ifndef __BNDRY_OP__
#define __BNDRY_OP__

#include "boundary_region.hxx"
#include "field2d.hxx"
#include "field3d.hxx"
#include "vector2d.hxx"
#include "vector3d.hxx"
#include "unused.hxx"

#include <cmath>
#include <string>
#include <list>
<<<<<<< HEAD
#include <map>
using std::string;
using std::list;
=======
>>>>>>> b2e016a8

class BoundaryOpBase {
public:
  BoundaryOpBase() {}
  virtual ~BoundaryOpBase() {}

  /// Apply a boundary condition on field f
  virtual void apply(Field2D &f) = 0;
  virtual void apply(Field2D &f,BoutReal UNUSED(t)){return apply(f);}//JMAD
  virtual void apply(Field3D &f) = 0;
  virtual void apply(Field3D &f,BoutReal UNUSED(t)){return apply(f);}//JMAD

  virtual void apply(Vector2D &f) {
    apply(f.x);
    apply(f.y);
    apply(f.z);
  }

  virtual void apply(Vector3D &f) {
    apply(f.x);
    apply(f.y);
    apply(f.z);
  }
};

/// An operation on a boundary
class BoundaryOp : public BoundaryOpBase {
public:
  BoundaryOp() {
    bndry = nullptr;
    apply_to_ddt = false;
  }
  BoundaryOp(BoundaryRegion *region) {bndry = region; apply_to_ddt=false;}
  ~BoundaryOp() override {}

  // Note: All methods must implement clone, except for modifiers (see below)
<<<<<<< HEAD
  virtual BoundaryOp* clone(BoundaryRegion *UNUSED(region), const list<string> &UNUSED(args)) {
    throw BoutException("BoundaryOp::clone not implemented");
  }

  /// Clone using positional args and keywords
  /// If not implemented, check if keywords are passed, then call two-argument version
  virtual BoundaryOp *clone(BoundaryRegion *region, const list<string> &args,
                            const std::map<std::string, std::string> &keywords) {
    if (!keywords.empty()) {
      // Given keywords, but not using
      throw BoutException("Keywords ignored in boundary : %s", keywords.begin()->first.c_str());
    }
    
    return clone(region, args);
=======
  virtual BoundaryOp* clone(BoundaryRegion *UNUSED(region), const std::list<std::string> &UNUSED(args)) {
    return nullptr;
>>>>>>> b2e016a8
  }

  /// Apply a boundary condition on ddt(f)
  virtual void apply_ddt(Field2D &f) {
    apply(ddt(f));
  }
  virtual void apply_ddt(Field3D &f) {
    apply(ddt(f));
  }
  virtual void apply_ddt(Vector2D &f) {
    apply(ddt(f));
  }
  virtual void apply_ddt(Vector3D &f) {
    apply(ddt(f));
  }

  BoundaryRegion *bndry;
  bool apply_to_ddt; // True if this boundary condition should be applied on the time derivatives, false if it should be applied to the field values
};

class BoundaryModifier : public BoundaryOp {
public:
  BoundaryModifier() : op(nullptr) {}
  BoundaryModifier(BoundaryOp *operation) : BoundaryOp(operation->bndry), op(operation) {}
  virtual BoundaryOp* cloneMod(BoundaryOp *op, const std::list<std::string> &args) = 0;
protected:
  BoundaryOp *op;
};

#endif // __BNDRY_OP__<|MERGE_RESOLUTION|>--- conflicted
+++ resolved
@@ -15,12 +15,6 @@
 #include <cmath>
 #include <string>
 #include <list>
-<<<<<<< HEAD
-#include <map>
-using std::string;
-using std::list;
-=======
->>>>>>> b2e016a8
 
 class BoundaryOpBase {
 public:
@@ -57,14 +51,13 @@
   ~BoundaryOp() override {}
 
   // Note: All methods must implement clone, except for modifiers (see below)
-<<<<<<< HEAD
-  virtual BoundaryOp* clone(BoundaryRegion *UNUSED(region), const list<string> &UNUSED(args)) {
+  virtual BoundaryOp* clone(BoundaryRegion *UNUSED(region), const std::list<std::string> &UNUSED(args)) {
     throw BoutException("BoundaryOp::clone not implemented");
   }
 
   /// Clone using positional args and keywords
   /// If not implemented, check if keywords are passed, then call two-argument version
-  virtual BoundaryOp *clone(BoundaryRegion *region, const list<string> &args,
+  virtual BoundaryOp *clone(BoundaryRegion *region, const std::list<std::string> &args,
                             const std::map<std::string, std::string> &keywords) {
     if (!keywords.empty()) {
       // Given keywords, but not using
@@ -72,10 +65,6 @@
     }
     
     return clone(region, args);
-=======
-  virtual BoundaryOp* clone(BoundaryRegion *UNUSED(region), const std::list<std::string> &UNUSED(args)) {
-    return nullptr;
->>>>>>> b2e016a8
   }
 
   /// Apply a boundary condition on ddt(f)
