/**************************************************************************
 * Class for 2D X-Z slices
 *
 **************************************************************************
 * Copyright 2010 B.D.Dudson, S.Farley, M.V.Umansky, X.Q.Xu
 *
 * Contact: Ben Dudson, bd512@york.ac.uk
 * 
 * This file is part of BOUT++.
 *
 * BOUT++ is free software: you can redistribute it and/or modify
 * it under the terms of the GNU Lesser General Public License as published by
 * the Free Software Foundation, either version 3 of the License, or
 * (at your option) any later version.
 *
 * BOUT++ is distributed in the hope that it will be useful,
 * but WITHOUT ANY WARRANTY; without even the implied warranty of
 * MERCHANTABILITY or FITNESS FOR A PARTICULAR PURPOSE.  See the
 * GNU Lesser General Public License for more details.
 *
 * You should have received a copy of the GNU Lesser General Public License
 * along with BOUT++.  If not, see <http://www.gnu.org/licenses/>.
 *
 **************************************************************************/

class FieldPerp;

#ifndef __FIELDPERP_H__
#define __FIELDPERP_H__

#include "field.hxx"

#include "bout/array.hxx"
#include "bout/assert.hxx"
#include "bout/region.hxx"

#include "unused.hxx"

#include <ostream>
#include <string>

class Field2D; // #include "field2d.hxx"
class Field3D; // #include "field3d.hxx"

/*!
 * Represents a 2D field perpendicular to the magnetic field
 * at a particular index in Y, which only varies in X-Z. 
 * 
 * Primarily used inside field solvers
 */ 
class FieldPerp : public Field {
 public:
  using ind_type = IndPerp;
    
  /*!
   * Constructor
   */
  FieldPerp(Mesh * fieldmesh = nullptr, CELL_LOC location_in=CELL_CENTRE,
            int yindex_in=-1,
            DirectionTypes directions_in =
              {YDirectionType::Standard, ZDirectionType::Standard});

  /*!
   * Copy constructor. After this the data
   * will be shared (non unique)
   */
  FieldPerp(const FieldPerp& f) = default;

  /*!
   * Move constructor
   */
  FieldPerp(FieldPerp &&rhs) = default;

  /*!
   * Constructor. This creates a FieldPerp using the global Mesh pointer (mesh)
   * allocates data, and assigns the value \p val to all points including
   * boundary cells.
   */ 
  FieldPerp(BoutReal val, Mesh *localmesh = nullptr);

  /*!
   * Constructor from Array and Mesh
   */
  FieldPerp(Array<BoutReal> data, Mesh* fieldmesh, CELL_LOC location_in = CELL_CENTRE,
            int yindex_in = -1,
            DirectionTypes directions_in = {YDirectionType::Standard,
                                            ZDirectionType::Standard});

  ~FieldPerp() override = default;

  /*!
   * Assignment operators
   */
  FieldPerp &operator=(const FieldPerp &rhs);
  FieldPerp &operator=(FieldPerp &&rhs) = default;
  FieldPerp &operator=(BoutReal rhs);

  /// Return a Region<IndPerp> reference to use to iterate over this field
  const Region<IndPerp>& getRegion(REGION region) const;  
  const Region<IndPerp>& getRegion(const std::string &region_name) const;

  Region<IndPerp>::RegionIndices::const_iterator begin() const {return std::begin(getRegion("RGN_ALL"));};
  Region<IndPerp>::RegionIndices::const_iterator end() const {return std::end(getRegion("RGN_ALL"));};
  
  inline BoutReal& operator[](const IndPerp &d) {
    return data[d.ind];
  }
  inline const BoutReal& operator[](const IndPerp &d) const {
    return data[d.ind];
  }  

  inline BoutReal& operator[](const Ind3D &d) {
    ASSERT3(d.y() == yindex);
    return operator()(d.x(), d.z()); //Could use mesh->ind3DtoPerp if we had access to mesh here
  }
  inline const BoutReal& operator[](const Ind3D &d) const {
    ASSERT3(d.y() == yindex);
    return operator()(d.x(), d.z());
  }

  /// Return the y index at which this field is defined. This value is
  /// local to each processor
  int getIndex() const { return yindex; }

  /// Return the globally defined y index if it's either an interior
  /// (grid) point, or a boundary point. Otherwise, return -1 to
  /// indicate a guard cell or an invalid value
  int getGlobalIndex() const;

  /// Set the (local) y index at which this field is defined
  ///
  /// This is used in arithmetic operations
  FieldPerp& setIndex(int y) {
    yindex = y;
    return *this;
  }

  /// Set the (local) y index at which this field is defined from a
  /// globally defined y index
  ///
  /// Only use the global y index if it's either an interior (grid)
  /// point, or a boundary point. Otherwise, sets yindex to -1 to
  /// indicate a guard cell or an invalid value
  FieldPerp& setIndexFromGlobal(int y_global);

  // these methods return FieldPerp to allow method chaining
  FieldPerp& setLocation(CELL_LOC new_location) override {
    Field::setLocation(new_location);
    return *this;
  }
  FieldPerp& setDirectionY(YDirectionType d) override {
    Field::setDirectionY(d);
    return *this;
  }

  /*!
   * Ensure that data array is allocated and unique
   */
  FieldPerp& allocate();

  /*!
   * True if the underlying data array is allocated.
   *
   *
   */
  bool isAllocated() const { return !data.empty(); }
  
  // operators
  
  const BoutReal* operator[](int jx) const {
    ASSERT2(!data.empty());
    ASSERT2( (jx >= 0) && (jx < nx) );
  
    return &data[jx*nz];
  }
  
  /*!
   * Returns a C-style array (pointer to first element) in Z
   * at a given X index. Used mainly for FFT routines
   */
  BoutReal* operator[](int jx) {
    ASSERT2(!data.empty());
    ASSERT2( (jx >= 0) && (jx < nx) );
    
    return &data[jx*nz];
  }

  /*!
   * Access to the underlying data array at a given x,z index
   * 
   * If CHECK > 2 then bounds checking is performed, otherwise
   * no checks are performed
   */ 
  BoutReal& operator()(int jx, int jz) {
#if CHECK > 2
    // Bounds check both indices
    if(data.empty())
      throw BoutException("FieldPerp: () operator on empty data");
    if((jx < 0) || (jx >= nx) || 
       (jz < 0) || (jz >= nz))
      throw BoutException("FieldPerp: ({:d}, {:d}) operator out of bounds ({:d}, {:d})",
                          jx, jz, nx, nz);
#endif
    return data[jx*nz + jz];
  }
  
  /*!
   * Const (read-only) access to the underlying data array.
   */ 
  const BoutReal& operator()(int jx, int jz) const {
#if CHECK > 2
    // Bounds check both indices
    if(data.empty())
      throw BoutException("FieldPerp: () operator on empty data");
    if((jx < 0) || (jx >= nx) || 
       (jz < 0) || (jz >= nz))
      throw BoutException("FieldPerp: ({:d}, {:d}) operator out of bounds ({:d}, {:d})",
                          jx, jz, nx, nz);
#endif
    return data[jx*nz + jz];
  }
  
  /*!
   * Access to the underlying data array. (X,Y,Z) indices for consistency with 
   * other field types
   * 
   */ 
  BoutReal& operator()(int jx, int UNUSED(jy), int jz) { return (*this)(jx, jz); }
  
  const BoutReal& operator()(int jx, int UNUSED(jy), int jz) const { return (*this)(jx, jz); }

  /*!
   * Addition, modifying in-place. 
   * This loops over the entire domain, including guard/boundary cells
   */
  FieldPerp & operator+=(const FieldPerp &rhs);
  FieldPerp & operator+=(const Field3D &rhs);
  FieldPerp & operator+=(const Field2D &rhs);
  FieldPerp & operator+=(BoutReal rhs);

  /*!
   * Subtraction, modifying in place. 
   * This loops over the entire domain, including guard/boundary cells
   */
  FieldPerp & operator-=(const FieldPerp &rhs);
  FieldPerp & operator-=(const Field3D &rhs);
  FieldPerp & operator-=(const Field2D &rhs);
  FieldPerp & operator-=(BoutReal rhs);

  /*!
   * Multiplication, modifying in place. 
   * This loops over the entire domain, including guard/boundary cells
   */
  FieldPerp & operator*=(const FieldPerp &rhs);
  FieldPerp & operator*=(const Field3D &rhs);
  FieldPerp & operator*=(const Field2D &rhs);
  FieldPerp & operator*=(BoutReal rhs);

  /*!
   * Division, modifying in place. 
   * This loops over the entire domain, including guard/boundary cells
   */
  FieldPerp & operator/=(const FieldPerp &rhs);
  FieldPerp & operator/=(const Field3D &rhs);
  FieldPerp & operator/=(const Field2D &rhs);
  FieldPerp & operator/=(BoutReal rhs);

  /*!
   * Return the number of nx points
   */
  int getNx() const override {return nx;};
  /*!
   * Return the number of ny points
   */
  int getNy() const override { return 1; };
  /*!
   * Return the number of nz points
   */
  int getNz() const override {return nz;};

  bool is3D() const override { return false; }

  friend void swap(FieldPerp& first, FieldPerp& second) noexcept;

private:
  /// The Y index at which this FieldPerp is defined
  int yindex{-1};

  /// The size of the data array
  int nx{-1}, nz{-1};

  /// The underlying data array
  Array<BoutReal> data;
};
  
// Non-member functions

// Non-member overloaded operators
  
FieldPerp operator+(const FieldPerp &lhs, const FieldPerp &rhs);
FieldPerp operator+(const FieldPerp &lhs, const Field3D &rhs);
FieldPerp operator+(const FieldPerp &lhs, const Field2D &rhs);
FieldPerp operator+(const FieldPerp &lhs, BoutReal rhs);
FieldPerp operator+(BoutReal lhs, const FieldPerp &rhs);

FieldPerp operator-(const FieldPerp &lhs, const FieldPerp &rhs);
FieldPerp operator-(const FieldPerp &lhs, const Field3D &rhs);
FieldPerp operator-(const FieldPerp &lhs, const Field2D &rhs);
FieldPerp operator-(const FieldPerp &lhs, BoutReal rhs);
FieldPerp operator-(BoutReal lhs, const FieldPerp &rhs);

FieldPerp operator*(const FieldPerp &lhs, const FieldPerp &rhs);
FieldPerp operator*(const FieldPerp &lhs, const Field3D &rhs);
FieldPerp operator*(const FieldPerp &lhs, const Field2D &rhs);
FieldPerp operator*(const FieldPerp &lhs, BoutReal rhs);
FieldPerp operator*(BoutReal lhs, const FieldPerp &rhs);

FieldPerp operator/(const FieldPerp &lhs, const FieldPerp &rhs);
FieldPerp operator/(const FieldPerp &lhs, const Field3D &rhs);
FieldPerp operator/(const FieldPerp &lhs, const Field2D &rhs);
FieldPerp operator/(const FieldPerp &lhs, BoutReal rhs);
FieldPerp operator/(BoutReal lhs, const FieldPerp &rhs);

/*!
 * Unary minus. Returns the negative of given field,
 * iterates over whole domain including guard/boundary cells.
 */
FieldPerp operator-(const FieldPerp &f);

/// Create a FieldPerp by slicing a 3D field at a given y
const FieldPerp sliceXZ(const Field3D& f, int y);

// Specialize newEmptyField templates for FieldPerp
/// Return an empty shell field of some type derived from Field, with metadata
/// copied and a data array that is allocated but not initialised.
template<>
inline FieldPerp emptyFrom<FieldPerp>(const FieldPerp& f) {
  return FieldPerp(f.getMesh(), f.getLocation(), f.getIndex(), {f.getDirectionY(), f.getDirectionZ()}).allocate();
}

#if CHECK > 0
void checkData(const FieldPerp &f, const std::string& region = "RGN_NOX");
<<<<<<< HEAD
[[deprecated("Please use checkData(const FieldPerp& f, "
             "const std::string& region = \"RGN_NOBNDRY\") instead")]] inline void
checkData(const FieldPerp& f, REGION region) {
  return checkData(f, toString(region));
}
#else
inline void checkData(const FieldPerp &UNUSED(f), const std::string& UNUSED(region) = "RGN_NOX") {}
[[deprecated("Please use checkData(const FieldPerp& f, "
             "const std::string& region = \"RGN_NOBNDRY\") instead")]] inline void
checkData(const FieldPerp& UNUSED(f), REGION UNUSED(region)) {}
=======
#else
inline void checkData(const FieldPerp &UNUSED(f), const std::string& UNUSED(region) = "RGN_NOX") {}
>>>>>>> 03f99ac0
#endif

/// Force guard cells of passed field \p var to NaN
#if CHECK > 2
void invalidateGuards(FieldPerp &var);
#else
inline void invalidateGuards(FieldPerp &UNUSED(var)) {}
#endif

/// toString template specialisation
/// Defined in utils.hxx
template <>
inline std::string toString<>(const FieldPerp& UNUSED(val)) {
  return "<FieldPerp>";
}

/// Test if two fields are the same, by checking that they are defined
/// at the same y-index, and if the minimum absolute difference
/// between them is less than 1e-10
bool operator==(const FieldPerp& a, const FieldPerp& b);

/// Output a string describing a FieldPerp to a stream
std::ostream& operator<<(std::ostream& out, const FieldPerp& value);

#endif<|MERGE_RESOLUTION|>--- conflicted
+++ resolved
@@ -340,21 +340,8 @@
 
 #if CHECK > 0
 void checkData(const FieldPerp &f, const std::string& region = "RGN_NOX");
-<<<<<<< HEAD
-[[deprecated("Please use checkData(const FieldPerp& f, "
-             "const std::string& region = \"RGN_NOBNDRY\") instead")]] inline void
-checkData(const FieldPerp& f, REGION region) {
-  return checkData(f, toString(region));
-}
 #else
 inline void checkData(const FieldPerp &UNUSED(f), const std::string& UNUSED(region) = "RGN_NOX") {}
-[[deprecated("Please use checkData(const FieldPerp& f, "
-             "const std::string& region = \"RGN_NOBNDRY\") instead")]] inline void
-checkData(const FieldPerp& UNUSED(f), REGION UNUSED(region)) {}
-=======
-#else
-inline void checkData(const FieldPerp &UNUSED(f), const std::string& UNUSED(region) = "RGN_NOX") {}
->>>>>>> 03f99ac0
 #endif
 
 /// Force guard cells of passed field \p var to NaN
