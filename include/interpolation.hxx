--- conflicted
+++ resolved
@@ -200,21 +200,5 @@
   }
   return result;
 }
-<<<<<<< HEAD
-template <typename T>
-[[deprecated("Please use interp_to(const T& var, CELL_LOC loc, "
-             "const std::string& region = \"RGN_ALL\") instead")]] const T
-interp_to(const T& var, CELL_LOC loc, REGION region) {
-  return interp_to(var, loc, toString(region));
-}
-
-/// Print out the cell location (for debugging)
-[[deprecated("Please use `output << toString(var.getLocation())` instead")]] void
-printLocation(const Field3D& var);
-
-[[deprecated("Please use `toString(loc)` instead")]] const char*
-strLocation(CELL_LOC loc);
-=======
->>>>>>> 03f99ac0
 
 #endif // __INTERP_H__