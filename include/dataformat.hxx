--- conflicted
+++ resolved
@@ -130,13 +130,8 @@
   ///                        will be added to the file instead of to a
   ///                        variable.
   /// @param[in] attrname    Attribute name
-<<<<<<< HEAD
-  /// @param[in] value       A string attribute to attach to the variable
+  /// @param[in] value       An int attribute to attach to the variable
   virtual void setAttribute(const std::string &varname, const std::string &attrname,
-=======
-  /// @param[in] value       An int attribute to attach to the variable
-  virtual void setAttribute(const string &varname, const string &attrname,
->>>>>>> d20db2f1
                             int value) = 0;
 
   /// Sets a BoutReal attribute
@@ -150,7 +145,7 @@
   ///                        variable.
   /// @param[in] attrname    Attribute name
   /// @param[in] value       A BoutReal attribute to attach to the variable
-  virtual void setAttribute(const string &varname, const string &attrname,
+  virtual void setAttribute(const std::string &varname, const std::string &attrname,
                             BoutReal value) = 0;
 
   /// Gets a string attribute
@@ -183,10 +178,7 @@
   /// Returns
   /// -------
   /// value                  An int attribute of the variable
-<<<<<<< HEAD
   virtual bool getAttribute(const std::string &varname, const std::string &attrname, int &value) = 0;
-=======
-  virtual bool getAttribute(const string &varname, const string &attrname, int &value) = 0;
 
   /// Gets a BoutReal attribute
   ///
@@ -202,8 +194,7 @@
   /// Returns
   /// -------
   /// value                  A BoutReal attribute of the variable
-  virtual bool getAttribute(const string &varname, const string &attrname, BoutReal &value) = 0;
->>>>>>> d20db2f1
+  virtual bool getAttribute(const std::string &varname, const std::string &attrname, BoutReal &value) = 0;
 };
 
 // For backwards compatability. In formatfactory.cxx
