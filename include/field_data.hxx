--- conflicted
+++ resolved
@@ -87,15 +87,10 @@
   FieldGeneratorPtr getBndryGenerator(BndryLoc location);
 
 protected:
-<<<<<<< HEAD
-  vector<BoundaryOp *> bndry_op; ///< Boundary conditions
-  bool boundaryIsCopy{false};    ///< True if bndry_op is a copy
-  bool boundaryIsSet{false};     ///< Set to true when setBoundary called
-=======
   std::vector<BoundaryOp *> bndry_op; ///< Boundary conditions
-  bool boundaryIsCopy;           ///< True if bndry_op is a copy
-  bool boundaryIsSet;            ///< Set to true when setBoundary called
->>>>>>> 8edc1dcf
+  bool boundaryIsCopy{false};         ///< True if bndry_op is a copy
+  bool boundaryIsSet{false};          ///< Set to true when setBoundary called
+
   // Parallel boundaries
   std::vector<BoundaryOpPar *> bndry_op_par; ///< Boundary conditions
 
