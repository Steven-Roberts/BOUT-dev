#pragma once
<<<<<<< HEAD
#ifndef __FIELD3D_H__
#define __FIELD3D_H__

class Mesh;  // #include "bout/mesh.hxx"
#include "field.hxx"
#include "field2d.hxx"
#include "fieldperp.hxx"
#include "stencils.hxx"
#include "bout_types.hxx"

#include "bout/array.hxx"
#include "bout/region.hxx"

#include "bout/assert.hxx"

#include "utils.hxx"

#include <vector>


/// Class for 3D X-Y-Z scalar fields
/*!
  This class represents a scalar field defined over the mesh.
  It handles memory management, and provides overloaded operators
  for operations on the data, iterators and access methods.

  Initialisation
  --------------

  Fields can be declared in any scope (even global),
  but cannot be accessed by index or used until the data
  is allocated.

      Field3D f;   // Declare variable, no data allocated
      f(0,0,0) = 1.0; // Error !

      f = 0.0;  // Allocates memory, fills with value (0.0)

      Field3D g(1.0); // Declares, allocates memory, fills with value (1.0)

      Field3D h;   // not allocated
      h.allocate();  // Data array allocated, values undefined
      f(0,0,0) = 1.0; // ok

  Copy-on-Write
  -------------

  A field is a reference to the underlying data array, so
  setting one field equal to another has the effect of making
  both fields share the same underlying data

      Field3D f(0.0);
      Field3D g = f; // f and g now share data
      f(0,0,0) = 1.0; // g is also modified

  Setting the entire field equal to a new value changes the reference:

      Field3D f(0.0);
      Field3D g = f; // f and g now share data
      g = 1.0;   // g and f are now separate

  To ensure that a field is unique, call allocate() which
  will make a copy of the underlying data if it is shared.

      Field3D f(0.0);
      Field3D g = f; // f and g now share data
      g.allocate();  // Data copied so g and f don't share data
      f(0,0,0) = 1.0; // ok

  Data access
  -----------

  Individual data indices can be accessed by index using
  round brackets:

      Field3D f;
      f(0,1,2) = 1.0;  // Set value
      BoutReal val = f(2,1,3);  // Get value

  If CHECK is greater than 2, this function will perform
  bounds checking. This will significantly slow calculations.

  Some methods, such as FFT routines, need access to
  a pointer to memory. For the Z dimension this can be done
  by passing only the X and Y indices

      BoutReal *data = f(0,1);

  `data` now points to `f(0,1,0)` and can be incremented to move in Z.

  Iteration
  ---------

  To loop over all points in a field, a for loop can be used
  to get the indices:

      Field3D f(0.0); // Allocate, set to zero

      for( const auto &i : f ) {  // Loop over all points, with index i
        f[i] = 1.0;
      }

  There is also more explicit looping over regions:

      for( const auto &i : f.region(RGN_ALL) ) {  // Loop over all points, with index i
        f[i] = 1.0;
      }

  Parallel (y) derivatives
  ------------------------

  In several numerical schemes the mapping along magnetic fields
  (default y direction) is a relatively complex map. To accommodate
  this, the values of a field in the positive (up) and negative (down)
  directions can be stored in separate fields.

      Field3D f(0.0); // f allocated, set to zero

      f.yup() // error; f.yup not allocated

      f.clearParallelSlices(); // f.yup_fields and f.ydown_fields are now empty
      f.yup() // error; f.yup not allocated

      To have separate fields for yup and ydown, first call

      f.splitParallelSlices(); // f.yup() and f.ydown() separate

      f.yup(); // ok
      f.yup()(0,1,0) // error; f.yup not allocated

      f.yup() = 1.0; // Set f.yup() field to 1.0

      f.yup()(0,1,0) // ok

 */
class Field3D : public Field {
 public:
  using ind_type = Ind3D;
  
  /*!
   * Constructor
   *
   * Note: the global "mesh" can't be passed here because
   * fields may be created before the mesh is.
   */
  Field3D(Mesh *localmesh = nullptr, CELL_LOC location_in=CELL_CENTRE,
          DirectionTypes directions_in =
            {YDirectionType::Standard, ZDirectionType::Standard});

  /*!
   * Copy constructor
   */
  Field3D(const Field3D& f);

  /// Move constructor
  Field3D(Field3D&& f) noexcept { swap(*this, f); }
  /// Constructor from 2D field
  Field3D(const Field2D& f);
  /// Constructor from value
  Field3D(BoutReal val, Mesh *localmesh = nullptr);
  /// Constructor from Array and Mesh
  Field3D(Array<BoutReal> data, Mesh* localmesh, CELL_LOC location = CELL_CENTRE,
          DirectionTypes directions_in = {YDirectionType::Standard,
                                          ZDirectionType::Standard});
  /// Destructor
  ~Field3D() override;

  /// Data type stored in this field
  using value_type = BoutReal;

  /*!
   * Ensures that memory is allocated and unique
   */
  Field3D& allocate();
  
  /*!
   * Test if data is allocated
   */
  bool isAllocated() const { return !data.empty(); } 
  
  /*!
   * Return a pointer to the time-derivative field
   *
   * The first time this is called, a new field will be
   * allocated. Subsequent calls return the same field
   */
  BOUT_HOST_DEVICE Field3D* timeDeriv();

  /*!
   * Return the number of nx points
   */
  int getNx() const override {return nx;};
  /*!
   * Return the number of ny points
   */
  int getNy() const override {return ny;};
  /*!
   * Return the number of nz points
   */
  int getNz() const override {return nz;};

  // these methods return Field3D to allow method chaining
  Field3D& setLocation(CELL_LOC new_location) override {
    Field::setLocation(new_location);
    return *this;
  }
  Field3D& setDirectionY(YDirectionType d) override {
    Field::setDirectionY(d);
    return *this;
  }

  /*!
   * Ensure that this field has separate fields
   * for yup and ydown.
   */
  void splitParallelSlices();

  /*!
   * Clear the parallel slices, yup and ydown
   */
  void clearParallelSlices();
  
  /// Check if this field has yup and ydown fields
  bool hasParallelSlices() const {
#if CHECK > 2
    if (yup_fields.size() != ydown_fields.size()) {
      throw BoutException(
          "Field3D::splitParallelSlices: forward/backward parallel slices not in sync.\n"
          "    This is an internal library error");
    }
#endif
#if CHECK
    return !yup_fields.empty() and !ydown_fields.empty();
#else
    return !yup_fields.empty();
#endif
  }

  /// Check if this field has yup and ydown fields
  /// Return reference to yup field
  Field3D &yup(std::vector<Field3D>::size_type index = 0) {
    ASSERT2(index < yup_fields.size());
    return yup_fields[index];
  }
  /// Return const reference to yup field
  const Field3D &yup(std::vector<Field3D>::size_type index = 0) const {
    ASSERT2(index < yup_fields.size());
    return yup_fields[index];
  }

  /// Return reference to ydown field
  Field3D &ydown(std::vector<Field3D>::size_type index = 0) {
    ASSERT2(index < ydown_fields.size());
    return ydown_fields[index];
  }

  /// Return const reference to ydown field
  const Field3D &ydown(std::vector<Field3D>::size_type index = 0) const {
    ASSERT2(index < ydown_fields.size());
    return ydown_fields[index];
  }

  /// Return the parallel slice at \p offset
  ///
  /// \p offset of 0 returns the main field itself
  Field3D& ynext(int offset);
  const Field3D& ynext(int offset) const;

  /// If \p twist_shift_enabled is true, does this Field3D require a twist-shift at branch
  /// cuts on closed field lines?
  bool requiresTwistShift(bool twist_shift_enabled);

  /////////////////////////////////////////////////////////
  // Data access

  /// Return a Region<Ind3D> reference to use to iterate over this field
  ///
  /// Example
  /// -------
  /// 
  /// This loops over the interior points, not the boundary
  /// and inside the loop the index is used to calculate the difference
  /// between the point one index up in x (i.xp()) and one index down
  /// in x (i.xm()), putting the result into a different field 'g'
  /// 
  /// for(const auto &i : f.getRegion(RGN_NOBNDRY)) {
  ///   g[i] = f[i.xp()] - f[i.xm()];
  /// }
  /// 
  const Region<Ind3D>& getRegion(REGION region) const;  
  const Region<Ind3D>& getRegion(const std::string &region_name) const;

  /// Return a Region<Ind2D> reference to use to iterate over the x- and
  /// y-indices of this field
  const Region<Ind2D>& getRegion2D(REGION region) const;
  const Region<Ind2D>& getRegion2D(const std::string &region_name) const;
  
  Region<Ind3D>::RegionIndices::const_iterator begin() const {return std::begin(getRegion("RGN_ALL"));};
  Region<Ind3D>::RegionIndices::const_iterator end() const {return std::end(getRegion("RGN_ALL"));};

  BoutReal& BOUT_HOST_DEVICE operator[](const Ind3D& d) { return data[d.ind]; }
  const BoutReal& BOUT_HOST_DEVICE operator[](const Ind3D& d) const {
    return data[d.ind];
  }

  BoutReal& BOUT_HOST_DEVICE operator()(const IndPerp& d, int jy);
  const BoutReal& BOUT_HOST_DEVICE operator()(const IndPerp& d, int jy) const;

  BoutReal& BOUT_HOST_DEVICE operator()(const Ind2D& d, int jz);
  const BoutReal& BOUT_HOST_DEVICE operator()(const Ind2D& d, int jz) const;

  /*!
   * Direct access to the underlying data array
   *
   * If CHECK > 2 then bounds checking is performed
   * 
   * If CHECK <= 2 then no checks are performed, to
   * allow inlining and optimisation of inner loops
   */
  inline BoutReal& operator()(int jx, int jy, int jz) {
#if CHECK > 2
    // Perform bounds checking
    if(data.empty())
      throw BoutException("Field3D: () operator on empty data");
    
    if((jx < 0) || (jx >= nx) || 
       (jy < 0) || (jy >= ny) || 
       (jz < 0) || (jz >= nz))
      throw BoutException(
          "Field3D: ({:d}, {:d}, {:d}) operator out of bounds ({:d}, {:d}, {:d})", jx, jy,
          jz, nx, ny, nz);
#endif
    return data[(jx*ny +jy)*nz + jz];
  }
  
  inline const BoutReal& operator()(int jx, int jy, int jz) const {
#if CHECK > 2
    if(data.empty())
      throw BoutException("Field3D: () operator on empty data");
    
    if((jx < 0) || (jx >= nx) || 
       (jy < 0) || (jy >= ny) || 
       (jz < 0) || (jz >= nz))
      throw BoutException(
          "Field3D: ({:d}, {:d}, {:d}) operator out of bounds ({:d}, {:d}, {:d})", jx, jy,
          jz, nx, ny, nz);
#endif
    return data[(jx*ny +jy)*nz + jz];
  }
  
  /*!
   * Direct access to the underlying data array
   *
   * This version returns a pointer to a data array,
   * and is intended for use with FFT routines. The data
   * is guaranteed to be contiguous in Z index
   */
  inline const BoutReal* operator()(int jx, int jy) const {
#if CHECK > 2
    if(data.empty())
      throw BoutException("Field3D: () operator on empty data");

    if((jx < 0) || (jx >= nx) ||
       (jy < 0) || (jy >= ny))
      throw BoutException("Field3D: ({:d}, {:d}) operator out of bounds ({:d}, {:d})", jx,
                          jy, nx, ny);
#endif
    return &data[(jx*ny +jy)*nz];
  }

  inline BoutReal* operator()(int jx, int jy) {
#if CHECK > 2
    if(data.empty())
      throw BoutException("Field3D: () operator on empty data");

    if((jx < 0) || (jx >= nx) ||
       (jy < 0) || (jy >= ny))
      throw BoutException("Field3D: ({:d}, {:d}) operator out of bounds ({:d}, {:d})", jx,
                          jy, nx, ny);
#endif
    return &data[(jx*ny +jy)*nz];
  }
  
  /////////////////////////////////////////////////////////
  // Operators
  
  /// Assignment operators
  ///@{
  Field3D & operator=(const Field3D &rhs);
  Field3D & operator=(Field3D&& rhs);
  Field3D & operator=(const Field2D &rhs);
  /// return void, as only part initialised
  void      operator=(const FieldPerp &rhs);
  Field3D & operator=(BoutReal val);
  ///@}

  /// Addition operators
  ///@{
  Field3D & operator+=(const Field3D &rhs);
  Field3D & operator+=(const Field2D &rhs);
  Field3D & operator+=(BoutReal rhs);
  ///@}
  
  /// Subtraction operators
  ///@{
  Field3D & operator-=(const Field3D &rhs);
  Field3D & operator-=(const Field2D &rhs);
  Field3D & operator-=(BoutReal rhs);
  ///@}

  /// Multiplication operators
  ///@{
  Field3D & operator*=(const Field3D &rhs);
  Field3D & operator*=(const Field2D &rhs);
  Field3D & operator*=(BoutReal rhs);
  ///@}

  /// Division operators
  ///@{
  Field3D & operator/=(const Field3D &rhs);
  Field3D & operator/=(const Field2D &rhs);
  Field3D & operator/=(BoutReal rhs);
  ///@}

  // FieldData virtual functions
  bool is3D() const override { return true; }

#if CHECK > 0
  void doneComms() override { bndry_xin = bndry_xout = bndry_yup = bndry_ydown = true; }
#else
  void doneComms() override {}
#endif

  friend class Vector3D;
  friend class Vector2D;

  Field3D& calcParallelSlices();

  void applyBoundary(bool init=false) override;
  void applyBoundary(BoutReal t);
  void applyBoundary(const std::string &condition);
  void applyBoundary(const char* condition) { applyBoundary(std::string(condition)); }
  void applyBoundary(const std::string &region, const std::string &condition);
  void applyTDerivBoundary() override;
  
  /// Copy the boundary values half-way between cells
  /// This uses 2nd order central differences to set the value
  /// on the boundary to the value on the boundary in field \p f3d.
  /// Note: does not just copy values in boundary region.
  void setBoundaryTo(const Field3D& f3d);

  void applyParallelBoundary() override;
  void applyParallelBoundary(BoutReal t) override;
  void applyParallelBoundary(const std::string& condition) override;
  void applyParallelBoundary(const std::string& region,
                             const std::string& condition) override;
  void applyParallelBoundary(const std::string &region, const std::string &condition, Field3D *f);

  friend void swap(Field3D& first, Field3D& second) noexcept;
  
private:
  /// Array sizes (from fieldmesh). These are valid only if fieldmesh is not null
  int nx{-1}, ny{-1}, nz{-1};

  /// Internal data array. Handles allocation/freeing of memory
  Array<BoutReal> data;
  
  /// Time derivative (may be nullptr)
  Field3D *deriv{nullptr};

  /// Fields containing values along Y
  std::vector<Field3D> yup_fields{}, ydown_fields{};
};

// Non-member overloaded operators

// Binary operators
FieldPerp operator+(const Field3D &lhs, const FieldPerp &rhs);
FieldPerp operator-(const Field3D &lhs, const FieldPerp &rhs);
FieldPerp operator*(const Field3D &lhs, const FieldPerp &rhs);
FieldPerp operator/(const Field3D &lhs, const FieldPerp &rhs);

Field3D operator+(const Field3D &lhs, const Field3D &rhs);
Field3D operator-(const Field3D &lhs, const Field3D &rhs);
Field3D operator*(const Field3D &lhs, const Field3D &rhs);
Field3D operator/(const Field3D &lhs, const Field3D &rhs);

Field3D operator+(const Field3D &lhs, const Field2D &rhs);
Field3D operator-(const Field3D &lhs, const Field2D &rhs);
Field3D operator*(const Field3D &lhs, const Field2D &rhs);
Field3D operator/(const Field3D &lhs, const Field2D &rhs);

Field3D operator+(const Field3D &lhs, BoutReal rhs);
Field3D operator-(const Field3D &lhs, BoutReal rhs);
Field3D operator*(const Field3D &lhs, BoutReal rhs);
Field3D operator/(const Field3D &lhs, BoutReal rhs);

Field3D operator+(BoutReal lhs, const Field3D &rhs);
Field3D operator-(BoutReal lhs, const Field3D &rhs);
Field3D operator*(BoutReal lhs, const Field3D &rhs);
Field3D operator/(BoutReal lhs, const Field3D &rhs);

/*!
 * Unary minus. Returns the negative of given field,
 * iterates over whole domain including guard/boundary cells.
 */
Field3D operator-(const Field3D &f);

// Non-member functions

/// Exponent: pow(lhs, lhs) is \p lhs raised to the power of \p rhs
///
/// Extra overloads not provided by the templates in field.hxx
///
/// This loops over the entire domain, including guard/boundary cells by
/// default (can be changed using the \p rgn argument).
/// If CHECK >= 3 then the result will be checked for non-finite numbers
Field3D pow(const Field3D& lhs, const Field2D& rhs, const std::string& rgn = "RGN_ALL");
FieldPerp pow(const Field3D& lhs, const FieldPerp& rhs, const std::string& rgn = "RGN_ALL");

#if CHECK > 0
/// Throw an exception if \p f is not allocated or if any
/// elements are non-finite (for CHECK > 2).
/// Loops over all points including the boundaries by
/// default (can be changed using the \p rgn argument
void checkData(const Field3D& f, const std::string& region = "RGN_NOBNDRY");
#else
/// Ignored with disabled CHECK; Throw an exception if \p f is not
/// allocated or if any elements are non-finite (for CHECK > 2)
inline void checkData(const Field3D& UNUSED(f), const std::string& UNUSED(region) = "RGN_NOBNDRY") {};
#endif

/// Fourier filtering, removes all except one mode
///
/// @param[in] var Variable to apply filter to
/// @param[in] N0  The component to keep
/// @param[in] rgn The region to calculate the result over
Field3D filter(const Field3D& var, int N0, const std::string& rgn = "RGN_ALL");

/// Fourier low pass filtering. Removes modes
/// higher than \p zmax and optionally the zonal component
///
/// @param[in] var   Variable to apply filter to
/// @param[in] zmax  Maximum mode in Z
/// @param[in] keep_zonal  Keep the zonal component if true
/// @param[in] rgn   The region to calculate the result over
Field3D lowPass(const Field3D& var, int zmax, bool keep_zonal,
    const std::string& rgn = "RGN_ALL");
/// The argument \p keep_zonal used to be integer "zmin" -- this was a
/// misnomer. Please use the version above which uses a bool instead
[[deprecated("Please use a bool for `keep_zonal`")]] inline Field3D
lowPass(const Field3D& var, int zmax, int keep_zonal, REGION rgn = RGN_ALL) {
  ASSERT0(static_cast<bool>(keep_zonal) == keep_zonal);
  return lowPass(var, zmax, static_cast<bool>(keep_zonal), toString(rgn));
}

/// Fourier low pass filtering. Removes modes higher than \p zmax
///
/// @param[in] var   Variable to apply filter to
/// @param[in] zmax  Maximum mode in Z
/// @param[in] rgn   The region to calculate the result over
inline Field3D lowPass(const Field3D &var, int zmax, const std::string rgn = "RGN_ALL") {
  return lowPass(var, zmax, true, rgn);
}

/// Perform a shift by a given angle in Z
///
/// @param[inout] var  The variable to be modified in-place
/// @param[in] jx      X index
/// @param[in] jy      Y index
/// @param[in] zangle  The Z angle to apply
void shiftZ(Field3D &var, int jx, int jy, double zangle);

/// Apply a phase shift by a given angle \p zangle in Z to all points
///
/// @param[inout] var  The variable to modify in-place
/// @param[in] zangle  The angle to shift by in Z
/// @param[in] rgn     The region to calculate the result over
void shiftZ(Field3D &var, BoutReal zangle, const std::string& rgn="RGN_ALL");

/// Average in the Z direction
///
/// @param[in] f     Variable to average
/// @param[in] rgn   The region to calculate the result over
Field2D DC(const Field3D &f, const std::string& rgn = "RGN_ALL");

/// Force guard cells of passed field \p var to NaN
#if CHECK > 2
void invalidateGuards(Field3D &var);
#else
inline void invalidateGuards(Field3D &UNUSED(var)) {}
#endif

/// Returns a reference to the time-derivative of a field \p f
///
/// Wrapper around member function f.timeDeriv()
BOUT_HOST_DEVICE inline Field3D& ddt(Field3D& f) { return *(f.timeDeriv()); }

/// toString template specialisation
/// Defined in utils.hxx
template <>
inline std::string toString<>(const Field3D& UNUSED(val)) {
  return "<Field3D>";
}

/// Test if two fields are the same, by calculating
/// the minimum absolute difference between them
bool operator==(const Field3D &a, const Field3D &b);

/// Output a string describing a Field3D to a stream
std::ostream& operator<<(std::ostream &out, const Field3D &value);

#endif /* __FIELD3D_H__ */
=======
// BOUT++ header shim
#warning Header "field3d.hxx" has moved to "bout/field3d.hxx". Run `bin/bout-v5-header-upgrader.py` to fix
#include "bout/field3d.hxx"
>>>>>>> 07cbc49e
<|MERGE_RESOLUTION|>--- conflicted
+++ resolved
@@ -1,620 +1,4 @@
 #pragma once
-<<<<<<< HEAD
-#ifndef __FIELD3D_H__
-#define __FIELD3D_H__
-
-class Mesh;  // #include "bout/mesh.hxx"
-#include "field.hxx"
-#include "field2d.hxx"
-#include "fieldperp.hxx"
-#include "stencils.hxx"
-#include "bout_types.hxx"
-
-#include "bout/array.hxx"
-#include "bout/region.hxx"
-
-#include "bout/assert.hxx"
-
-#include "utils.hxx"
-
-#include <vector>
-
-
-/// Class for 3D X-Y-Z scalar fields
-/*!
-  This class represents a scalar field defined over the mesh.
-  It handles memory management, and provides overloaded operators
-  for operations on the data, iterators and access methods.
-
-  Initialisation
-  --------------
-
-  Fields can be declared in any scope (even global),
-  but cannot be accessed by index or used until the data
-  is allocated.
-
-      Field3D f;   // Declare variable, no data allocated
-      f(0,0,0) = 1.0; // Error !
-
-      f = 0.0;  // Allocates memory, fills with value (0.0)
-
-      Field3D g(1.0); // Declares, allocates memory, fills with value (1.0)
-
-      Field3D h;   // not allocated
-      h.allocate();  // Data array allocated, values undefined
-      f(0,0,0) = 1.0; // ok
-
-  Copy-on-Write
-  -------------
-
-  A field is a reference to the underlying data array, so
-  setting one field equal to another has the effect of making
-  both fields share the same underlying data
-
-      Field3D f(0.0);
-      Field3D g = f; // f and g now share data
-      f(0,0,0) = 1.0; // g is also modified
-
-  Setting the entire field equal to a new value changes the reference:
-
-      Field3D f(0.0);
-      Field3D g = f; // f and g now share data
-      g = 1.0;   // g and f are now separate
-
-  To ensure that a field is unique, call allocate() which
-  will make a copy of the underlying data if it is shared.
-
-      Field3D f(0.0);
-      Field3D g = f; // f and g now share data
-      g.allocate();  // Data copied so g and f don't share data
-      f(0,0,0) = 1.0; // ok
-
-  Data access
-  -----------
-
-  Individual data indices can be accessed by index using
-  round brackets:
-
-      Field3D f;
-      f(0,1,2) = 1.0;  // Set value
-      BoutReal val = f(2,1,3);  // Get value
-
-  If CHECK is greater than 2, this function will perform
-  bounds checking. This will significantly slow calculations.
-
-  Some methods, such as FFT routines, need access to
-  a pointer to memory. For the Z dimension this can be done
-  by passing only the X and Y indices
-
-      BoutReal *data = f(0,1);
-
-  `data` now points to `f(0,1,0)` and can be incremented to move in Z.
-
-  Iteration
-  ---------
-
-  To loop over all points in a field, a for loop can be used
-  to get the indices:
-
-      Field3D f(0.0); // Allocate, set to zero
-
-      for( const auto &i : f ) {  // Loop over all points, with index i
-        f[i] = 1.0;
-      }
-
-  There is also more explicit looping over regions:
-
-      for( const auto &i : f.region(RGN_ALL) ) {  // Loop over all points, with index i
-        f[i] = 1.0;
-      }
-
-  Parallel (y) derivatives
-  ------------------------
-
-  In several numerical schemes the mapping along magnetic fields
-  (default y direction) is a relatively complex map. To accommodate
-  this, the values of a field in the positive (up) and negative (down)
-  directions can be stored in separate fields.
-
-      Field3D f(0.0); // f allocated, set to zero
-
-      f.yup() // error; f.yup not allocated
-
-      f.clearParallelSlices(); // f.yup_fields and f.ydown_fields are now empty
-      f.yup() // error; f.yup not allocated
-
-      To have separate fields for yup and ydown, first call
-
-      f.splitParallelSlices(); // f.yup() and f.ydown() separate
-
-      f.yup(); // ok
-      f.yup()(0,1,0) // error; f.yup not allocated
-
-      f.yup() = 1.0; // Set f.yup() field to 1.0
-
-      f.yup()(0,1,0) // ok
-
- */
-class Field3D : public Field {
- public:
-  using ind_type = Ind3D;
-  
-  /*!
-   * Constructor
-   *
-   * Note: the global "mesh" can't be passed here because
-   * fields may be created before the mesh is.
-   */
-  Field3D(Mesh *localmesh = nullptr, CELL_LOC location_in=CELL_CENTRE,
-          DirectionTypes directions_in =
-            {YDirectionType::Standard, ZDirectionType::Standard});
-
-  /*!
-   * Copy constructor
-   */
-  Field3D(const Field3D& f);
-
-  /// Move constructor
-  Field3D(Field3D&& f) noexcept { swap(*this, f); }
-  /// Constructor from 2D field
-  Field3D(const Field2D& f);
-  /// Constructor from value
-  Field3D(BoutReal val, Mesh *localmesh = nullptr);
-  /// Constructor from Array and Mesh
-  Field3D(Array<BoutReal> data, Mesh* localmesh, CELL_LOC location = CELL_CENTRE,
-          DirectionTypes directions_in = {YDirectionType::Standard,
-                                          ZDirectionType::Standard});
-  /// Destructor
-  ~Field3D() override;
-
-  /// Data type stored in this field
-  using value_type = BoutReal;
-
-  /*!
-   * Ensures that memory is allocated and unique
-   */
-  Field3D& allocate();
-  
-  /*!
-   * Test if data is allocated
-   */
-  bool isAllocated() const { return !data.empty(); } 
-  
-  /*!
-   * Return a pointer to the time-derivative field
-   *
-   * The first time this is called, a new field will be
-   * allocated. Subsequent calls return the same field
-   */
-  BOUT_HOST_DEVICE Field3D* timeDeriv();
-
-  /*!
-   * Return the number of nx points
-   */
-  int getNx() const override {return nx;};
-  /*!
-   * Return the number of ny points
-   */
-  int getNy() const override {return ny;};
-  /*!
-   * Return the number of nz points
-   */
-  int getNz() const override {return nz;};
-
-  // these methods return Field3D to allow method chaining
-  Field3D& setLocation(CELL_LOC new_location) override {
-    Field::setLocation(new_location);
-    return *this;
-  }
-  Field3D& setDirectionY(YDirectionType d) override {
-    Field::setDirectionY(d);
-    return *this;
-  }
-
-  /*!
-   * Ensure that this field has separate fields
-   * for yup and ydown.
-   */
-  void splitParallelSlices();
-
-  /*!
-   * Clear the parallel slices, yup and ydown
-   */
-  void clearParallelSlices();
-  
-  /// Check if this field has yup and ydown fields
-  bool hasParallelSlices() const {
-#if CHECK > 2
-    if (yup_fields.size() != ydown_fields.size()) {
-      throw BoutException(
-          "Field3D::splitParallelSlices: forward/backward parallel slices not in sync.\n"
-          "    This is an internal library error");
-    }
-#endif
-#if CHECK
-    return !yup_fields.empty() and !ydown_fields.empty();
-#else
-    return !yup_fields.empty();
-#endif
-  }
-
-  /// Check if this field has yup and ydown fields
-  /// Return reference to yup field
-  Field3D &yup(std::vector<Field3D>::size_type index = 0) {
-    ASSERT2(index < yup_fields.size());
-    return yup_fields[index];
-  }
-  /// Return const reference to yup field
-  const Field3D &yup(std::vector<Field3D>::size_type index = 0) const {
-    ASSERT2(index < yup_fields.size());
-    return yup_fields[index];
-  }
-
-  /// Return reference to ydown field
-  Field3D &ydown(std::vector<Field3D>::size_type index = 0) {
-    ASSERT2(index < ydown_fields.size());
-    return ydown_fields[index];
-  }
-
-  /// Return const reference to ydown field
-  const Field3D &ydown(std::vector<Field3D>::size_type index = 0) const {
-    ASSERT2(index < ydown_fields.size());
-    return ydown_fields[index];
-  }
-
-  /// Return the parallel slice at \p offset
-  ///
-  /// \p offset of 0 returns the main field itself
-  Field3D& ynext(int offset);
-  const Field3D& ynext(int offset) const;
-
-  /// If \p twist_shift_enabled is true, does this Field3D require a twist-shift at branch
-  /// cuts on closed field lines?
-  bool requiresTwistShift(bool twist_shift_enabled);
-
-  /////////////////////////////////////////////////////////
-  // Data access
-
-  /// Return a Region<Ind3D> reference to use to iterate over this field
-  ///
-  /// Example
-  /// -------
-  /// 
-  /// This loops over the interior points, not the boundary
-  /// and inside the loop the index is used to calculate the difference
-  /// between the point one index up in x (i.xp()) and one index down
-  /// in x (i.xm()), putting the result into a different field 'g'
-  /// 
-  /// for(const auto &i : f.getRegion(RGN_NOBNDRY)) {
-  ///   g[i] = f[i.xp()] - f[i.xm()];
-  /// }
-  /// 
-  const Region<Ind3D>& getRegion(REGION region) const;  
-  const Region<Ind3D>& getRegion(const std::string &region_name) const;
-
-  /// Return a Region<Ind2D> reference to use to iterate over the x- and
-  /// y-indices of this field
-  const Region<Ind2D>& getRegion2D(REGION region) const;
-  const Region<Ind2D>& getRegion2D(const std::string &region_name) const;
-  
-  Region<Ind3D>::RegionIndices::const_iterator begin() const {return std::begin(getRegion("RGN_ALL"));};
-  Region<Ind3D>::RegionIndices::const_iterator end() const {return std::end(getRegion("RGN_ALL"));};
-
-  BoutReal& BOUT_HOST_DEVICE operator[](const Ind3D& d) { return data[d.ind]; }
-  const BoutReal& BOUT_HOST_DEVICE operator[](const Ind3D& d) const {
-    return data[d.ind];
-  }
-
-  BoutReal& BOUT_HOST_DEVICE operator()(const IndPerp& d, int jy);
-  const BoutReal& BOUT_HOST_DEVICE operator()(const IndPerp& d, int jy) const;
-
-  BoutReal& BOUT_HOST_DEVICE operator()(const Ind2D& d, int jz);
-  const BoutReal& BOUT_HOST_DEVICE operator()(const Ind2D& d, int jz) const;
-
-  /*!
-   * Direct access to the underlying data array
-   *
-   * If CHECK > 2 then bounds checking is performed
-   * 
-   * If CHECK <= 2 then no checks are performed, to
-   * allow inlining and optimisation of inner loops
-   */
-  inline BoutReal& operator()(int jx, int jy, int jz) {
-#if CHECK > 2
-    // Perform bounds checking
-    if(data.empty())
-      throw BoutException("Field3D: () operator on empty data");
-    
-    if((jx < 0) || (jx >= nx) || 
-       (jy < 0) || (jy >= ny) || 
-       (jz < 0) || (jz >= nz))
-      throw BoutException(
-          "Field3D: ({:d}, {:d}, {:d}) operator out of bounds ({:d}, {:d}, {:d})", jx, jy,
-          jz, nx, ny, nz);
-#endif
-    return data[(jx*ny +jy)*nz + jz];
-  }
-  
-  inline const BoutReal& operator()(int jx, int jy, int jz) const {
-#if CHECK > 2
-    if(data.empty())
-      throw BoutException("Field3D: () operator on empty data");
-    
-    if((jx < 0) || (jx >= nx) || 
-       (jy < 0) || (jy >= ny) || 
-       (jz < 0) || (jz >= nz))
-      throw BoutException(
-          "Field3D: ({:d}, {:d}, {:d}) operator out of bounds ({:d}, {:d}, {:d})", jx, jy,
-          jz, nx, ny, nz);
-#endif
-    return data[(jx*ny +jy)*nz + jz];
-  }
-  
-  /*!
-   * Direct access to the underlying data array
-   *
-   * This version returns a pointer to a data array,
-   * and is intended for use with FFT routines. The data
-   * is guaranteed to be contiguous in Z index
-   */
-  inline const BoutReal* operator()(int jx, int jy) const {
-#if CHECK > 2
-    if(data.empty())
-      throw BoutException("Field3D: () operator on empty data");
-
-    if((jx < 0) || (jx >= nx) ||
-       (jy < 0) || (jy >= ny))
-      throw BoutException("Field3D: ({:d}, {:d}) operator out of bounds ({:d}, {:d})", jx,
-                          jy, nx, ny);
-#endif
-    return &data[(jx*ny +jy)*nz];
-  }
-
-  inline BoutReal* operator()(int jx, int jy) {
-#if CHECK > 2
-    if(data.empty())
-      throw BoutException("Field3D: () operator on empty data");
-
-    if((jx < 0) || (jx >= nx) ||
-       (jy < 0) || (jy >= ny))
-      throw BoutException("Field3D: ({:d}, {:d}) operator out of bounds ({:d}, {:d})", jx,
-                          jy, nx, ny);
-#endif
-    return &data[(jx*ny +jy)*nz];
-  }
-  
-  /////////////////////////////////////////////////////////
-  // Operators
-  
-  /// Assignment operators
-  ///@{
-  Field3D & operator=(const Field3D &rhs);
-  Field3D & operator=(Field3D&& rhs);
-  Field3D & operator=(const Field2D &rhs);
-  /// return void, as only part initialised
-  void      operator=(const FieldPerp &rhs);
-  Field3D & operator=(BoutReal val);
-  ///@}
-
-  /// Addition operators
-  ///@{
-  Field3D & operator+=(const Field3D &rhs);
-  Field3D & operator+=(const Field2D &rhs);
-  Field3D & operator+=(BoutReal rhs);
-  ///@}
-  
-  /// Subtraction operators
-  ///@{
-  Field3D & operator-=(const Field3D &rhs);
-  Field3D & operator-=(const Field2D &rhs);
-  Field3D & operator-=(BoutReal rhs);
-  ///@}
-
-  /// Multiplication operators
-  ///@{
-  Field3D & operator*=(const Field3D &rhs);
-  Field3D & operator*=(const Field2D &rhs);
-  Field3D & operator*=(BoutReal rhs);
-  ///@}
-
-  /// Division operators
-  ///@{
-  Field3D & operator/=(const Field3D &rhs);
-  Field3D & operator/=(const Field2D &rhs);
-  Field3D & operator/=(BoutReal rhs);
-  ///@}
-
-  // FieldData virtual functions
-  bool is3D() const override { return true; }
-
-#if CHECK > 0
-  void doneComms() override { bndry_xin = bndry_xout = bndry_yup = bndry_ydown = true; }
-#else
-  void doneComms() override {}
-#endif
-
-  friend class Vector3D;
-  friend class Vector2D;
-
-  Field3D& calcParallelSlices();
-
-  void applyBoundary(bool init=false) override;
-  void applyBoundary(BoutReal t);
-  void applyBoundary(const std::string &condition);
-  void applyBoundary(const char* condition) { applyBoundary(std::string(condition)); }
-  void applyBoundary(const std::string &region, const std::string &condition);
-  void applyTDerivBoundary() override;
-  
-  /// Copy the boundary values half-way between cells
-  /// This uses 2nd order central differences to set the value
-  /// on the boundary to the value on the boundary in field \p f3d.
-  /// Note: does not just copy values in boundary region.
-  void setBoundaryTo(const Field3D& f3d);
-
-  void applyParallelBoundary() override;
-  void applyParallelBoundary(BoutReal t) override;
-  void applyParallelBoundary(const std::string& condition) override;
-  void applyParallelBoundary(const std::string& region,
-                             const std::string& condition) override;
-  void applyParallelBoundary(const std::string &region, const std::string &condition, Field3D *f);
-
-  friend void swap(Field3D& first, Field3D& second) noexcept;
-  
-private:
-  /// Array sizes (from fieldmesh). These are valid only if fieldmesh is not null
-  int nx{-1}, ny{-1}, nz{-1};
-
-  /// Internal data array. Handles allocation/freeing of memory
-  Array<BoutReal> data;
-  
-  /// Time derivative (may be nullptr)
-  Field3D *deriv{nullptr};
-
-  /// Fields containing values along Y
-  std::vector<Field3D> yup_fields{}, ydown_fields{};
-};
-
-// Non-member overloaded operators
-
-// Binary operators
-FieldPerp operator+(const Field3D &lhs, const FieldPerp &rhs);
-FieldPerp operator-(const Field3D &lhs, const FieldPerp &rhs);
-FieldPerp operator*(const Field3D &lhs, const FieldPerp &rhs);
-FieldPerp operator/(const Field3D &lhs, const FieldPerp &rhs);
-
-Field3D operator+(const Field3D &lhs, const Field3D &rhs);
-Field3D operator-(const Field3D &lhs, const Field3D &rhs);
-Field3D operator*(const Field3D &lhs, const Field3D &rhs);
-Field3D operator/(const Field3D &lhs, const Field3D &rhs);
-
-Field3D operator+(const Field3D &lhs, const Field2D &rhs);
-Field3D operator-(const Field3D &lhs, const Field2D &rhs);
-Field3D operator*(const Field3D &lhs, const Field2D &rhs);
-Field3D operator/(const Field3D &lhs, const Field2D &rhs);
-
-Field3D operator+(const Field3D &lhs, BoutReal rhs);
-Field3D operator-(const Field3D &lhs, BoutReal rhs);
-Field3D operator*(const Field3D &lhs, BoutReal rhs);
-Field3D operator/(const Field3D &lhs, BoutReal rhs);
-
-Field3D operator+(BoutReal lhs, const Field3D &rhs);
-Field3D operator-(BoutReal lhs, const Field3D &rhs);
-Field3D operator*(BoutReal lhs, const Field3D &rhs);
-Field3D operator/(BoutReal lhs, const Field3D &rhs);
-
-/*!
- * Unary minus. Returns the negative of given field,
- * iterates over whole domain including guard/boundary cells.
- */
-Field3D operator-(const Field3D &f);
-
-// Non-member functions
-
-/// Exponent: pow(lhs, lhs) is \p lhs raised to the power of \p rhs
-///
-/// Extra overloads not provided by the templates in field.hxx
-///
-/// This loops over the entire domain, including guard/boundary cells by
-/// default (can be changed using the \p rgn argument).
-/// If CHECK >= 3 then the result will be checked for non-finite numbers
-Field3D pow(const Field3D& lhs, const Field2D& rhs, const std::string& rgn = "RGN_ALL");
-FieldPerp pow(const Field3D& lhs, const FieldPerp& rhs, const std::string& rgn = "RGN_ALL");
-
-#if CHECK > 0
-/// Throw an exception if \p f is not allocated or if any
-/// elements are non-finite (for CHECK > 2).
-/// Loops over all points including the boundaries by
-/// default (can be changed using the \p rgn argument
-void checkData(const Field3D& f, const std::string& region = "RGN_NOBNDRY");
-#else
-/// Ignored with disabled CHECK; Throw an exception if \p f is not
-/// allocated or if any elements are non-finite (for CHECK > 2)
-inline void checkData(const Field3D& UNUSED(f), const std::string& UNUSED(region) = "RGN_NOBNDRY") {};
-#endif
-
-/// Fourier filtering, removes all except one mode
-///
-/// @param[in] var Variable to apply filter to
-/// @param[in] N0  The component to keep
-/// @param[in] rgn The region to calculate the result over
-Field3D filter(const Field3D& var, int N0, const std::string& rgn = "RGN_ALL");
-
-/// Fourier low pass filtering. Removes modes
-/// higher than \p zmax and optionally the zonal component
-///
-/// @param[in] var   Variable to apply filter to
-/// @param[in] zmax  Maximum mode in Z
-/// @param[in] keep_zonal  Keep the zonal component if true
-/// @param[in] rgn   The region to calculate the result over
-Field3D lowPass(const Field3D& var, int zmax, bool keep_zonal,
-    const std::string& rgn = "RGN_ALL");
-/// The argument \p keep_zonal used to be integer "zmin" -- this was a
-/// misnomer. Please use the version above which uses a bool instead
-[[deprecated("Please use a bool for `keep_zonal`")]] inline Field3D
-lowPass(const Field3D& var, int zmax, int keep_zonal, REGION rgn = RGN_ALL) {
-  ASSERT0(static_cast<bool>(keep_zonal) == keep_zonal);
-  return lowPass(var, zmax, static_cast<bool>(keep_zonal), toString(rgn));
-}
-
-/// Fourier low pass filtering. Removes modes higher than \p zmax
-///
-/// @param[in] var   Variable to apply filter to
-/// @param[in] zmax  Maximum mode in Z
-/// @param[in] rgn   The region to calculate the result over
-inline Field3D lowPass(const Field3D &var, int zmax, const std::string rgn = "RGN_ALL") {
-  return lowPass(var, zmax, true, rgn);
-}
-
-/// Perform a shift by a given angle in Z
-///
-/// @param[inout] var  The variable to be modified in-place
-/// @param[in] jx      X index
-/// @param[in] jy      Y index
-/// @param[in] zangle  The Z angle to apply
-void shiftZ(Field3D &var, int jx, int jy, double zangle);
-
-/// Apply a phase shift by a given angle \p zangle in Z to all points
-///
-/// @param[inout] var  The variable to modify in-place
-/// @param[in] zangle  The angle to shift by in Z
-/// @param[in] rgn     The region to calculate the result over
-void shiftZ(Field3D &var, BoutReal zangle, const std::string& rgn="RGN_ALL");
-
-/// Average in the Z direction
-///
-/// @param[in] f     Variable to average
-/// @param[in] rgn   The region to calculate the result over
-Field2D DC(const Field3D &f, const std::string& rgn = "RGN_ALL");
-
-/// Force guard cells of passed field \p var to NaN
-#if CHECK > 2
-void invalidateGuards(Field3D &var);
-#else
-inline void invalidateGuards(Field3D &UNUSED(var)) {}
-#endif
-
-/// Returns a reference to the time-derivative of a field \p f
-///
-/// Wrapper around member function f.timeDeriv()
-BOUT_HOST_DEVICE inline Field3D& ddt(Field3D& f) { return *(f.timeDeriv()); }
-
-/// toString template specialisation
-/// Defined in utils.hxx
-template <>
-inline std::string toString<>(const Field3D& UNUSED(val)) {
-  return "<Field3D>";
-}
-
-/// Test if two fields are the same, by calculating
-/// the minimum absolute difference between them
-bool operator==(const Field3D &a, const Field3D &b);
-
-/// Output a string describing a Field3D to a stream
-std::ostream& operator<<(std::ostream &out, const Field3D &value);
-
-#endif /* __FIELD3D_H__ */
-=======
 // BOUT++ header shim
 #warning Header "field3d.hxx" has moved to "bout/field3d.hxx". Run `bin/bout-v5-header-upgrader.py` to fix
-#include "bout/field3d.hxx"
->>>>>>> 07cbc49e
+#include "bout/field3d.hxx"