--- conflicted
+++ resolved
@@ -322,21 +322,12 @@
  *
  * 
  */
-<<<<<<< HEAD
-const Field2D Laplace_perp(const Field2D &f, CELL_LOC outloc=CELL_DEFAULT,
-			   const std::string& dfdy_boundary_condition = "free_o3",
-			   const std::string& dfdy_region = "");
-const Field3D Laplace_perp(const Field3D &f, CELL_LOC outloc=CELL_DEFAULT,
-			   const std::string& dfdy_boundary_condition = "free_o3",
-			   const std::string& dfdy_region = "");
-=======
 const Field2D Laplace_perp(const Field2D& f, CELL_LOC outloc = CELL_DEFAULT,
                            const std::string& dfdy_boundary_condition = "free_o3",
                            const std::string& dfdy_region = "");
 const Field3D Laplace_perp(const Field3D& f, CELL_LOC outloc = CELL_DEFAULT,
                            const std::string& dfdy_boundary_condition = "free_o3",
                            const std::string& dfdy_region = "");
->>>>>>> aa09b98a
 
 /*!
  * Parallel Laplacian operator
@@ -348,30 +339,17 @@
 /*!
  * Full Laplacian operator (par + perp)
  */
-<<<<<<< HEAD
-const Field2D Laplace(const Field2D &f, CELL_LOC outloc=CELL_DEFAULT,
-		      const std::string& dfdy_boundary_condition = "free_o3",
-		      const std::string& dfdy_region = "");
-const Field3D Laplace(const Field3D &f, CELL_LOC outloc=CELL_DEFAULT,
-		      const std::string& dfdy_boundary_condition = "free_o3",
-		      const std::string& dfdy_region = "");
-=======
 const Field2D Laplace(const Field2D& f, CELL_LOC outloc = CELL_DEFAULT,
                       const std::string& dfdy_boundary_condition = "free_o3",
                       const std::string& dfdy_region = "");
 const Field3D Laplace(const Field3D& f, CELL_LOC outloc = CELL_DEFAULT,
                       const std::string& dfdy_boundary_condition = "free_o3",
                       const std::string& dfdy_region = "");
->>>>>>> aa09b98a
 
 /*!
  * Inverse of Laplacian operator in LaplaceXY solver
  */
-<<<<<<< HEAD
-const Field2D Laplace_perpXY(const Field2D &A, const Field2D &f);
-=======
 const Field2D Laplace_perpXY(const Field2D& A, const Field2D& f);
->>>>>>> aa09b98a
 
 /*!
  * Terms of form b0 x Grad(phi) dot Grad(A)
