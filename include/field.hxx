--- conflicted
+++ resolved
@@ -290,16 +290,6 @@
   return f.getCoordinates()->getParallelTransform().toFieldAligned(f, region);
 }
 
-<<<<<<< HEAD
-template <typename T>
-[[deprecated("Please use toFieldAligned(const T& f, "
-             "const std::string& region = \"RGN_ALL\") instead")]] inline T
-toFieldAligned(const T& f, REGION region) {
-  return toFieldAligned(f, toString(region));
-}
-
-=======
->>>>>>> 03f99ac0
 /// Convert \p f from field-aligned space in \p region (default: whole domain)
 template <typename T>
 inline T fromFieldAligned(const T& f, const std::string& region = "RGN_ALL") {
@@ -307,16 +297,6 @@
   return f.getCoordinates()->getParallelTransform().fromFieldAligned(f, region);
 }
 
-<<<<<<< HEAD
-template <typename T>
-[[deprecated("Please use fromFieldAligned(const T& f, "
-             "const std::string& region = \"RGN_ALL\") instead")]] inline T
-fromFieldAligned(const T& f, REGION region) {
-  return fromFieldAligned(f, toString(region));
-}
-
-=======
->>>>>>> 03f99ac0
 /// Minimum of \p f, excluding the boundary/guard cells by default
 /// (can be changed with \p rgn argument).
 ///
@@ -351,16 +331,6 @@
   return result;
 }
 
-<<<<<<< HEAD
-template <typename T, typename = bout::utils::EnableIfField<T>>
-[[deprecated("Please use Field3D min(const Field3D& f, bool allpe, "
-             "const std::string& region = \"RGN_NOBNDRY\") instead")]] inline BoutReal
-min(const T& f, bool allpe, REGION rgn) {
-  return min(f, allpe, toString(rgn));
-}
-
-=======
->>>>>>> 03f99ac0
 /// Returns true if all elements of \p f over \p region are equal. By
 /// default only checks the local processor, use \p allpe to check
 /// globally
@@ -441,16 +411,6 @@
   return result;
 }
 
-<<<<<<< HEAD
-template <typename T, typename = bout::utils::EnableIfField<T>>
-[[deprecated("Please use Field3D max(const Field3D& f, bool allpe, "
-             "const std::string& region = \"RGN_NOBNDRY\") instead")]] inline BoutReal
-max(const T& f, bool allpe, REGION rgn) {
-  return max(f, allpe, toString(rgn));
-}
-
-=======
->>>>>>> 03f99ac0
 /// Mean of \p f, excluding the boundary/guard cells by default (can
 /// be changed with \p rgn argument).
 ///
@@ -487,16 +447,6 @@
   return result / static_cast<BoutReal>(count);
 }
 
-<<<<<<< HEAD
-template <typename T, typename = bout::utils::EnableIfField<T>>
-[[deprecated("Please use Field3D mean(const Field3D& f, bool allpe, "
-             "const std::string& region = \"RGN_NOBNDRY\") instead")]] inline BoutReal
-mean(const T& f, bool allpe, REGION rgn) {
-  return mean(f, allpe, toString(rgn));
-}
-
-=======
->>>>>>> 03f99ac0
 /// Exponent: pow(lhs, lhs) is \p lhs raised to the power of \p rhs
 ///
 /// This loops over the entire domain, including guard/boundary cells by
@@ -515,15 +465,6 @@
   checkData(result);
   return result;
 }
-<<<<<<< HEAD
-template <typename T, typename = bout::utils::EnableIfField<T>>
-[[deprecated("Please use pow(const T& lhs, const T& rhs"
-             "const std::string& region = \"RGN_ALL\") instead")]] inline T
-pow(const T& lhs, const T& rhs, REGION rgn) {
-  return pow(lhs, rhs, toString(rgn));
-}
-=======
->>>>>>> 03f99ac0
 
 template<typename T, typename = bout::utils::EnableIfField<T>>
 T pow(const T &lhs, BoutReal rhs, const std::string& rgn = "RGN_ALL") {
@@ -540,15 +481,6 @@
   checkData(result);
   return result;
 }
-<<<<<<< HEAD
-template <typename T, typename = bout::utils::EnableIfField<T>>
-[[deprecated("Please use pow(const T& lhs, BoutReal rhs"
-             "const std::string& region = \"RGN_ALL\") instead")]] inline T
-pow(const T& lhs, BoutReal rhs, REGION rgn) {
-  return pow(lhs, rhs, toString(rgn));
-}
-=======
->>>>>>> 03f99ac0
 
 template<typename T, typename = bout::utils::EnableIfField<T>>
 T pow(BoutReal lhs, const T &rhs, const std::string& rgn = "RGN_ALL") {
@@ -566,15 +498,6 @@
   checkData(result);
   return result;
 }
-<<<<<<< HEAD
-template <typename T, typename = bout::utils::EnableIfField<T>>
-[[deprecated("Please use pow(BoutReal lhs, const T& rhs"
-             "const std::string& region = \"RGN_ALL\") instead")]] inline T
-pow(BoutReal lhs, const T& rhs, REGION rgn) {
-  return pow(lhs, rhs, toString(rgn));
-}
-=======
->>>>>>> 03f99ac0
 
 /*!
  * This macro takes a function \p func, which is
@@ -595,25 +518,6 @@
 #ifdef FIELD_FUNC
 #error This macro has already been defined
 #else
-<<<<<<< HEAD
-#define FIELD_FUNC(name, func)                                                \
-  template <typename T, typename = bout::utils::EnableIfField<T>>             \
-  inline T name(const T& f, const std::string& rgn = "RGN_ALL") {             \
-    AUTO_TRACE();                                                             \
-    /* Check if the input is allocated */                                     \
-    checkData(f);                                                             \
-    /* Define and allocate the output result */                               \
-    T result{emptyFrom(f)};                                                   \
-    BOUT_FOR(d, result.getRegion(rgn)) { result[d] = func(f[d]); }            \
-    checkData(result);                                                        \
-    return result;                                                            \
-  }                                                                           \
-  template <typename T, typename = bout::utils::EnableIfField<T>>             \
-  [[deprecated("Please use func(const T& f, "                                 \
-               "const std::string& region = \"RGN_ALL\") instead")]] inline T \
-  name(const T& f, REGION region) {                                           \
-    return name(f, toString(region));                                         \
-=======
 #define FIELD_FUNC(name, func)                                                       \
   template<typename T, typename = bout::utils::EnableIfField<T>>                     \
   inline T name(const T &f, const std::string& rgn = "RGN_ALL") {                    \
@@ -625,7 +529,6 @@
     BOUT_FOR(d, result.getRegion(rgn)) { result[d] = func(f[d]); }                   \
     checkData(result);                                                               \
     return result;                                                                   \
->>>>>>> 03f99ac0
   }
 #endif
 
@@ -740,15 +643,6 @@
 
   return true;
 }
-<<<<<<< HEAD
-template <typename T, typename = bout::utils::EnableIfField<T>>
-[[deprecated("Please use bool finite(const Field3D& f, "
-             "const std::string& region = \"RGN_ALL\") instead")]] inline bool
-finite(const T& f, REGION rgn) {
-  return finite(f, toString(rgn));
-}
-=======
->>>>>>> 03f99ac0
 
 /// Makes a copy of a field \p f, ensuring that the underlying data is
 /// not shared.
@@ -778,15 +672,6 @@
 
   return result;
 }
-<<<<<<< HEAD
-template <typename T, typename = bout::utils::EnableIfField<T>>
-[[deprecated("Please use floor(const T& var, BoutReal f, "
-             "const std::string& region = \"RGN_ALL\") instead")]] inline T
-floor(const T& var, BoutReal f, REGION rgn) {
-  return floor(var, f, toString(rgn));
-}
-=======
->>>>>>> 03f99ac0
 
 #undef FIELD_FUNC
 
