/*!
 * \file field.hxx
 * \brief field base class definition for differencing methods
 *
 **************************************************************************
 * Copyright 2010 B.D.Dudson, S.Farley, M.V.Umansky, X.Q.Xu
 *
 * Contact: Ben Dudson, bd512@york.ac.uk
 * 
 * This file is part of BOUT++.
 *
 * BOUT++ is free software: you can redistribute it and/or modify
 * it under the terms of the GNU Lesser General Public License as published by
 * the Free Software Foundation, either version 3 of the License, or
 * (at your option) any later version.
 *
 * BOUT++ is distributed in the hope that it will be useful,
 * but WITHOUT ANY WARRANTY; without even the implied warranty of
 * MERCHANTABILITY or FITNESS FOR A PARTICULAR PURPOSE.  See the
 * GNU Lesser General Public License for more details.
 *
 * You should have received a copy of the GNU Lesser General Public License
 * along with BOUT++.  If not, see <http://www.gnu.org/licenses/>.
 *
 */

class Field;

#ifndef __FIELD_H__
#define __FIELD_H__

#include "bout/build_config.hxx"

#include <cmath>
#include <cstdio>
#include <memory>

#include "bout/region.hxx"
#include "bout_types.hxx"
#include "boutcomm.hxx"
#include "boutexception.hxx"
#include <globals.hxx>
#include "msg_stack.hxx"
#include "bout/region.hxx"
#include "stencils.hxx"
#include "utils.hxx"
#include <bout/rvec.hxx>
#include "bout/traits.hxx"

#include "unused.hxx"

class Mesh;
class Coordinates;

#if BOUT_USE_TRACK
#include <string>
#endif

/*!
 * \brief Base class for fields
 *
 * Defines the virtual function SetStencil, used by differencing methods
 */
class Field {
public:
  Field() = default;
  Field(const Field& other) = default;
  Field(Field&& other) = default;
  Field& operator=(const Field& other) = default;
  Field& operator=(Field&& other) = default;
  virtual ~Field() = default;

  Field(Mesh* localmesh, CELL_LOC location_in, DirectionTypes directions_in);

  /// Set variable location for staggered grids to @param new_location
  ///
  /// Throws BoutException if new_location is not `CELL_CENTRE` and
  /// staggered grids are turned off and checks are on. If checks are
  /// off, silently sets location to ``CELL_CENTRE`` instead.
  void setLocation(CELL_LOC new_location);
  /// Get variable location
  CELL_LOC getLocation() const;

  /// Getters for DIRECTION types
  DirectionTypes getDirections() const {
    return directions;
  }
  YDirectionType getDirectionY() const {
    return directions.y;
  }
  ZDirectionType getDirectionZ() const {
    return directions.z;
  }

  /// Setters for *DirectionType
  void setDirectionY(YDirectionType y_type) {
    directions.y = y_type;
  }
  void setDirectionZ(ZDirectionType z_type) {
    directions.z = z_type;
  }

  std::string name;

#if CHECK > 0
  // Routines to test guard/boundary cells set
  
  virtual bool bndryValid() {
    if(!bndry_xin)
      throw BoutException("Inner X guard cells not set\n");
    if(!bndry_xout)
      throw BoutException("Outer X guard cells not set\n");
    if(!bndry_yup)
      throw BoutException("Upper y guard cells not set\n");
    if(!bndry_ydown)
      throw BoutException("Lower y guard cells not set\n");
    return true;
  }
  
  /// Status of the 4 boundaries
  bool bndry_xin{true}, bndry_xout{true}, bndry_yup{true}, bndry_ydown{true};
#endif

  Mesh* getMesh() const {
    if (fieldmesh) {
      return fieldmesh;
    } else {
      // Don't set fieldmesh=mesh here, so that fieldmesh==nullptr until
      // allocate() is called in one of the derived classes. fieldmesh==nullptr
      // indicates that some initialization that would be done in the
      // constructor if fieldmesh was a valid Mesh object still needs to be
      // done.
      return bout::globals::mesh;
    }
  }

  /// Returns a pointer to the coordinates object at this field's
  /// location from the mesh this field is on.
  Coordinates* getCoordinates() const;

  /// Returns a pointer to the coordinates object at the requested
  /// location from the mesh this field is on. If location is CELL_DEFAULT
  /// then return coordinates at field location
  Coordinates* getCoordinates(CELL_LOC loc) const;

  /*!
   * Return the number of nx points
   */
  virtual int getNx() const;
  /*!
   * Return the number of ny points
   */
  virtual int getNy() const;
  /*!
   * Return the number of nz points
   */
  virtual int getNz() const;

  friend void swap(Field& first, Field& second) noexcept {
    using std::swap;
    swap(first.name, second.name);
    swap(first.fieldmesh, second.fieldmesh);
    swap(first.fieldCoordinates, second.fieldCoordinates);
    swap(first.location, second.location);
    swap(first.directions, second.directions);
  }
protected:
  Mesh* fieldmesh{nullptr};
  mutable std::shared_ptr<Coordinates> fieldCoordinates{nullptr};

  /// Location of the variable in the cell
  CELL_LOC location{CELL_CENTRE};

  /// Copy the members from another Field
  void copyFieldMembers(const Field& f) {
    name = f.name;
    fieldmesh = f.fieldmesh;
    fieldCoordinates = f.fieldCoordinates;
    location = f.location;
    directions = f.directions;
  }

  /// Labels for the type of coordinate system this field is defined over
  DirectionTypes directions{YDirectionType::Standard, ZDirectionType::Standard};
};

/// Check if Fields have compatible meta-data
inline bool areFieldsCompatible(const Field& field1, const Field& field2) {
  return
      field1.getCoordinates() == field2.getCoordinates() &&
      field1.getMesh() == field2.getMesh() &&
      field1.getLocation() == field2.getLocation() &&
      areDirectionsCompatible(field1.getDirections(), field2.getDirections());
}

#if CHECKLEVEL >= 1
#define ASSERT1_FIELDS_COMPATIBLE(field1, field2)			\
  if ((field1).getLocation() != (field2).getLocation()){		\
    throw BoutException("Error in {:s}:{:d}\nFields at different position:" \
			"`{:s}` at {:s}, `{:s}` at {:s}",__FILE__,__LINE__, \
			#field1, toString((field1).getLocation()),	\
			#field2, toString((field2).getLocation()));	\
  }									\
  if ((field1).getCoordinates() != (field2).getCoordinates()){		\
    throw BoutException("Error in {:s}:{:d}\nFields have different coordinates:" \
			"`{:s}` at {:p}, `{:s}` at {:p}",__FILE__,__LINE__, \
			#field1, static_cast<void*>((field1).getCoordinates()), \
			#field2, static_cast<void*>((field2).getCoordinates())); \
  }								\
  if ((field1).getMesh() != (field2).getMesh()){			\
    throw BoutException("Error in {:s}:{:d}\nFields are on different Meshes:" \
			"`{:s}` at {:p}, `{:s}` at {:p}",__FILE__,__LINE__, \
			#field1, static_cast<void*>((field1).getMesh()), \
			#field2, static_cast<void*>((field2).getMesh())); \
  }									\
  if (!areDirectionsCompatible((field1).getDirections(),		\
			       (field2).getDirections())){		\
    throw BoutException("Error in {:s}:{:d}\nFields at different directions:" \
			"`{:s}` at {:s}, `{:s}` at {:s}",__FILE__,__LINE__, \
			#field1, toString((field1).getDirections()),	\
			#field2, toString((field2).getDirections()));	\
  }

#else
#define ASSERT1_FIELDS_COMPATIBLE(field1, field2);
#endif

/// Return an empty shell field of some type derived from Field, with metadata
/// copied and a data array that is allocated but not initialised.
template<typename T>
inline T emptyFrom(const T& f) {
  static_assert(bout::utils::is_Field<T>::value, "emptyFrom only works on Fields");
  return T(f.getMesh(), f.getLocation(), {f.getDirectionY(), f.getDirectionZ()}).allocate();
}

/// Return a field of some type derived from Field, with metadata copied from
/// another field and a data array allocated and initialised to zero.
template<typename T>
inline T zeroFrom(const T& f) {
  static_assert(bout::utils::is_Field<T>::value, "zeroFrom only works on Fields");
  T result{emptyFrom(f)};
  result = 0.;
  return result;
}

/// Return a field of some type derived from Field, with metadata copied from
/// another field and a data array allocated and filled with the given value.
template<typename T>
inline T filledFrom(const T& f, BoutReal fill_value) {
  static_assert(bout::utils::is_Field<T>::value, "filledFrom only works on Fields");
  T result{emptyFrom(f)};
  result = fill_value;
  return result;
}

/// Return a field of some type derived from Field, with metadata copied from
/// another field and a data array allocated and filled using a callable e.g. lambda function
///
/// e.g.
///   Field3D result = filledFrom(field, [&](const auto& index) {
///                                          return ...;
///                                      });
/// 
/// An optional third argument is the region string
template <
    typename T, typename Function,
    typename = decltype(std::declval<Function&>()(std::declval<typename T::ind_type&>()))>
inline T filledFrom(const T& f, Function func, std::string region_string = "RGN_ALL") {
  static_assert(bout::utils::is_Field<T>::value, "filledFrom only works on Fields");
  T result{emptyFrom(f)};
  BOUT_FOR(i, result.getRegion(region_string)) {
    result[i] = func(i);
  }
  return result;
}

/// Unary + operator. This doesn't do anything
template<typename T, typename = bout::utils::EnableIfField<T>>
T operator+(const T& f) {return f;}

namespace bout {
/// Check if all values of a field \p var are finite.  Loops over all points including the
/// boundaries by default (can be changed using the \p rgn argument)
/// If any element is not finite, throws an exception that includes the position of the
/// first found.
///
/// Note that checkFinite runs the check irrespective of CHECK level. It is intended to be
/// used during initialization, where we always want to check inputs, even for optimized
/// builds.
template<typename T>
inline void checkFinite(const T& f, const std::string& name="field", const std::string& rgn="RGN_ALL") {
  AUTO_TRACE();

  if (!f.isAllocated()) {
    throw BoutException("{:s} is not allocated", name);
  }

  BOUT_FOR_SERIAL(i, f.getRegion(rgn)) {
    if (!::finite(f[i])) {
      throw BoutException("{:s} is not finite at {:s}", name, toString(i));
    }
  }
}

/// Check if all values of a field \p var are positive.  Loops over all points including
/// the boundaries by default (can be changed using the \p rgn argument)
/// If any element is not finite, throws an exception that includes the position of the
/// first found.
///
/// Note that checkPositive runs the check irrespective of CHECK level. It is intended to
/// be used during initialization, where we always want to check inputs, even for
/// optimized builds.
template<typename T>
inline void checkPositive(const T& f, const std::string& name="field", const std::string& rgn="RGN_ALL") {
  AUTO_TRACE();

  if (!f.isAllocated()) {
    throw BoutException("{:s} is not allocated", name);
  }

  BOUT_FOR_SERIAL(i, f.getRegion(rgn)) {
    if (f[i] <= 0.) {
      throw BoutException("{:s} ({:s} {:s}) is {:e} (not positive) at {:s}", name,
                          toString(f.getLocation()), toString(f.getDirections()), f[i],
                          toString(i));
    }
  }
}
} // namespace bout

//////////////// NON-MEMBER FUNCTIONS //////////////////

/// Convert \p f to field-aligned space in \p region (default: whole domain)
template <typename T>
inline T toFieldAligned(const T& f, const std::string& region = "RGN_ALL") {
  static_assert(bout::utils::is_Field<T>::value, "toFieldAligned only works on Fields");
  return f.getCoordinates()->getParallelTransform().toFieldAligned(f, region);
}

template<typename T>
[[deprecated("Please use toFieldAligned(const T& f, "
    "const std::string& region = \"RGN_ALL\") instead")]]
inline T toFieldAligned(const T& f, REGION region) {
  return toFieldAligned(f, toString(region));
}

/// Convert \p f from field-aligned space in \p region (default: whole domain)
template <typename T>
inline T fromFieldAligned(const T& f, const std::string& region = "RGN_ALL") {
  static_assert(bout::utils::is_Field<T>::value, "fromFieldAligned only works on Fields");
  return f.getCoordinates()->getParallelTransform().fromFieldAligned(f, region);
}

template<typename T>
[[deprecated("Please use fromFieldAligned(const T& f, "
    "const std::string& region = \"RGN_ALL\") instead")]]
inline T fromFieldAligned(const T& f, REGION region) {
  return fromFieldAligned(f, toString(region));
}

/// Minimum of \p f, excluding the boundary/guard cells by default
/// (can be changed with \p rgn argument).
///
/// By default this is only on the local processor, but setting \p
/// allpe true does a collective Allreduce over all processors.
///
/// @param[in] f      Input field
/// @param[in] allpe  Minimum over all processors?
/// @param[in] rgn    The region to calculate the result over
template <typename T, typename = bout::utils::EnableIfField<T>>
inline BoutReal min(const T& f, bool allpe = false,
                    const std::string& rgn = "RGN_NOBNDRY") {
  AUTO_TRACE();

  checkData(f);

  const auto region = f.getRegion(rgn);
  BoutReal result = f[*region.cbegin()];

  BOUT_FOR_OMP(i, region, parallel for reduction(min:result)) {
    if (f[i] < result) {
      result = f[i];
    }
  }

  if (allpe) {
    // MPI reduce
    BoutReal localresult = result;
    MPI_Allreduce(&localresult, &result, 1, MPI_DOUBLE, MPI_MIN, BoutComm::get());
  }

  return result;
}

template<typename T, typename = bout::utils::EnableIfField<T>>
[[deprecated("Please use Field3D min(const Field3D& f, bool allpe, "
    "const std::string& region = \"RGN_NOBNDRY\") instead")]]
inline BoutReal min(const T& f, bool allpe, REGION rgn) {
  return min(f, allpe, toString(rgn));
}

<<<<<<< HEAD
/// Returns true if all elements of \p f over \p region are equal. By
/// default only checks the local processor, use \p allpe to check
/// globally
///
/// @param[in] f       The field to check
/// @param[in] allpe   Check over all processors
/// @param[in] region  The region to check for uniformity over
template <typename T, typename = bout::utils::EnableIfField<T>>
inline bool isUniform(const T& f, bool allpe = false,
                      const std::string& region = "RGN_ALL") {
  bool result = true;
  auto element = f[*f.getRegion(region).begin()];
  // TODO: maybe parallise this loop, as the early return is unlikely
  BOUT_FOR_SERIAL(i, f.getRegion(region)) {
    if (f[i] != element) {
      result = false;
      break;
    }
  }
  if (allpe) {
    bool localresult = result;
    MPI_Allreduce(&localresult, &result, 1, MPI_C_BOOL, MPI_LOR, BoutComm::get());
  }
  return result;
}

/// Returns the value of the first element of \p f (in the region \p
/// region if given). If checks are enabled, then throws an exception
/// if \p f is not uniform over \p region. By default only checks the
/// local processor, use \p allpe to check globally
///
/// @param[in] f       The field to check
/// @param[in] allpe   Check over all processors
/// @param[in] region  The region to assume is uniform
template <typename T, typename = bout::utils::EnableIfField<T>>
inline BoutReal getUniform(const T& f, bool allpe = false,
                           const std::string& region = "RGN_ALL") {
#if CHECK > 1
  if (not isUniform(f, allpe, region)) {
    throw BoutException("Requested getUniform({}, {}, {}) but Field is not const", f.name,
                        allpe, region);
  }
#endif
  return f[*f.getRegion(region).begin()];
}

template<typename T, typename = bout::utils::EnableIfField<T>>
inline BoutReal max(const T& f, bool allpe = false, const std::string& rgn = "RGN_NOBNDRY") {
=======
/// Maximum of \p r, excluding the boundary/guard cells by default
/// (can be changed with \p rgn argument).
///
/// By default this is only on the local processor, but setting \p
/// allpe to true does a collective Allreduce over all processors.
///
/// @param[in] f      Input field
/// @param[in] allpe  Maximum over all processors?
/// @param[in] rgn    The region to calculate the result over
template <typename T, typename = bout::utils::EnableIfField<T>>
inline BoutReal max(const T& f, bool allpe = false,
                    const std::string& rgn = "RGN_NOBNDRY") {
>>>>>>> d2f9e5a0
  AUTO_TRACE();

  checkData(f);

  const auto region = f.getRegion(rgn);
  BoutReal result = f[*region.cbegin()];

  BOUT_FOR_OMP(i, region, parallel for reduction(max:result)) {
    if (f[i] > result) {
      result = f[i];
    }
  }

  if (allpe) {
    // MPI reduce
    BoutReal localresult = result;
    MPI_Allreduce(&localresult, &result, 1, MPI_DOUBLE, MPI_MAX, BoutComm::get());
  }

  return result;
}

template<typename T, typename = bout::utils::EnableIfField<T>>
[[deprecated("Please use Field3D max(const Field3D& f, bool allpe, "
    "const std::string& region = \"RGN_NOBNDRY\") instead")]]
inline BoutReal max(const T& f, bool allpe, REGION rgn) {
  return max(f, allpe, toString(rgn));
}

/// Mean of \p f, excluding the boundary/guard cells by default (can
/// be changed with \p rgn argument).
///
/// By default this is only on the local processor, but setting \p
/// allpe to true does a collective Allreduce over all processors.
///
/// @param[in] f      Input field
/// @param[in] allpe  Mean over all processors?
/// @param[in] rgn    The region to calculate the result over
template <typename T, typename = bout::utils::EnableIfField<T>>
inline BoutReal mean(const T& f, bool allpe = false,
                     const std::string& rgn = "RGN_NOBNDRY") {
  AUTO_TRACE();

  checkData(f);

  // Intitialise the cummulative sum and counter
  BoutReal result = 0.;
  int count = 0;

  BOUT_FOR_OMP(i, f.getRegion(rgn), parallel for reduction(+:result,count)) {
    result += f[i];
    count += 1;
  }

  if (allpe) {
    // MPI reduce
    BoutReal localresult = result;
    MPI_Allreduce(&localresult, &result, 1, MPI_DOUBLE, MPI_SUM, BoutComm::get());
    int localcount = count;
    MPI_Allreduce(&localcount, &count, 1, MPI_INT, MPI_SUM, BoutComm::get());
  }

  return result / static_cast<BoutReal>(count);
}

template<typename T, typename = bout::utils::EnableIfField<T>>
[[deprecated("Please use Field3D mean(const Field3D& f, bool allpe, "
    "const std::string& region = \"RGN_NOBNDRY\") instead")]]
inline BoutReal mean(const T& f, bool allpe, REGION rgn) {
  return mean(f, allpe, toString(rgn));
}

/// Exponent: pow(lhs, lhs) is \p lhs raised to the power of \p rhs
///
/// This loops over the entire domain, including guard/boundary cells by
/// default (can be changed using the \p rgn argument)
/// If CHECK >= 3 then the result will be checked for non-finite numbers
template<typename T, typename = bout::utils::EnableIfField<T>>
T pow(const T& lhs, const T& rhs, const std::string& rgn = "RGN_ALL") {
  AUTO_TRACE();

  ASSERT1(areFieldsCompatible(lhs, rhs));

  T result{emptyFrom(lhs)};

  BOUT_FOR(i, result.getRegion(rgn)) { result[i] = ::pow(lhs[i], rhs[i]); }

  checkData(result);
  return result;
}
template<typename T, typename = bout::utils::EnableIfField<T>>
[[deprecated("Please use pow(const T& lhs, const T& rhs"
    "const std::string& region = \"RGN_ALL\") instead")]]
inline T pow(const T& lhs, const T& rhs, REGION rgn) {
  return pow(lhs, rhs, toString(rgn));
}

template<typename T, typename = bout::utils::EnableIfField<T>>
T pow(const T &lhs, BoutReal rhs, const std::string& rgn = "RGN_ALL") {
  AUTO_TRACE();

  // Check if the inputs are allocated
  checkData(lhs);
  checkData(rhs);

  T result{emptyFrom(lhs)};

  BOUT_FOR(i, result.getRegion(rgn)) { result[i] = ::pow(lhs[i], rhs); }

  checkData(result);
  return result;
}
template<typename T, typename = bout::utils::EnableIfField<T>>
[[deprecated("Please use pow(const T& lhs, BoutReal rhs"
    "const std::string& region = \"RGN_ALL\") instead")]]
inline T pow(const T& lhs, BoutReal rhs, REGION rgn) {
  return pow(lhs, rhs, toString(rgn));
}

template<typename T, typename = bout::utils::EnableIfField<T>>
T pow(BoutReal lhs, const T &rhs, const std::string& rgn = "RGN_ALL") {
  AUTO_TRACE();

  // Check if the inputs are allocated
  checkData(lhs);
  checkData(rhs);

  // Define and allocate the output result
  T result{emptyFrom(rhs)};

  BOUT_FOR(i, result.getRegion(rgn)) { result[i] = ::pow(lhs, rhs[i]); }

  checkData(result);
  return result;
}
template<typename T, typename = bout::utils::EnableIfField<T>>
[[deprecated("Please use pow(BoutReal lhs, const T& rhs"
    "const std::string& region = \"RGN_ALL\") instead")]]
inline T pow(BoutReal lhs, const T& rhs, REGION rgn) {
  return pow(lhs, rhs, toString(rgn));
}


/*!
 * This macro takes a function \p func, which is
 * assumed to operate on a single BoutReal and return
 * a single BoutReal, and wraps it up into a function
 * of a Field called \p name.
 *
 * @param name  The name of the function to define
 * @param func  The function to apply to each value
 *
 * If CHECK >= 1, checks if the Field is allocated
 *
 * Loops over the entire domain, applies function,
 * and uses checkData() to, if CHECK >= 3, check
 * result for non-finite numbers
 *
 */
#ifdef FIELD_FUNC
#error This macro has already been defined
#else
#define FIELD_FUNC(name, func)                                                       \
  template<typename T, typename = bout::utils::EnableIfField<T>>                     \
  inline T name(const T &f, const std::string& rgn = "RGN_ALL") {                    \
    AUTO_TRACE();                                                                    \
    /* Check if the input is allocated */                                            \
    checkData(f);                                                                    \
    /* Define and allocate the output result */                                      \
    T result{emptyFrom(f)};                                                          \
    BOUT_FOR(d, result.getRegion(rgn)) { result[d] = func(f[d]); }                   \
    checkData(result);                                                               \
    return result;                                                                   \
  }                                                                                  \
  template<typename T, typename = bout::utils::EnableIfField<T>>                     \
  [[deprecated("Please use func(const T& f, "                                   \
      "const std::string& region = \"RGN_ALL\") instead")]]                          \
  inline T name(const T& f, REGION region) {                                         \
    return name(f, toString(region));                                                \
  }
#endif

/// Square root of \p f over region \p rgn
///
/// This loops over the entire domain, including guard/boundary cells by
/// default (can be changed using the \p rgn argument).
/// If CHECK >= 3 then the result will be checked for non-finite numbers
FIELD_FUNC(sqrt, ::sqrt)

/// Absolute value (modulus, |f|) of \p f over region \p rgn
///
/// This loops over the entire domain, including guard/boundary cells by
/// default (can be changed using the \p rgn argument).
/// If CHECK >= 3 then the result will be checked for non-finite numbers
FIELD_FUNC(abs, ::fabs)

/// Exponential: \f$\exp(f)\f$ is e to the power of \p f, over region
/// \p rgn
///
/// This loops over the entire domain, including guard/boundary cells by
/// default (can be changed using the \p rgn argument).
/// If CHECK >= 3 then the result will be checked for non-finite numbers
FIELD_FUNC(exp, ::exp)

/// Natural logarithm of \p f over region \p rgn, inverse of
/// exponential
///
///     \f$\ln(\exp(f)) = f\f$
///
/// This loops over the entire domain, including guard/boundary cells by
/// default (can be changed using the rgn argument)
/// If CHECK >= 3 then the result will be checked for non-finite numbers
FIELD_FUNC(log, ::log)

/// Sine trigonometric function.
///
/// @param[in] f    Angle in radians
/// @param[in] rgn  The region to calculate the result over
///
/// This loops over the entire domain, including guard/boundary cells by
/// default (can be changed using the \p rgn argument).
/// If CHECK >= 3 then the result will be checked for non-finite numbers
FIELD_FUNC(sin, ::sin)

/// Cosine trigonometric function.
///
/// @param[in] f    Angle in radians
/// @param[in] rgn  The region to calculate the result over
///
/// This loops over the entire domain, including guard/boundary cells by
/// default (can be changed using the \p rgn argument).
/// If CHECK >= 3 then the result will be checked for non-finite numbers
FIELD_FUNC(cos, ::cos)

/// Tangent trigonometric function.
///
/// @param[in] f    Angle in radians
/// @param[in] rgn  The region to calculate the result over
///
/// This loops over the entire domain, including guard/boundary cells by
/// default (can be changed using the \p rgn argument).
/// If CHECK >= 3 then the result will be checked for non-finite numbers
FIELD_FUNC(tan, ::tan)

/// Hyperbolic sine trigonometric function.
///
/// @param[in] f    Angle in radians
/// @param[in] rgn  The region to calculate the result over
///
/// This loops over the entire domain, including guard/boundary cells by
/// default (can be changed using the \p rgn argument).
/// If CHECK >= 3 then the result will be checked for non-finite numbers
FIELD_FUNC(sinh, ::sinh)

/// Hyperbolic cosine trigonometric function.
///
/// @param[in] f    Angle in radians
/// @param[in] rgn  The region to calculate the result over
///
/// This loops over the entire domain, including guard/boundary cells by
/// default (can be changed using the \p rgn argument).
/// If CHECK >= 3 then the result will be checked for non-finite numbers
FIELD_FUNC(cosh, ::cosh)

/// Hyperbolic tangent trigonometric function.
///
/// @param[in] f    Angle in radians
/// @param[in] rgn  The region to calculate the result over
///
/// This loops over the entire domain, including guard/boundary cells by
/// default (can be changed using the \p rgn argument).
/// If CHECK >= 3 then the result will be checked for non-finite numbers
FIELD_FUNC(tanh, ::tanh)

/// Check if all values of a field \p var are finite.
/// Loops over all points including the boundaries by
/// default (can be changed using the \p rgn argument
template<typename T, typename = bout::utils::EnableIfField<T>>
inline bool finite(const T &f, const std::string& rgn = "RGN_ALL") {
  AUTO_TRACE();

  if (!f.isAllocated()) {
    return false;
  }

  BOUT_FOR_SERIAL(i, f.getRegion(rgn)) {
    if (!finite(f[i])) {
      return false;
    }
  }

  return true;
}
template<typename T, typename = bout::utils::EnableIfField<T>>
[[deprecated("Please use bool finite(const Field3D& f, "
    "const std::string& region = \"RGN_ALL\") instead")]]
inline bool finite(const T& f, REGION rgn) {
  return finite(f, toString(rgn));
}

/// Makes a copy of a field \p f, ensuring that the underlying data is
/// not shared.
template<typename T, typename = bout::utils::EnableIfField<T>>
T copy(const T &f) {
  T result = f;
  result.allocate();
  return result;
}

/// Apply a floor value \p f to a field \p var. Any value lower than
/// the floor is set to the floor.
///
/// @param[in] var  Variable to apply floor to
/// @param[in] f    The floor value
/// @param[in] rgn  The region to calculate the result over
template<typename T, typename = bout::utils::EnableIfField<T>>
inline T floor(const T& var, BoutReal f, const std::string& rgn = "RGN_ALL") {
  checkData(var);
  T result = copy(var);

  BOUT_FOR(d, var.getRegion(rgn)) {
    if (result[d] < f) {
      result[d] = f;
    }
  }

  return result;
}
template<typename T, typename = bout::utils::EnableIfField<T>>
[[deprecated("Please use floor(const T& var, BoutReal f, "
    "const std::string& region = \"RGN_ALL\") instead")]]
inline T floor(const T& var, BoutReal f, REGION rgn) {
  return floor(var, f, toString(rgn));
}

#undef FIELD_FUNC

#endif /* __FIELD_H__ */<|MERGE_RESOLUTION|>--- conflicted
+++ resolved
@@ -399,7 +399,6 @@
   return min(f, allpe, toString(rgn));
 }
 
-<<<<<<< HEAD
 /// Returns true if all elements of \p f over \p region are equal. By
 /// default only checks the local processor, use \p allpe to check
 /// globally
@@ -446,9 +445,6 @@
   return f[*f.getRegion(region).begin()];
 }
 
-template<typename T, typename = bout::utils::EnableIfField<T>>
-inline BoutReal max(const T& f, bool allpe = false, const std::string& rgn = "RGN_NOBNDRY") {
-=======
 /// Maximum of \p r, excluding the boundary/guard cells by default
 /// (can be changed with \p rgn argument).
 ///
@@ -461,7 +457,6 @@
 template <typename T, typename = bout::utils::EnableIfField<T>>
 inline BoutReal max(const T& f, bool allpe = false,
                     const std::string& rgn = "RGN_NOBNDRY") {
->>>>>>> d2f9e5a0
   AUTO_TRACE();
 
   checkData(f);
