/*!
 * \file field.hxx
 * \brief field base class definition for differencing methods
 *
 **************************************************************************
 * Copyright 2010 B.D.Dudson, S.Farley, M.V.Umansky, X.Q.Xu
 *
 * Contact: Ben Dudson, bd512@york.ac.uk
 * 
 * This file is part of BOUT++.
 *
 * BOUT++ is free software: you can redistribute it and/or modify
 * it under the terms of the GNU Lesser General Public License as published by
 * the Free Software Foundation, either version 3 of the License, or
 * (at your option) any later version.
 *
 * BOUT++ is distributed in the hope that it will be useful,
 * but WITHOUT ANY WARRANTY; without even the implied warranty of
 * MERCHANTABILITY or FITNESS FOR A PARTICULAR PURPOSE.  See the
 * GNU Lesser General Public License for more details.
 *
 * You should have received a copy of the GNU Lesser General Public License
 * along with BOUT++.  If not, see <http://www.gnu.org/licenses/>.
 *
 */

class Field;

#ifndef FIELD_H
#define FIELD_H

#include "bout/build_config.hxx"

#include <cmath>
#include <cstdio>
#include <memory>
#include <string>

#include "field_data.hxx"

#include "bout/region.hxx"
#include "bout_types.hxx"
#include "boutcomm.hxx"
#include "boutexception.hxx"
#include <globals.hxx>
#include "msg_stack.hxx"
#include "bout/region.hxx"
#include "stencils.hxx"
#include "utils.hxx"
#include <bout/rvec.hxx>
#include "bout/traits.hxx"

#include "unused.hxx"

class Mesh;

/// Base class for scalar fields
class Field : public FieldData {
public:
  Field() = default;
  Field(const Field& other) = default;
  Field(Field&& other) = default;
  Field& operator=(const Field& other) = default;
  Field& operator=(Field&& other) = default;
  virtual ~Field() = default;

  Field(Mesh* localmesh, CELL_LOC location_in, DirectionTypes directions_in);

  /// Getters for DIRECTION types
  DirectionTypes getDirections() const {
    return directions;
  }
  YDirectionType getDirectionY() const {
    return directions.y;
  }
  ZDirectionType getDirectionZ() const {
    return directions.z;
  }

  /// Setters for *DirectionType
  virtual Field& setDirections(DirectionTypes directions_in) {
    directions = directions_in;
    return *this;
  }
  virtual Field& setDirectionY(YDirectionType y_type) {
    directions.y = y_type;
    return *this;
  }
  virtual Field& setDirectionZ(ZDirectionType z_type) {
    directions.z = z_type;
    return *this;
  }

  std::string name;

#if CHECK > 0
  // Routines to test guard/boundary cells set
  
  virtual bool bndryValid() {
    if(!bndry_xin)
      throw BoutException("Inner X guard cells not set\n");
    if(!bndry_xout)
      throw BoutException("Outer X guard cells not set\n");
    if(!bndry_yup)
      throw BoutException("Upper y guard cells not set\n");
    if(!bndry_ydown)
      throw BoutException("Lower y guard cells not set\n");
    return true;
  }
  
  /// Status of the 4 boundaries
  bool bndry_xin{true}, bndry_xout{true}, bndry_yup{true}, bndry_ydown{true};
#endif

<<<<<<< HEAD
   Mesh* getMesh() const {
    if (fieldmesh) {
      return fieldmesh;
    } else {
      // Don't set fieldmesh=mesh here, so that fieldmesh==nullptr until
      // allocate() is called in one of the derived classes. fieldmesh==nullptr
      // indicates that some initialization that would be done in the
      // constructor if fieldmesh was a valid Mesh object still needs to be
      // done.
      return bout::globals::mesh;
    }
  }

  /// Returns a pointer to the coordinates object at this field's
  /// location from the mesh this field is on.
 Coordinates* getCoordinates() const;

  /// Returns a pointer to the coordinates object at the requested
  /// location from the mesh this field is on. If location is CELL_DEFAULT
  /// then return coordinates at field location
    Coordinates* getCoordinates(CELL_LOC loc) const;

=======
>>>>>>> bbac1d08
  /*!
   * Return the number of nx points
   */
  virtual int getNx() const;
  /*!
   * Return the number of ny points
   */
  virtual int getNy() const;
  /*!
   * Return the number of nz points
   */
  virtual int getNz() const;

  friend void swap(Field& first, Field& second) noexcept {
    using std::swap;
    swap(static_cast<FieldData&>(first), static_cast<FieldData&>(second));
    swap(first.name, second.name);
    swap(first.directions, second.directions);
  }
<<<<<<< HEAD

protected:
  Mesh* fieldmesh{nullptr};
  mutable std::shared_ptr<Coordinates> fieldCoordinates{nullptr};

  /// Location of the variable in the cell
  CELL_LOC location{CELL_CENTRE};

  /// Copy the members from another Field
  void copyFieldMembers(const Field& f) {
    name = f.name;
    fieldmesh = f.fieldmesh;
    fieldCoordinates = f.fieldCoordinates;
    location = f.location;
    directions = f.directions;
  }
=======
>>>>>>> bbac1d08

private:
  /// Labels for the type of coordinate system this field is defined over
  DirectionTypes directions{YDirectionType::Standard, ZDirectionType::Standard};
};

/// Check if Fields have compatible meta-data
inline bool areFieldsCompatible(const Field& field1, const Field& field2) {
  return
      field1.getCoordinates() == field2.getCoordinates() &&
      field1.getMesh() == field2.getMesh() &&
      field1.getLocation() == field2.getLocation() &&
      areDirectionsCompatible(field1.getDirections(), field2.getDirections());
}

#if CHECKLEVEL >= 1
#define ASSERT1_FIELDS_COMPATIBLE(field1, field2)			\
  if ((field1).getLocation() != (field2).getLocation()){		\
    throw BoutException("Error in {:s}:{:d}\nFields at different position:" \
			"`{:s}` at {:s}, `{:s}` at {:s}",__FILE__,__LINE__, \
			#field1, toString((field1).getLocation()),	\
			#field2, toString((field2).getLocation()));	\
  }									\
  if ((field1).getCoordinates() != (field2).getCoordinates()){		\
    throw BoutException("Error in {:s}:{:d}\nFields have different coordinates:" \
			"`{:s}` at {:p}, `{:s}` at {:p}",__FILE__,__LINE__, \
			#field1, static_cast<void*>((field1).getCoordinates()), \
			#field2, static_cast<void*>((field2).getCoordinates())); \
  }								\
  if ((field1).getMesh() != (field2).getMesh()){			\
    throw BoutException("Error in {:s}:{:d}\nFields are on different Meshes:" \
			"`{:s}` at {:p}, `{:s}` at {:p}",__FILE__,__LINE__, \
			#field1, static_cast<void*>((field1).getMesh()), \
			#field2, static_cast<void*>((field2).getMesh())); \
  }									\
  if (!areDirectionsCompatible((field1).getDirections(),		\
			       (field2).getDirections())){		\
    throw BoutException("Error in {:s}:{:d}\nFields at different directions:" \
			"`{:s}` at {:s}, `{:s}` at {:s}",__FILE__,__LINE__, \
			#field1, toString((field1).getDirections()),	\
			#field2, toString((field2).getDirections()));	\
  }

#else
#define ASSERT1_FIELDS_COMPATIBLE(field1, field2);
#endif

/// Return an empty shell field of some type derived from Field, with metadata
/// copied and a data array that is allocated but not initialised.
template<typename T>
 inline T emptyFrom(const T& f) {
  static_assert(bout::utils::is_Field<T>::value, "emptyFrom only works on Fields");
  return T(f.getMesh(), f.getLocation(), {f.getDirectionY(), f.getDirectionZ()}).allocate();
}

/// Return a field of some type derived from Field, with metadata copied from
/// another field and a data array allocated and initialised to zero.
template<typename T>
 inline T zeroFrom(const T& f) {
  static_assert(bout::utils::is_Field<T>::value, "zeroFrom only works on Fields");
  T result{emptyFrom(f)};
  result = 0.;
  return result;
}

/// Return a field of some type derived from Field, with metadata copied from
/// another field and a data array allocated and filled with the given value.
template<typename T>
inline T filledFrom(const T& f, BoutReal fill_value) {
  static_assert(bout::utils::is_Field<T>::value, "filledFrom only works on Fields");
  T result{emptyFrom(f)};
  result = fill_value;
  return result;
}

/// Return a field of some type derived from Field, with metadata copied from
/// another field and a data array allocated and filled using a callable e.g. lambda function
///
/// e.g.
///   Field3D result = filledFrom(field, [&](const auto& index) {
///                                          return ...;
///                                      });
/// 
/// An optional third argument is the region string
template <
    typename T, typename Function,
    typename = decltype(std::declval<Function&>()(std::declval<typename T::ind_type&>()))>
inline T filledFrom(const T& f, Function func, std::string region_string = "RGN_ALL") {
  static_assert(bout::utils::is_Field<T>::value, "filledFrom only works on Fields");
  T result{emptyFrom(f)};
  BOUT_FOR(i, result.getRegion(region_string)) {
    result[i] = func(i);
  }
  return result;
}

/// Unary + operator. This doesn't do anything
template<typename T, typename = bout::utils::EnableIfField<T>>
T operator+(const T& f) {return f;}

namespace bout {
/// Check if all values of a field \p var are finite.  Loops over all points including the
/// boundaries by default (can be changed using the \p rgn argument)
/// If any element is not finite, throws an exception that includes the position of the
/// first found.
///
/// Note that checkFinite runs the check irrespective of CHECK level. It is intended to be
/// used during initialization, where we always want to check inputs, even for optimized
/// builds.
template<typename T>
inline void checkFinite(const T& f, const std::string& name="field", const std::string& rgn="RGN_ALL") {
  AUTO_TRACE();

  if (!f.isAllocated()) {
    throw BoutException("{:s} is not allocated", name);
  }

  BOUT_FOR_SERIAL(i, f.getRegion(rgn)) {
    if (!::finite(f[i])) {
      throw BoutException("{:s} is not finite at {:s}", name, toString(i));
    }
  }
}

/// Check if all values of a field \p var are positive.  Loops over all points including
/// the boundaries by default (can be changed using the \p rgn argument)
/// If any element is not finite, throws an exception that includes the position of the
/// first found.
///
/// Note that checkPositive runs the check irrespective of CHECK level. It is intended to
/// be used during initialization, where we always want to check inputs, even for
/// optimized builds.
template<typename T>
inline void checkPositive(const T& f, const std::string& name="field", const std::string& rgn="RGN_ALL") {
  AUTO_TRACE();

  if (!f.isAllocated()) {
    throw BoutException("{:s} is not allocated", name);
  }

  BOUT_FOR_SERIAL(i, f.getRegion(rgn)) {
    if (f[i] <= 0.) {
      throw BoutException("{:s} is not positive at {:s}", name, toString(i));
    }
  }
}
} // namespace bout

//////////////// NON-MEMBER FUNCTIONS //////////////////

/// Convert \p f to field-aligned space in \p region (default: whole domain)
template <typename T>
inline T toFieldAligned(const T& f, const std::string& region = "RGN_ALL") {
  static_assert(bout::utils::is_Field<T>::value, "toFieldAligned only works on Fields");
  return f.getCoordinates()->getParallelTransform().toFieldAligned(f, region);
}

template<typename T>
[[deprecated("Please use toFieldAligned(const T& f, "
    "const std::string& region = \"RGN_ALL\") instead")]]
inline T toFieldAligned(const T& f, REGION region) {
  return toFieldAligned(f, toString(region));
}

/// Convert \p f from field-aligned space in \p region (default: whole domain)
template <typename T>
inline T fromFieldAligned(const T& f, const std::string& region = "RGN_ALL") {
  static_assert(bout::utils::is_Field<T>::value, "fromFieldAligned only works on Fields");
  return f.getCoordinates()->getParallelTransform().fromFieldAligned(f, region);
}

template<typename T>
[[deprecated("Please use fromFieldAligned(const T& f, "
    "const std::string& region = \"RGN_ALL\") instead")]]
inline T fromFieldAligned(const T& f, REGION region) {
  return fromFieldAligned(f, toString(region));
}

/// Minimum of \p f, excluding the boundary/guard cells by default
/// (can be changed with \p rgn argument).
///
/// By default this is only on the local processor, but setting \p
/// allpe true does a collective Allreduce over all processors.
///
/// @param[in] f      Input field
/// @param[in] allpe  Minimum over all processors?
/// @param[in] rgn    The region to calculate the result over
template <typename T, typename = bout::utils::EnableIfField<T>>
inline BoutReal min(const T& f, bool allpe = false,
                    const std::string& rgn = "RGN_NOBNDRY") {
  AUTO_TRACE();

  checkData(f);

  const auto region = f.getRegion(rgn);
  BoutReal result = f[*region.cbegin()];

  BOUT_FOR_OMP(i, region, parallel for reduction(min:result)) {
    if (f[i] < result) {
      result = f[i];
    }
  }

  if (allpe) {
    // MPI reduce
    BoutReal localresult = result;
    MPI_Allreduce(&localresult, &result, 1, MPI_DOUBLE, MPI_MIN, BoutComm::get());
  }

  return result;
}

template<typename T, typename = bout::utils::EnableIfField<T>>
[[deprecated("Please use Field3D min(const Field3D& f, bool allpe, "
    "const std::string& region = \"RGN_NOBNDRY\") instead")]]
inline BoutReal min(const T& f, bool allpe, REGION rgn) {
  return min(f, allpe, toString(rgn));
}

/// Maximum of \p r, excluding the boundary/guard cells by default
/// (can be changed with \p rgn argument).
///
/// By default this is only on the local processor, but setting \p
/// allpe to true does a collective Allreduce over all processors.
///
/// @param[in] f      Input field
/// @param[in] allpe  Maximum over all processors?
/// @param[in] rgn    The region to calculate the result over
template <typename T, typename = bout::utils::EnableIfField<T>>
inline BoutReal max(const T& f, bool allpe = false,
                    const std::string& rgn = "RGN_NOBNDRY") {
  AUTO_TRACE();

  checkData(f);

  const auto region = f.getRegion(rgn);
  BoutReal result = f[*region.cbegin()];

  BOUT_FOR_OMP(i, region, parallel for reduction(max:result)) {
    if (f[i] > result) {
      result = f[i];
    }
  }

  if (allpe) {
    // MPI reduce
    BoutReal localresult = result;
    MPI_Allreduce(&localresult, &result, 1, MPI_DOUBLE, MPI_MAX, BoutComm::get());
  }

  return result;
}

template<typename T, typename = bout::utils::EnableIfField<T>>
[[deprecated("Please use Field3D max(const Field3D& f, bool allpe, "
    "const std::string& region = \"RGN_NOBNDRY\") instead")]]
inline BoutReal max(const T& f, bool allpe, REGION rgn) {
  return max(f, allpe, toString(rgn));
}

/// Mean of \p f, excluding the boundary/guard cells by default (can
/// be changed with \p rgn argument).
///
/// By default this is only on the local processor, but setting \p
/// allpe to true does a collective Allreduce over all processors.
///
/// @param[in] f      Input field
/// @param[in] allpe  Mean over all processors?
/// @param[in] rgn    The region to calculate the result over
template <typename T, typename = bout::utils::EnableIfField<T>>
inline BoutReal mean(const T& f, bool allpe = false,
                     const std::string& rgn = "RGN_NOBNDRY") {
  AUTO_TRACE();

  checkData(f);

  // Intitialise the cummulative sum and counter
  BoutReal result = 0.;
  int count = 0;

  BOUT_FOR_OMP(i, f.getRegion(rgn), parallel for reduction(+:result,count)) {
    result += f[i];
    count += 1;
  }

  if (allpe) {
    // MPI reduce
    BoutReal localresult = result;
    MPI_Allreduce(&localresult, &result, 1, MPI_DOUBLE, MPI_SUM, BoutComm::get());
    int localcount = count;
    MPI_Allreduce(&localcount, &count, 1, MPI_INT, MPI_SUM, BoutComm::get());
  }

  return result / static_cast<BoutReal>(count);
}

template<typename T, typename = bout::utils::EnableIfField<T>>
[[deprecated("Please use Field3D mean(const Field3D& f, bool allpe, "
    "const std::string& region = \"RGN_NOBNDRY\") instead")]]
inline BoutReal mean(const T& f, bool allpe, REGION rgn) {
  return mean(f, allpe, toString(rgn));
}

/// Exponent: pow(lhs, lhs) is \p lhs raised to the power of \p rhs
///
/// This loops over the entire domain, including guard/boundary cells by
/// default (can be changed using the \p rgn argument)
/// If CHECK >= 3 then the result will be checked for non-finite numbers
template<typename T, typename = bout::utils::EnableIfField<T>>
T pow(const T& lhs, const T& rhs, const std::string& rgn = "RGN_ALL") {
  AUTO_TRACE();

  ASSERT1(areFieldsCompatible(lhs, rhs));

  T result{emptyFrom(lhs)};

  BOUT_FOR(i, result.getRegion(rgn)) { result[i] = ::pow(lhs[i], rhs[i]); }

  checkData(result);
  return result;
}
template<typename T, typename = bout::utils::EnableIfField<T>>
[[deprecated("Please use pow(const T& lhs, const T& rhs"
    "const std::string& region = \"RGN_ALL\") instead")]]
inline T pow(const T& lhs, const T& rhs, REGION rgn) {
  return pow(lhs, rhs, toString(rgn));
}

template<typename T, typename = bout::utils::EnableIfField<T>>
T pow(const T &lhs, BoutReal rhs, const std::string& rgn = "RGN_ALL") {
  AUTO_TRACE();

  // Check if the inputs are allocated
  checkData(lhs);
  checkData(rhs);

  T result{emptyFrom(lhs)};

  BOUT_FOR(i, result.getRegion(rgn)) { result[i] = ::pow(lhs[i], rhs); }

  checkData(result);
  return result;
}
template<typename T, typename = bout::utils::EnableIfField<T>>
[[deprecated("Please use pow(const T& lhs, BoutReal rhs"
    "const std::string& region = \"RGN_ALL\") instead")]]
inline T pow(const T& lhs, BoutReal rhs, REGION rgn) {
  return pow(lhs, rhs, toString(rgn));
}

template<typename T, typename = bout::utils::EnableIfField<T>>
T pow(BoutReal lhs, const T &rhs, const std::string& rgn = "RGN_ALL") {
  AUTO_TRACE();

  // Check if the inputs are allocated
  checkData(lhs);
  checkData(rhs);

  // Define and allocate the output result
  T result{emptyFrom(rhs)};

  BOUT_FOR(i, result.getRegion(rgn)) { result[i] = ::pow(lhs, rhs[i]); }

  checkData(result);
  return result;
}
template<typename T, typename = bout::utils::EnableIfField<T>>
[[deprecated("Please use pow(BoutReal lhs, const T& rhs"
    "const std::string& region = \"RGN_ALL\") instead")]]
inline T pow(BoutReal lhs, const T& rhs, REGION rgn) {
  return pow(lhs, rhs, toString(rgn));
}


/*!
 * This macro takes a function \p func, which is
 * assumed to operate on a single BoutReal and return
 * a single BoutReal, and wraps it up into a function
 * of a Field called \p name.
 *
 * @param name  The name of the function to define
 * @param func  The function to apply to each value
 *
 * If CHECK >= 1, checks if the Field is allocated
 *
 * Loops over the entire domain, applies function,
 * and uses checkData() to, if CHECK >= 3, check
 * result for non-finite numbers
 *
 */
#ifdef FIELD_FUNC
#error This macro has already been defined
#else
#define FIELD_FUNC(name, func)                                                       \
  template<typename T, typename = bout::utils::EnableIfField<T>>                     \
  inline T name(const T &f, const std::string& rgn = "RGN_ALL") {                    \
    AUTO_TRACE();                                                                    \
    /* Check if the input is allocated */                                            \
    checkData(f);                                                                    \
    /* Define and allocate the output result */                                      \
    T result{emptyFrom(f)};                                                          \
    BOUT_FOR(d, result.getRegion(rgn)) { result[d] = func(f[d]); }                   \
    checkData(result);                                                               \
    return result;                                                                   \
  }                                                                                  \
  template<typename T, typename = bout::utils::EnableIfField<T>>                     \
  [[deprecated("Please use func(const T& f, "                                   \
      "const std::string& region = \"RGN_ALL\") instead")]]                          \
  inline T name(const T& f, REGION region) {                                         \
    return name(f, toString(region));                                                \
  }
#endif

/// Square root of \p f over region \p rgn
///
/// This loops over the entire domain, including guard/boundary cells by
/// default (can be changed using the \p rgn argument).
/// If CHECK >= 3 then the result will be checked for non-finite numbers
FIELD_FUNC(sqrt, ::sqrt)

/// Absolute value (modulus, |f|) of \p f over region \p rgn
///
/// This loops over the entire domain, including guard/boundary cells by
/// default (can be changed using the \p rgn argument).
/// If CHECK >= 3 then the result will be checked for non-finite numbers
FIELD_FUNC(abs, ::fabs)

/// Exponential: \f$\exp(f)\f$ is e to the power of \p f, over region
/// \p rgn
///
/// This loops over the entire domain, including guard/boundary cells by
/// default (can be changed using the \p rgn argument).
/// If CHECK >= 3 then the result will be checked for non-finite numbers
FIELD_FUNC(exp, ::exp)

/// Natural logarithm of \p f over region \p rgn, inverse of
/// exponential
///
///     \f$\ln(\exp(f)) = f\f$
///
/// This loops over the entire domain, including guard/boundary cells by
/// default (can be changed using the rgn argument)
/// If CHECK >= 3 then the result will be checked for non-finite numbers
FIELD_FUNC(log, ::log)

/// Sine trigonometric function.
///
/// @param[in] f    Angle in radians
/// @param[in] rgn  The region to calculate the result over
///
/// This loops over the entire domain, including guard/boundary cells by
/// default (can be changed using the \p rgn argument).
/// If CHECK >= 3 then the result will be checked for non-finite numbers
FIELD_FUNC(sin, ::sin)

/// Cosine trigonometric function.
///
/// @param[in] f    Angle in radians
/// @param[in] rgn  The region to calculate the result over
///
/// This loops over the entire domain, including guard/boundary cells by
/// default (can be changed using the \p rgn argument).
/// If CHECK >= 3 then the result will be checked for non-finite numbers
FIELD_FUNC(cos, ::cos)

/// Tangent trigonometric function.
///
/// @param[in] f    Angle in radians
/// @param[in] rgn  The region to calculate the result over
///
/// This loops over the entire domain, including guard/boundary cells by
/// default (can be changed using the \p rgn argument).
/// If CHECK >= 3 then the result will be checked for non-finite numbers
FIELD_FUNC(tan, ::tan)

/// Hyperbolic sine trigonometric function.
///
/// @param[in] f    Angle in radians
/// @param[in] rgn  The region to calculate the result over
///
/// This loops over the entire domain, including guard/boundary cells by
/// default (can be changed using the \p rgn argument).
/// If CHECK >= 3 then the result will be checked for non-finite numbers
FIELD_FUNC(sinh, ::sinh)

/// Hyperbolic cosine trigonometric function.
///
/// @param[in] f    Angle in radians
/// @param[in] rgn  The region to calculate the result over
///
/// This loops over the entire domain, including guard/boundary cells by
/// default (can be changed using the \p rgn argument).
/// If CHECK >= 3 then the result will be checked for non-finite numbers
FIELD_FUNC(cosh, ::cosh)

/// Hyperbolic tangent trigonometric function.
///
/// @param[in] f    Angle in radians
/// @param[in] rgn  The region to calculate the result over
///
/// This loops over the entire domain, including guard/boundary cells by
/// default (can be changed using the \p rgn argument).
/// If CHECK >= 3 then the result will be checked for non-finite numbers
FIELD_FUNC(tanh, ::tanh)

/// Check if all values of a field \p var are finite.
/// Loops over all points including the boundaries by
/// default (can be changed using the \p rgn argument
template<typename T, typename = bout::utils::EnableIfField<T>>
inline bool finite(const T &f, const std::string& rgn = "RGN_ALL") {
  AUTO_TRACE();

  if (!f.isAllocated()) {
    return false;
  }

  BOUT_FOR_SERIAL(i, f.getRegion(rgn)) {
    if (!finite(f[i])) {
      return false;
    }
  }

  return true;
}
template<typename T, typename = bout::utils::EnableIfField<T>>
[[deprecated("Please use bool finite(const Field3D& f, "
    "const std::string& region = \"RGN_ALL\") instead")]]
inline bool finite(const T& f, REGION rgn) {
  return finite(f, toString(rgn));
}

/// Makes a copy of a field \p f, ensuring that the underlying data is
/// not shared.
template<typename T, typename = bout::utils::EnableIfField<T>>
T copy(const T &f) {
  T result = f;
  result.allocate();
  return result;
}

/// Apply a floor value \p f to a field \p var. Any value lower than
/// the floor is set to the floor.
///
/// @param[in] var  Variable to apply floor to
/// @param[in] f    The floor value
/// @param[in] rgn  The region to calculate the result over
template<typename T, typename = bout::utils::EnableIfField<T>>
inline T floor(const T& var, BoutReal f, const std::string& rgn = "RGN_ALL") {
  checkData(var);
  T result = copy(var);

  BOUT_FOR(d, var.getRegion(rgn)) {
    if (result[d] < f) {
      result[d] = f;
    }
  }

  return result;
}
template<typename T, typename = bout::utils::EnableIfField<T>>
[[deprecated("Please use floor(const T& var, BoutReal f, "
    "const std::string& region = \"RGN_ALL\") instead")]]
inline T floor(const T& var, BoutReal f, REGION rgn) {
  return floor(var, f, toString(rgn));
}

#undef FIELD_FUNC

#endif /* FIELD_H */<|MERGE_RESOLUTION|>--- conflicted
+++ resolved
@@ -112,31 +112,6 @@
   bool bndry_xin{true}, bndry_xout{true}, bndry_yup{true}, bndry_ydown{true};
 #endif
 
-<<<<<<< HEAD
-   Mesh* getMesh() const {
-    if (fieldmesh) {
-      return fieldmesh;
-    } else {
-      // Don't set fieldmesh=mesh here, so that fieldmesh==nullptr until
-      // allocate() is called in one of the derived classes. fieldmesh==nullptr
-      // indicates that some initialization that would be done in the
-      // constructor if fieldmesh was a valid Mesh object still needs to be
-      // done.
-      return bout::globals::mesh;
-    }
-  }
-
-  /// Returns a pointer to the coordinates object at this field's
-  /// location from the mesh this field is on.
- Coordinates* getCoordinates() const;
-
-  /// Returns a pointer to the coordinates object at the requested
-  /// location from the mesh this field is on. If location is CELL_DEFAULT
-  /// then return coordinates at field location
-    Coordinates* getCoordinates(CELL_LOC loc) const;
-
-=======
->>>>>>> bbac1d08
   /*!
    * Return the number of nx points
    */
@@ -156,25 +131,6 @@
     swap(first.name, second.name);
     swap(first.directions, second.directions);
   }
-<<<<<<< HEAD
-
-protected:
-  Mesh* fieldmesh{nullptr};
-  mutable std::shared_ptr<Coordinates> fieldCoordinates{nullptr};
-
-  /// Location of the variable in the cell
-  CELL_LOC location{CELL_CENTRE};
-
-  /// Copy the members from another Field
-  void copyFieldMembers(const Field& f) {
-    name = f.name;
-    fieldmesh = f.fieldmesh;
-    fieldCoordinates = f.fieldCoordinates;
-    location = f.location;
-    directions = f.directions;
-  }
-=======
->>>>>>> bbac1d08
 
 private:
   /// Labels for the type of coordinate system this field is defined over
