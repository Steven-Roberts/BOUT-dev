--- conflicted
+++ resolved
@@ -177,23 +177,11 @@
   // Data access
 
   /// Return a Region<Ind2D> reference to use to iterate over this field
-<<<<<<< HEAD
-  const Region<Ind2D>& getRegion(REGION region) const;  
-  const Region<Ind2D>& getRegion(const std::string &region_name) const;
+  const Region<Ind2D>& getRegion(REGION region) const;
+  const Region<Ind2D>& getRegion(const std::string& region_name) const;
   const Region<Ind2D>& getDefaultRegion(const std::string& region_name) const {
     return getRegion(region_name);
   }
-
-  Region<Ind2D>::RegionIndices::const_iterator begin() const {return std::begin(getRegion("RGN_ALL"));};
-  Region<Ind2D>::RegionIndices::const_iterator end() const {return std::end(getRegion("RGN_ALL"));};
-  
-  BoutReal& operator[](const Ind2D &d) {
-    return data[d.ind];
-  }
-  const BoutReal& operator[](const Ind2D &d) const {
-=======
-  const Region<Ind2D>& getRegion(REGION region) const;
-  const Region<Ind2D>& getRegion(const std::string& region_name) const;
 
   Region<Ind2D>::RegionIndices::const_iterator begin() const {
     return std::begin(getRegion("RGN_ALL"));
@@ -204,7 +192,6 @@
 
   BoutReal& BOUT_HOST_DEVICE operator[](const Ind2D& d) { return data[d.ind]; }
   const BoutReal& BOUT_HOST_DEVICE operator[](const Ind2D& d) const {
->>>>>>> c8462407
     return data[d.ind];
   }
   BoutReal& BOUT_HOST_DEVICE operator[](const Ind3D& d);
