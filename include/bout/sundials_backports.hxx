--- conflicted
+++ resolved
@@ -12,12 +12,6 @@
 
 #include <type_traits>
 
-<<<<<<< HEAD
-#include <nvector/nvector_parallel.h>
-#include <sundials/sundials_config.h>
-#include <sundials/sundials_iterative.h>
-#include <sundials/sundials_nonlinearsolver.h>
-=======
 #include <mpi.h>
 
 // IWYU pragma: begin_exports
@@ -27,7 +21,6 @@
 #include <sundials/sundials_linearsolver.h>
 #include <sundials/sundials_nonlinearsolver.h>
 #include <sundials/sundials_nvector.h>
->>>>>>> a628ec01
 #include <sundials/sundials_types.h>
 #include <sunlinsol/sunlinsol_spgmr.h>
 #include <sunnonlinsol/sunnonlinsol_fixedpoint.h>
@@ -44,11 +37,7 @@
 using sundials_real_type = sunrealtype;
 #endif
 
-<<<<<<< HEAD
 static_assert(std::is_same_v<BoutReal, sundials_real_type>,
-=======
-static_assert(std::is_same<BoutReal, sundials_real_type>::value,
->>>>>>> a628ec01
               "BOUT++ and SUNDIALS real types do not match");
 
 #define SUNDIALS_CONTROLLER_SUPPORT \
@@ -72,12 +61,9 @@
 #if SUNDIALS_VERSION_MAJOR < 6
   return nullptr;
 #elif SUNDIALS_VERSION_MAJOR < 7
-<<<<<<< HEAD
-=======
   // clang-tidy can see through `MPI_Comm` which might be a typedef to
   // a pointer. We don't care, so tell it to be quiet
   // NOLINTNEXTLINE(bugprone-multi-level-implicit-pointer-conversion)
->>>>>>> a628ec01
   return sundials::Context(static_cast<void*>(&comm));
 #else
   return sundials::Context(comm);
