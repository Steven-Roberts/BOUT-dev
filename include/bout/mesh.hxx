--- conflicted
+++ resolved
@@ -430,14 +430,10 @@
   bool IncIntShear; ///< Include integrated shear (if shifting X)
 
   /// Coordinate system
-<<<<<<< HEAD
   Coordinates *getCoordinates(const CELL_LOC location = CELL_CENTRE) {
-=======
-  Coordinates *coordinates(const CELL_LOC location = CELL_CENTRE) {
     ASSERT1(location != CELL_DEFAULT);
     ASSERT1(location != CELL_VSHIFT);
-    
->>>>>>> c353ef9a
+
     if (coords_map.count(location)) { // True branch most common, returns immediately
       return coords_map[location].get();
     } else {
