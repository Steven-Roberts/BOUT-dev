--- conflicted
+++ resolved
@@ -348,38 +348,6 @@
 
   // non-local communications
 
-<<<<<<< HEAD
-  /// Low-level communication routine
-  /// Send a buffer of data from this processor to another
-  /// This must be matched by a corresponding call to
-  /// receiveFromProc on the receiving processor
-  ///
-  /// @param[in] xproc  X index of processor to send to
-  /// @param[in] yproc  Y index of processor to send to
-  /// @param[in] buffer A buffer of data to send
-  /// @param[in] size   The length of \p buffer
-  /// @param[in] tag    A label, must be the same at receive
-  [[deprecated(
-      "This experimental functionality will be removed in 5.0")]] virtual MPI_Request
-  sendToProc(int xproc, int yproc, BoutReal* buffer, int size, int tag) = 0;
-
-  /// Low-level communication routine
-  /// Receive a buffer of data from another processor
-  /// Must be matched by corresponding sendToProc call
-  /// on the sending processor
-  ///
-  /// @param[in] xproc X index of sending processor
-  /// @param[in] yproc Y index of sending processor
-  /// @param[inout] buffer  The buffer to fill with data. Must already be allocated of
-  /// length \p size
-  /// @param[in] size  The length of \p buffer
-  /// @param[in] tag   A label, must be the same as send
-  [[deprecated(
-      "This experimental functionality will be removed in 5.0")]] virtual comm_handle
-  receiveFromProc(int xproc, int yproc, BoutReal* buffer, int size, int tag) = 0;
-
-=======
->>>>>>> 03f99ac0
   virtual int getNXPE() = 0; ///< The number of processors in the X direction
   virtual int getNYPE() = 0; ///< The number of processors in the Y direction
   virtual int getXProcIndex() = 0; ///< This processor's index in X direction
@@ -481,69 +449,7 @@
   /// Note: Not necessarily at a boundary, but last in the Y communicator
   ///       for the flux surface through local X index xpos
   virtual bool lastY(int xpos) const = 0;
-<<<<<<< HEAD
-  [[deprecated("This experimental functionality will be removed in 5.0")]] virtual int
-  UpXSplitIndex() = 0; ///< If the upper Y guard cells are split in two, return the X
-                       ///< index where the split occurs
-  [[deprecated("This experimental functionality will be removed in 5.0")]] virtual int
-  DownXSplitIndex() = 0; ///< If the lower Y guard cells are split in two, return the X
-                         ///< index where the split occurs
-
-  /// Send data
-  [[deprecated("This experimental functionality will be removed in 5.0")]] virtual int
-  sendYOutIndest(BoutReal* buffer, int size, int tag) = 0;
-
-  ///
-  [[deprecated("This experimental functionality will be removed in 5.0")]] virtual int
-  sendYOutOutdest(BoutReal* buffer, int size, int tag) = 0;
-
-  ///
-  [[deprecated("This experimental functionality will be removed in 5.0")]] virtual int
-  sendYInIndest(BoutReal* buffer, int size, int tag) = 0;
-
-  ///
-  [[deprecated("This experimental functionality will be removed in 5.0")]] virtual int
-  sendYInOutdest(BoutReal* buffer, int size, int tag) = 0;
-
-  /// Non-blocking receive. Must be followed by a call to wait()
-  ///
-  /// @param[out] buffer  A buffer of length \p size which must already be allocated
-  /// @param[in] size The number of BoutReals expected
-  /// @param[in] tag  The tag number of the expected message
-  [[deprecated(
-      "This experimental functionality will be removed in 5.0")]] virtual comm_handle
-  irecvYOutIndest(BoutReal* buffer, int size, int tag) = 0;
-
-  /// Non-blocking receive. Must be followed by a call to wait()
-  ///
-  /// @param[out] buffer  A buffer of length \p size which must already be allocated
-  /// @param[in] size The number of BoutReals expected
-  /// @param[in] tag  The tag number of the expected message
-  [[deprecated(
-      "This experimental functionality will be removed in 5.0")]] virtual comm_handle
-  irecvYOutOutdest(BoutReal* buffer, int size, int tag) = 0;
-
-  /// Non-blocking receive. Must be followed by a call to wait()
-  ///
-  /// @param[out] buffer  A buffer of length \p size which must already be allocated
-  /// @param[in] size The number of BoutReals expected
-  /// @param[in] tag  The tag number of the expected message
-  [[deprecated(
-      "This experimental functionality will be removed in 5.0")]] virtual comm_handle
-  irecvYInIndest(BoutReal* buffer, int size, int tag) = 0;
-
-  /// Non-blocking receive. Must be followed by a call to wait()
-  ///
-  /// @param[out] buffer  A buffer of length \p size which must already be allocated
-  /// @param[in] size The number of BoutReals expected
-  /// @param[in] tag  The tag number of the expected message
-  [[deprecated(
-      "This experimental functionality will be removed in 5.0")]] virtual comm_handle
-  irecvYInOutdest(BoutReal* buffer, int size, int tag) = 0;
-
-=======
-
->>>>>>> 03f99ac0
+
   // Boundary region iteration
 
   /// Iterate over the lower Y boundary
@@ -595,34 +501,6 @@
   int GlobalNxNoBoundaries, GlobalNyNoBoundaries, GlobalNzNoBoundaries;
   int OffsetX, OffsetY, OffsetZ;    ///< Offset of this mesh within the global array
                                     ///< so startx on this processor is OffsetX in global
-<<<<<<< HEAD
-
-  /// Returns the global X index given a local index
-  /// If the local index includes the boundary cells, then so does the global.
-  [[deprecated("Use getGlobalXIndex instead")]] int XGLOBAL(int xloc) const {
-    return getGlobalXIndex(xloc);
-  }
-  /// Returns the global Y index given a local index
-  /// The local index must include the boundary, the global index does not.
-  [[deprecated("Use getGlobalYIndex or getGlobalYIndexNoBoundaries instead")]] int
-  YGLOBAL(int yloc) const {
-    return getGlobalYIndexNoBoundaries(yloc);
-  }
-
-  /// Returns the local X index given a global index
-  /// If the global index includes the boundary cells, then so does the local.
-  [[deprecated("Use getLocalXIndex or getLocalXIndexNoBoundaries instead")]] int
-  XLOCAL(int xglo) const {
-    return getLocalXIndex(xglo);
-  };
-  /// Returns the local Y index given a global index
-  /// If the global index includes the boundary cells, then so does the local.
-  [[deprecated("Use getLocalYIndex or getLocalYIndexNoBoundaries instead")]] int
-  YLOCAL(int yglo) const {
-    return getLocalYIndexNoBoundaries(yglo);
-  };
-=======
->>>>>>> 03f99ac0
 
   /// Returns the number of unique cells (i.e., ones not used for
   /// communication) on this processor for 3D fields. Boundaries
@@ -807,202 +685,6 @@
   STAGGER getStagger(const CELL_LOC vloc, const CELL_LOC inloc, const CELL_LOC outloc,
                      const CELL_LOC allowedloc) const;
 
-<<<<<<< HEAD
-  // All of these derivative routines should probably be moved out of mesh to become
-  // free functions. As an intermediate step the member routines could just call the
-  // free functions.
-
-  ////// STANDARD OPERATORS
-
-  ////////////// X DERIVATIVE /////////////////
-  template <typename T>
-  DEPRECATED(T indexDDX(const T& f, CELL_LOC outloc = CELL_DEFAULT,
-                        const std::string& method = "DEFAULT",
-                        REGION region = RGN_NOBNDRY) const) {
-    AUTO_TRACE();
-    return bout::derivatives::index::DDX(f, outloc, method, region);
-  }
-
-  template <typename T>
-  DEPRECATED(T indexD2DX2(const T& f, CELL_LOC outloc = CELL_DEFAULT,
-                          const std::string& method = "DEFAULT",
-                          REGION region = RGN_NOBNDRY) const) {
-    AUTO_TRACE();
-    return bout::derivatives::index::D2DX2(f, outloc, method, region);
-  }
-
-  template <typename T>
-  DEPRECATED(T indexD4DX4(const T& f, CELL_LOC outloc = CELL_DEFAULT,
-                          const std::string& method = "DEFAULT",
-                          REGION region = RGN_NOBNDRY) const) {
-    AUTO_TRACE();
-    return bout::derivatives::index::D4DX4(f, outloc, method, region);
-  }
-
-  ////////////// Y DERIVATIVE /////////////////
-
-  template <typename T>
-  DEPRECATED(T indexDDY(const T& f, CELL_LOC outloc = CELL_DEFAULT,
-                        const std::string& method = "DEFAULT",
-                        REGION region = RGN_NOBNDRY) const) {
-    AUTO_TRACE();
-    return bout::derivatives::index::DDY(f, outloc, method, region);
-  }
-
-  template <typename T>
-  DEPRECATED(T indexD2DY2(const T& f, CELL_LOC outloc = CELL_DEFAULT,
-                          const std::string& method = "DEFAULT",
-                          REGION region = RGN_NOBNDRY) const) {
-    AUTO_TRACE();
-    return bout::derivatives::index::D2DY2(f, outloc, method, region);
-  }
-
-  template <typename T>
-  DEPRECATED(T indexD4DY4(const T& f, CELL_LOC outloc = CELL_DEFAULT,
-                          const std::string& method = "DEFAULT",
-                          REGION region = RGN_NOBNDRY) const) {
-    AUTO_TRACE();
-    return bout::derivatives::index::D4DY4(f, outloc, method, region);
-  }
-
-  ////////////// Z DERIVATIVE /////////////////
-  template <typename T>
-  DEPRECATED(T indexDDZ(const T& f, CELL_LOC outloc = CELL_DEFAULT,
-                        const std::string& method = "DEFAULT",
-                        REGION region = RGN_NOBNDRY) const) {
-    AUTO_TRACE();
-    return bout::derivatives::index::DDZ(f, outloc, method, region);
-  }
-
-  template <typename T>
-  DEPRECATED(T indexD2DZ2(const T& f, CELL_LOC outloc = CELL_DEFAULT,
-                          const std::string& method = "DEFAULT",
-                          REGION region = RGN_NOBNDRY) const) {
-    AUTO_TRACE();
-    return bout::derivatives::index::D2DZ2(f, outloc, method, region);
-  }
-
-  template <typename T>
-  DEPRECATED(T indexD4DZ4(const T& f, CELL_LOC outloc = CELL_DEFAULT,
-                          const std::string& method = "DEFAULT",
-                          REGION region = RGN_NOBNDRY) const) {
-    AUTO_TRACE();
-    return bout::derivatives::index::D4DZ4(f, outloc, method, region);
-  }
-
-  ////// ADVECTION AND FLUX OPERATORS
-
-  /// Advection operator in index space in [] direction
-  ///
-  /// \f[
-  ///   v \frac{d}{di} f
-  /// \f]
-  ///
-  /// @param[in] v  The velocity in the Y direction
-  /// @param[in] f  The field being advected
-  /// @param[in] outloc The cell location where the result is desired. The default is the
-  /// same as \p f
-  /// @param[in] method  The differencing method to use
-  /// @param[in] region  The region of the grid for which the result is calculated.
-
-  ////////////// X DERIVATIVE /////////////////
-
-  template <typename T>
-  DEPRECATED(T indexVDDX(const T& vel, const T& f, CELL_LOC outloc = CELL_DEFAULT,
-                         const std::string& method = "DEFAULT",
-                         REGION region = RGN_NOBNDRY) const) {
-    AUTO_TRACE();
-    return bout::derivatives::index::VDDX(vel, f, outloc, method, region);
-  }
-
-  template <typename T>
-  DEPRECATED(T indexFDDX(const T& vel, const T& f, CELL_LOC outloc = CELL_DEFAULT,
-                         const std::string& method = "DEFAULT",
-                         REGION region = RGN_NOBNDRY) const) {
-    AUTO_TRACE();
-    return bout::derivatives::index::FDDX(vel, f, outloc, method, region);
-  }
-
-  ////////////// Y DERIVATIVE /////////////////
-
-  template <typename T>
-  DEPRECATED(T indexVDDY(const T& vel, const T& f, CELL_LOC outloc = CELL_DEFAULT,
-                         const std::string& method = "DEFAULT",
-                         REGION region = RGN_NOBNDRY) const) {
-    AUTO_TRACE();
-    return bout::derivatives::index::VDDY(vel, f, outloc, method, region);
-  }
-
-  template <typename T>
-  DEPRECATED(T indexFDDY(const T& vel, const T& f, CELL_LOC outloc = CELL_DEFAULT,
-                         const std::string& method = "DEFAULT",
-                         REGION region = RGN_NOBNDRY) const) {
-    AUTO_TRACE();
-    return bout::derivatives::index::FDDY(vel, f, outloc, method, region);
-  }
-
-  ////////////// Z DERIVATIVE /////////////////
-
-  template <typename T>
-  DEPRECATED(T indexVDDZ(const T& vel, const T& f, CELL_LOC outloc = CELL_DEFAULT,
-                         const std::string& method = "DEFAULT",
-                         REGION region = RGN_NOBNDRY) const) {
-    AUTO_TRACE();
-    return bout::derivatives::index::VDDZ(vel, f, outloc, method, region);
-  }
-
-  template <typename T>
-  DEPRECATED(T indexFDDZ(const T& vel, const T& f, CELL_LOC outloc = CELL_DEFAULT,
-                         const std::string& method = "DEFAULT",
-                         REGION region = RGN_NOBNDRY) const) {
-    AUTO_TRACE();
-    return bout::derivatives::index::FDDZ(vel, f, outloc, method, region);
-  }
-
-  [[deprecated("Please use free function toFieldAligned instead")]] const Field3D
-  toFieldAligned(const Field3D& f, const REGION region = RGN_ALL) {
-    return ::toFieldAligned(f, toString(region));
-  }
-
-  [[deprecated("Please use free function fromFieldAligned instead")]] const Field3D
-  fromFieldAligned(const Field3D& f, const REGION region = RGN_ALL) {
-    return ::fromFieldAligned(f, toString(region));
-  }
-
-  [[deprecated("Please use free function toFieldAligned instead")]] const Field2D
-  toFieldAligned(const Field2D& f, const REGION region = RGN_ALL) {
-    return ::toFieldAligned(f, toString(region));
-  }
-
-  [[deprecated("Please use free function fromFieldAligned instead")]] const Field2D
-  fromFieldAligned(const Field2D& f, const REGION region = RGN_ALL) {
-    return ::fromFieldAligned(f, toString(region));
-  }
-
-  [[deprecated("Please use "
-               "Coordinates::getParallelTransform().canToFromFieldAligned instead")]] bool
-  canToFromFieldAligned() {
-    return getCoordinates()->getParallelTransform().canToFromFieldAligned();
-  }
-
-  [[deprecated("Please use Coordinates::setParallelTransform instead")]] void
-  setParallelTransform(std::unique_ptr<ParallelTransform> pt) {
-    getCoordinates()->setParallelTransform(std::move(pt));
-  }
-
-  [[deprecated("This call is now unnecessary")]] void setParallelTransform() {
-    // The ParallelTransform is set from options in the Coordinates
-    // constructor, so this method doesn't need to do anything
-  }
-
-  [[deprecated(
-      "Please use Coordinates::getParallelTransform instead")]] ParallelTransform&
-  getParallelTransform() {
-    return getCoordinates()->getParallelTransform();
-  }
-
-=======
->>>>>>> 03f99ac0
   ///////////////////////////////////////////////////////////
   // REGION RELATED ROUTINES
   ///////////////////////////////////////////////////////////
