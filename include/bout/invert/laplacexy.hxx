--- conflicted
+++ resolved
@@ -69,21 +69,6 @@
 
 #else // BOUT_HAS_PETSC
 
-<<<<<<< HEAD
-// PETSc creates macros for MPI calls, which interfere with the MpiWrapper class
-#undef MPI_Allreduce
-#undef MPI_Gatherv
-#undef MPI_Irecv
-#undef MPI_Isend
-#undef MPI_Recv
-#undef MPI_Scatterv
-#undef MPI_Send
-#undef MPI_Wait
-#undef MPI_Waitall
-#undef MPI_Waitany
-
-=======
->>>>>>> a47e6172
 #include "bout/solver.hxx"
 #include "bout/utils.hxx"
 #include <bout/cyclic_reduction.hxx>
