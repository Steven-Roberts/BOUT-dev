/**************************************************************************
 * Invert arbitrary linear global operation using PETSc.
 *
 **************************************************************************
 * Copyright 2018 D. Dickinson
 *
 * Contact: Ben Dudson, bd512@york.ac.uk
 *
 * This file is part of BOUT++.
 *
 * BOUT++ is free software: you can redistribute it and/or modify
 * it under the terms of the GNU Lesser General Public License as published by
 * the Free Software Foundation, either version 3 of the License, or
 * (at your option) any later version.
 *
 * BOUT++ is distributed in the hope that it will be useful,
 * but WITHOUT ANY WARRANTY; without even the implied warranty of
 * MERCHANTABILITY or FITNESS FOR A PARTICULAR PURPOSE.  See the
 * GNU Lesser General Public License for more details.
 *
 * You should have received a copy of the GNU Lesser General Public License
 * along with BOUT++.  If not, see <http://www.gnu.org/licenses/>.
 *
 **************************************************************************/

namespace bout {
namespace inversion {
template <typename T>
class InvertableOperator;
};
};

#ifndef __INVERTABLE_OPERATOR_H__
#define __INVERTABLE_OPERATOR_H__

#ifdef BOUT_HAS_PETSC

#include "bout/traits.hxx"
#include <bout/mesh.hxx>
#include <bout/sys/timer.hxx>
#include <boutcomm.hxx>
#include <boutexception.hxx>
#include <globals.hxx>
#include <msg_stack.hxx>
#include <options.hxx>
#include <output.hxx>

#include <petscksp.h>

#include <bout/petsclib.hxx>

#endif

namespace bout {
namespace inversion {

#ifdef BOUT_HAS_PETSC

/// No-op function to use as a default -- may wish to remove once testing phase complete
template <typename T>
T identity(const T& in) {
  AUTO_TRACE();
  return in;
};

/// Pack a PetscVec from a Field<T>
template <typename T>
PetscErrorCode fieldToPetscVec(const T& in, Vec out) {
  TRACE("fieldToPetscVec<T>");
  Timer timer("invertable_operator_packing");

  PetscScalar* vecData;

  auto ierr = VecGetArray(out, &vecData);
  CHKERRQ(ierr);

  int counter = 0;

  // Should explore ability to OpenMP this
  BOUT_FOR_SERIAL(i, in.getRegion("RGN_WITHBNDRIES")) {
    vecData[counter] = in[i];
    counter++;
  }

  ierr = VecRestoreArray(out, &vecData);
  CHKERRQ(ierr);

  return ierr;
}

/// Pack a Field<T> from a PetscVec
template <typename T>
PetscErrorCode petscVecToField(Vec in, T& out) {
  TRACE("petscVecToField<T>");
  Timer timer("invertable_operator_packing");

  const PetscScalar* vecData;

  auto ierr = VecGetArrayRead(in, &vecData);
  CHKERRQ(ierr);

  int counter = 0;

  // Should explore ability to OpenMP this
  BOUT_FOR_SERIAL(i, out.getRegion("RGN_WITHBNDRIES")) {
    out[i] = vecData[counter];
    counter++;
  }

  ierr = VecRestoreArrayRead(in, &vecData);
  CHKERRQ(ierr);

  return ierr;
};

/// Class to define an invertable operator. Provides interface to PETSc routines
/// for solving A.x = b
template <typename T>
class InvertableOperator {
  static_assert(
      bout::utils::is_Field<T>::value,
      "InvertableOperator must be templated with one of FieldPerp, Field2D or Field3D");

public:
  /// What type of field does the operator take?
  using data_type = T;

  /// The signature of the functor that applies the operator.
  using function_signature = std::function<T(const T&)>;

  /// Almost empty constructor -- currently don't actually use Options for anything
  InvertableOperator(const function_signature& func = identity<T>,
                     Options* optIn = nullptr, Mesh* localmeshIn = nullptr)
      : operatorFunction(func), preconditionerFunction(func),
        opt(optIn == nullptr ? Options::getRoot()->getSection("invertableOperator")
<<<<<<< HEAD
                               : optIn),
        localmesh(localmeshIn == nullptr ? bout::globals::mesh : localmeshIn),
        lib(&(*opt)["petsc"]) {
=======
                             : optIn),
        localmesh(localmeshIn == nullptr ? bout::globals::mesh : localmeshIn) {
>>>>>>> 345e35f7
    AUTO_TRACE();
  };

  /// Destructor just has to cleanup the PETSc owned objects.
  ~InvertableOperator() {
    TRACE("InvertableOperator<T>::destructor");

    KSPDestroy(&ksp);
    MatDestroy(&matOperator);
    MatDestroy(&matPreconditioner);
    VecDestroy(&rhs);
    VecDestroy(&lhs);
  };

  /// Allow the user to override the existing function
  /// Note by default we set the preconditioner function to match this
  /// as this is the usual mode of operation. If the user doesn't want to
  /// do this they can set alsoSetPreconditioner to false.
  void setOperatorFunction(const function_signature& func,
                           bool alsoSetPreconditioner = true) {
    TRACE("InvertableOperator<T>::setOperatorFunction");
    operatorFunction = func;
    if (alsoSetPreconditioner) {
      preconditionerFunction = func;
    }
  }

  /// Allow the user to override the existing preconditioner function
  void setPreconditionerFunction(const function_signature& func) {
    TRACE("InvertableOperator<T>::setPreconditionerFunction");
    preconditionerFunction = func;
  }

  /// Provide a way to apply the operator to a Field
  T operator()(const T& input) {
    TRACE("InvertableOperator<T>::operator()");
    return operatorFunction(input);
  }

  /// Provide a synonym for applying the operator to a Field
  T apply(const T& input) {
    AUTO_TRACE();
    return operator()(input);
  }

  /// Sets up the PETSc objects required for inverting the operator
  /// Currently also takes the functor that applies the operator this class
  /// represents. Not actually required by any of the setup so this should
  /// probably be moved to a separate place (maybe the constructor).
  PetscErrorCode setup() {
    TRACE("InvertableOperator<T>::setup");

    Timer timer("invertable_operator_setup");
    if (doneSetup) {
      throw BoutException(
          "Trying to call setup on an InvertableOperator instance that has "
          "already been setup.");
    }

    // Add the RGN_WITHBNDRIES region to the mesh. Requires RGN_NOBNDRY to be defined.
    if (std::is_same<Field3D, T>::value) {
      if (not localmesh->hasRegion3D("RGN_WITHBNDRIES")) {
        // This avoids all guard cells and corners but includes boundaries
        // Note we probably don't want to include periodic boundaries as these
        // are essentially just duplicate points so should be careful here (particularly
        // in y)
        // to only include unique points
        Region<Ind3D> nocorner3D = localmesh->getRegion3D("RGN_NOBNDRY");
        if (!localmesh->periodicX) {
          if (localmesh->firstX())
            nocorner3D += Region<Ind3D>(0, localmesh->xstart - 1, localmesh->ystart,
                                        localmesh->yend, 0, localmesh->LocalNz - 1,
                                        localmesh->LocalNy, localmesh->LocalNz,
                                        localmesh->maxregionblocksize);
          if (localmesh->lastX())
            nocorner3D += Region<Ind3D>(
                localmesh->LocalNx - localmesh->xstart, localmesh->LocalNx - 1,
                localmesh->ystart, localmesh->yend, 0, localmesh->LocalNz - 1,
                localmesh->LocalNy, localmesh->LocalNz, localmesh->maxregionblocksize);
        }
        if (localmesh->firstY() or localmesh->lastY()) {
          for (int ix = localmesh->xstart; ix <= localmesh->xend; ix++) {
            if (not localmesh->periodicY(ix)) {
              if (localmesh->firstY())
                nocorner3D +=
                    Region<Ind3D>(ix, ix, 0, localmesh->ystart - 1, 0,
                                  localmesh->LocalNz - 1, localmesh->LocalNy,
                                  localmesh->LocalNz, localmesh->maxregionblocksize);
              if (localmesh->lastY())
                nocorner3D += Region<Ind3D>(
                    ix, ix, localmesh->LocalNy - localmesh->ystart,
                    localmesh->LocalNy - 1, 0, localmesh->LocalNz - 1, localmesh->LocalNy,
                    localmesh->LocalNz, localmesh->maxregionblocksize);
            }
          }
        }

        nocorner3D.unique();
        localmesh->addRegion3D("RGN_WITHBNDRIES", nocorner3D);
      }

    } else if (std::is_same<Field2D, T>::value) {
      if (not localmesh->hasRegion2D("RGN_WITHBNDRIES")) {
        // This avoids all guard cells and corners but includes boundaries
        Region<Ind2D> nocorner2D = localmesh->getRegion2D("RGN_NOBNDRY");
        if (!localmesh->periodicX) {
          if (localmesh->firstX())
            nocorner2D += Region<Ind2D>(0, localmesh->xstart - 1, localmesh->ystart,
                                        localmesh->yend, 0, 0, localmesh->LocalNy, 1,
                                        localmesh->maxregionblocksize);
          if (localmesh->lastX())
            nocorner2D +=
                Region<Ind2D>(localmesh->LocalNx - localmesh->xstart,
                              localmesh->LocalNx - 1, localmesh->ystart, localmesh->yend,
                              0, 0, localmesh->LocalNy, 1, localmesh->maxregionblocksize);
        }
        if (localmesh->firstY() or localmesh->lastY()) {
          for (int ix = localmesh->xstart; ix <= localmesh->xend; ix++) {
            if (not localmesh->periodicY(ix)) {
              if (localmesh->firstY())
                nocorner2D +=
                    Region<Ind2D>(ix, ix, 0, localmesh->ystart - 1, 0, 0,
                                  localmesh->LocalNy, 1, localmesh->maxregionblocksize);
              if (localmesh->lastY())
                nocorner2D +=
                    Region<Ind2D>(ix, ix, localmesh->LocalNy - localmesh->ystart,
                                  localmesh->LocalNy - 1, 0, 0, localmesh->LocalNy, 1,
                                  localmesh->maxregionblocksize);
            }
          }
        }
        nocorner2D.unique();
        localmesh->addRegion2D("RGN_WITHBNDRIES", nocorner2D);
      }

    } else if (std::is_same<FieldPerp, T>::value) {
      if (not localmesh->hasRegionPerp("RGN_WITHBNDRIES")) {
        // This avoids all guard cells and corners but includes boundaries
        Region<IndPerp> nocornerPerp = localmesh->getRegionPerp("RGN_NOBNDRY");
        if (!localmesh->periodicX) {
          if (localmesh->firstX())
            nocornerPerp +=
                Region<IndPerp>(0, localmesh->xstart - 1, 0, 0, 0, localmesh->LocalNz - 1,
                                1, localmesh->LocalNz, localmesh->maxregionblocksize);
          if (localmesh->lastX())
            nocornerPerp +=
                Region<IndPerp>(localmesh->LocalNx - localmesh->xstart,
                                localmesh->LocalNx - 1, 0, 0, 0, localmesh->LocalNz - 1,
                                1, localmesh->LocalNz, localmesh->maxregionblocksize);
        }
        nocornerPerp.unique();
        localmesh->addRegionPerp("RGN_WITHBNDRIES", nocornerPerp);
      }

    } else {
      throw BoutException("Invalid template type provided to InvertableOperator");
    }

    // Hacky way to determine the local size for now
    PetscInt nlocal = 0;
    {
      T tmp(localmesh);
      nlocal = tmp.getRegion("RGN_WITHBNDRIES").size();
    }

    PetscInt nglobal = PETSC_DETERMINE; // Depends on type of T

    /// Create the shell matrix representing the operator to invert
    /// Note we currently pass "this" as the Matrix context
    PetscInt ierr = MatCreateShell(BoutComm::get(), nlocal, nlocal, nglobal, nglobal,
                                   this, &matOperator);
    CHKERRQ(ierr);

/// Create vectors compatible with matrix
#if PETSC_VERSION_LT(3, 6, 0)
    ierr = MatGetVecs(matOperator, &rhs, &lhs);
#else
    ierr = MatCreateVecs(matOperator, &rhs, &lhs);
#endif
    CHKERRQ(ierr);

    /// Zero out the lhs vector as values used for initial guess
    /// in solve step. Don't need to initialise rhs as this is
    /// done in the callback function using the passed Field.
    ierr = VecSet(lhs, 0.0);
    CHKERRQ(ierr);

    /// Now register Matrix_multiply operation
    ierr = MatShellSetOperation(matOperator, MATOP_MULT, (void (*)())(functionWrapper));
    CHKERRQ(ierr);

    /// Create the shell matrix representing the operator to invert
    /// Note we currently pass "this" as the Matrix context
    ierr = MatCreateShell(BoutComm::get(), nlocal, nlocal, nglobal, nglobal, this,
                          &matPreconditioner);
    CHKERRQ(ierr);

    /// Now register Matrix_multiply operation
    ierr = MatShellSetOperation(matPreconditioner, MATOP_MULT,
                                (void (*)())(preconditionerWrapper));
    CHKERRQ(ierr);

    /// Now create and setup the linear solver with the matrix
    ierr = KSPCreate(BoutComm::get(), &ksp);
    CHKERRQ(ierr);

#if PETSC_VERSION_LT(3, 5, 0)
    /// Need to provide a MatStructure flag in versions <3.5. This details if we expect
    /// the preconditioner matrix structure to vary between calls to KSPSolve.
    /// Safest but slowest option is DIFFERENT_NONZERO_PATTERN but can probably usually
    /// use SAME_PRECONDITIONER.
    ierr =
        KSPSetOperators(ksp, matOperator, matPreconditioner, DIFFERENT_NONZERO_PATTERN);
#else
    ierr = KSPSetOperators(ksp, matOperator, matPreconditioner);
#endif
    CHKERRQ(ierr);

    /// By default allow a non-zero initial guess as this is probably the
    /// most helpful mode of operation. To disable this user can pass
    /// `-invertable_ksp_initial_guess_nonzero false` on the command line or simply
    /// use `result = operator.invert(rhs, T{})` which will lead to an initial
    /// guess of whatever is in the instance of T that is passed.
    ierr = KSPSetInitialGuessNonzero(ksp, PETSC_TRUE);
    CHKERRQ(ierr);

    ierr = KSPSetOptionsPrefix(ksp, "invertable_");
    CHKERRQ(ierr);
    lib.setOptionsFromInputFile(ksp);
    CHKERRQ(ierr);

    /// Do required setup so solve can proceed in invert
    ierr = KSPSetUp(ksp);
    CHKERRQ(ierr);

    doneSetup = true;

    return ierr;
  };

  // Pack values into lhs vec before solving.
  // This may be the way to set the initial guess
  // but suspect it's not as there are KSPGuess objects
  // to deal with.
  T invert(const T& rhsField, const T& guess) {
    AUTO_TRACE();
    auto ierr = fieldToPetscVec(guess, lhs);
    CHKERRQ(ierr);
    return invert(rhsField);
  }

  /// Triggers the solve of A.x = b for x, where b = rhs and A is the matrix
  /// representation
  /// of the operator we represent. Should probably provide an overload or similar as a
  /// way of setting the initial guess.
  T invert(const T& rhsField) {
    TRACE("InvertableOperator<T>::invert");
    Timer timer("invertable_operator_invert");

    if (!doneSetup) {
      throw BoutException("Trying to call invert on an InvertableOperator instance that "
                          "has not been setup.");
    }

    ASSERT2(localmesh == rhsField.getMesh());

    // rhsField to rhs
    auto ierr = fieldToPetscVec(rhsField, rhs);
    CHKERRQ(ierr);

    /// Do the solve with solution stored in lhs
    /// Note: the values in lhs on input are used as the initial guess
    /// provided KSPSetInitialGuessNonzero has been called as true (if
    /// not then lhs is zeroed on entry). As the results in lhs persist
    /// between calls to invert (as a class member rather than local scope)
    /// we automatically provide the previous solution as the initial guess
    /// for subsequent solves.
    ierr = KSPSolve(ksp, rhs, lhs);
    CHKERRQ(ierr);

    KSPConvergedReason reason;
    ierr = KSPGetConvergedReason(ksp, &reason);
    if (reason <= 0) {
      throw BoutException("KSPSolve failed with reason {:d}.", reason);
    }

    // Probably want to remove the following in the long run
    output_debug << "KSPSolve finished with converged reason : " << reason << endl;

    // lhs to lhsField -- first make the output field and ensure it has space allocated
    T lhsField{emptyFrom(rhsField)};

    ierr = petscVecToField(lhs, lhsField);
    CHKERRQ(ierr);

    return lhsField;
  };

  /// With checks enabled provides a convience routine to check that
  /// applying the registered function on the calculated inverse gives
  /// back the initial values.
  bool verify(const T& rhsIn, BoutReal tol = 1.0e-5) {
    TRACE("InvertableOperator<T>::verify");

    T result = invert(rhsIn);
    localmesh->communicate(result);
    const T applied = operator()(result);
    const BoutReal maxDiff = max(abs(applied - rhsIn), true);
    if (maxDiff >= tol) {
      output_debug << "Maximum difference in verify is " << maxDiff << endl;
      output_debug << "Max rhs is " << max(abs(rhsIn), true) << endl;
      output_debug << "Max applied is " << max(abs(applied), true) << endl;
      output_debug << "Max result is " << max(abs(result), true) << endl;
    };
    return maxDiff < tol;
  };

  /// Reports the time spent in various parts of InvertableOperator. Note
  /// that as the Timer "labels" are not unique to an instance the time
  /// reported is summed across all different instances.
  static void reportTime() {
    TRACE("InvertableOperator<T>::reportTime");
    BoutReal time_setup = Timer::resetTime("invertable_operator_setup");
    BoutReal time_invert = Timer::resetTime("invertable_operator_invert");
    BoutReal time_packing = Timer::resetTime("invertable_operator_packing");

    BoutReal time_operate = Timer::resetTime("invertable_operator_operate");
    output_warn << "InvertableOperator timing :: Setup " << time_setup;
    output_warn << " , Invert(packing, operation) " << time_invert << "(";
    output_warn << time_packing << ", ";
    output_warn << time_operate << "). Total : " << time_setup + time_invert << endl;
  };

private:
  // PETSc objects
  Mat matOperator, matPreconditioner;
  Vec rhs, lhs;
  KSP ksp;

  /// The function that represents the operator that we wish to invert
  function_signature operatorFunction = identity<T>;

  /// The function that represents the preconditioner for the operator that we wish to
  /// invert
  function_signature preconditionerFunction = identity<T>;

  // Internal types
  Options* opt = nullptr;    // Do we need this?
  Mesh* localmesh = nullptr; //< To ensure we can create T on the right mesh
  bool doneSetup = false;

  // To ensure PETSc has been setup -- a bit noisy if creating/destroying
  // InvertableOperator,
  // maybe this should be static to avoid this but then how do we initialise it?
  PetscLib lib; // Do we need this?

  /// Wrapper that gets a pointer to the parent InvertableOperator instance
  /// from the Matrix m and uses this to get the actual function to call.
  /// Copies data from v1 into a field of type T, calls the function on this and then
  /// copies the result into the v2 argument.
  static PetscErrorCode functionWrapper(Mat m, Vec v1, Vec v2) {
    TRACE("InvertableOperator<T>::functionWrapper");
    InvertableOperator<T>* ctx;
    auto ierr = MatShellGetContext(m, &ctx);
    T tmpField(ctx->localmesh);
    tmpField.allocate();
    ierr = petscVecToField(v1, tmpField);
    CHKERRQ(ierr);
    // Need following communicate if operator() uses guard cells, i.e. differential
    // operator. Could delegate to the user function but then need to remove const
    // from signature of the function (function_signature) likely involving a copy.
    // @TODO : Consider removing the communicate and introduce requirement for user
    // function to communicate if required. This would be neater as currently result
    // of invert needs explicitly communicating if we want to apply the operator to
    // it, for example (e.g. see verify).
    ctx->localmesh->communicate(tmpField);
    T tmpField2 = ctx->operator()(tmpField);
    // This communicate is required in case operator() ends up not setting
    // all periodic boundaries correctly (possibly -- need to check?)
    // @TODO : Consider need for this communicate. Could communicate at the
    // end of the user routine.
    ctx->localmesh->communicate(tmpField2);
    ierr = fieldToPetscVec(tmpField2, v2);
    CHKERRQ(ierr);
    return ierr;
  }

  /// Wrapper that gets a pointer to the parent InvertableOperator instance
  /// from the Matrix m and uses this to get the actual function to call.
  /// Copies data from v1 into a field of type T, calls the function on this and then
  /// copies the result into the v2 argument.
  static PetscErrorCode preconditionerWrapper(Mat m, Vec v1, Vec v2) {
    TRACE("InvertableOperator<T>::functionWrapper");
    InvertableOperator<T>* ctx;
    auto ierr = MatShellGetContext(m, &ctx);
    T tmpField(ctx->localmesh);
    tmpField.allocate();
    ierr = petscVecToField(v1, tmpField);
    CHKERRQ(ierr);
    // Need following communicate if operator() uses guard cells, i.e. differential
    // operator. Could delegate to the user function but then need to remove const
    // from signature of the function (function_signature) likely involving a copy.
    // @TODO : Consider removing the communicate and introduce requirement for user
    // function to communicate if required. This would be neater as currently result
    // of invert needs explicitly communicating if we want to apply the operator to
    // it, for example (e.g. see verify).
    ctx->localmesh->communicate(tmpField);
    T tmpField2 = ctx->preconditionerFunction(tmpField);
    // This communicate is required in case operator() ends up not setting
    // all periodic boundaries correctly (possibly -- need to check?)
    // @TODO : Consider need for this communicate. Could communicate at the
    // end of the user routine.
    ctx->localmesh->communicate(tmpField2);
    ierr = fieldToPetscVec(tmpField2, v2);
    CHKERRQ(ierr);
    return ierr;
  }
};

#else

template <typename T>
class InvertableOperator {
public:
};

#endif // PETSC
};
};

#endif // HEADER GUARD<|MERGE_RESOLUTION|>--- conflicted
+++ resolved
@@ -133,14 +133,9 @@
                      Options* optIn = nullptr, Mesh* localmeshIn = nullptr)
       : operatorFunction(func), preconditionerFunction(func),
         opt(optIn == nullptr ? Options::getRoot()->getSection("invertableOperator")
-<<<<<<< HEAD
-                               : optIn),
+                             : optIn),
         localmesh(localmeshIn == nullptr ? bout::globals::mesh : localmeshIn),
         lib(&(*opt)["petsc"]) {
-=======
-                             : optIn),
-        localmesh(localmeshIn == nullptr ? bout::globals::mesh : localmeshIn) {
->>>>>>> 345e35f7
     AUTO_TRACE();
   };
 
