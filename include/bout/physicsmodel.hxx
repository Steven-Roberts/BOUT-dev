/**************************************************************************
 * Base class for Physics Models
 *
 * Changelog:
 * 
 * 2013-08 Ben Dudson <benjamin.dudson@york.ac.uk>
 *    * Initial version
 * 
 **************************************************************************
 * Copyright 2013 B.D.Dudson
 *
 * Contact: Ben Dudson, bd512@york.ac.uk
 * 
 * This file is part of BOUT++.
 *
 * BOUT++ is free software: you can redistribute it and/or modify
 * it under the terms of the GNU Lesser General Public License as published by
 * the Free Software Foundation, either version 3 of the License, or
 * (at your option) any later version.
 *
 * BOUT++ is distributed in the hope that it will be useful,
 * but WITHOUT ANY WARRANTY; without even the implied warranty of
 * MERCHANTABILITY or FITNESS FOR A PARTICULAR PURPOSE.  See the
 * GNU Lesser General Public License for more details.
 *
 * You should have received a copy of the GNU Lesser General Public License
 * along with BOUT++.  If not, see <http://www.gnu.org/licenses/>.
 *
 **************************************************************************/

class PhysicsModel;

#ifndef __PHYSICS_MODEL_H__
#define __PHYSICS_MODEL_H__

#include <bout.hxx>
#include <options.hxx>
#include <msg_stack.hxx>
#include "solver.hxx"

class PhysicsModel {
public:
  typedef int (PhysicsModel::*rhsfunc)(BoutReal t);
  typedef int (PhysicsModel::*preconfunc)(BoutReal t, BoutReal gamma, BoutReal delta);
  typedef int (PhysicsModel::*jacobianfunc)(BoutReal t);
  
  PhysicsModel() : solver(0), userrhs(&PhysicsModel::rhs), userconv(0), userdiff(0), 
                   userprecon(0), userjacobian(0) {}
  ~PhysicsModel();
  
  int initialise(Solver *s, bool restarting) {
    solver = s;
    return init(restarting); // Call user code
  }
  
  int runRHS(BoutReal time);
  
  bool splitOperator();
  int runConvective(BoutReal time);
  int runDiffusive(BoutReal time);
  
  bool hasPrecon();
  int runPrecon(BoutReal t, BoutReal gamma, BoutReal delta);
  
  bool hasJacobian();
  int runJacobian(BoutReal t);

  int runOutputMonitor(BoutReal simtime, int iter, int NOUT) {return outputMonitor(simtime, iter, NOUT);}
  int runTimestepMonitor(BoutReal simtime, BoutReal dt) {return timestepMonitor(simtime, dt);}
protected:

  // These two functions implemented by user code to specify problem
  virtual int init(bool restarting) = 0;
  virtual int rhs(BoutReal t) {return 1;} 

  // Implemented by user code to monitor solution
  virtual int outputMonitor(BoutReal simtime, int iter, int NOUT) {return 0;}
  virtual int timestepMonitor(BoutReal simtime, BoutReal dt) {return 0;}

  // Functions called by the user to set callback functions
  void setRHS(rhsfunc fset);
  void setSplitOperator(rhsfunc conv, rhsfunc diff);
  void setPrecon(preconfunc pset) {userprecon = pset;}
  void setJacobian(jacobianfunc jset) {userjacobian = jset;}

  Solver *solver;
  void bout_solve(Field2D &var, const char *name);
  void bout_solve(Field3D &var, const char *name);
  void bout_solve(Vector2D &var, const char *name);
  void bout_solve(Vector3D &var, const char *name);
  
  bool bout_constrain(Field3D &var, Field3D &F_var, const char *name);
private:
  rhsfunc      userrhs;
  rhsfunc      userconv, userdiff; // Split operator functions
  preconfunc   userprecon;
  jacobianfunc userjacobian;
};

// Macro to define a simple main() which creates
// the given model and runs it.
<<<<<<< HEAD
#define BOUTMAIN(ModelClass)                        \
  int main(int argc, char **argv) {                 \
    BoutInitialise(argc, argv);                     \
    ModelClass *model = new ModelClass();           \
    Solver *solver = Solver::create();              \
    solver->setModel(model);                        \
    solver->addMonitor(bout_monitor, Solver::BACK); \
    solver->solve();                                \
    delete model;                                   \
    delete solver;                                  \
    BoutFinalise();                                 \
    return 0;                                       \
=======
#define BOUTMAIN(ModelClass)               \
  int main(int argc, char **argv) {        \
    BoutInitialise(argc, argv);            \
    ModelClass *model = new ModelClass();  \
    Solver *solver = Solver::create();     \
    solver->setModel(model);               \
    solver->addMonitor(bout_monitor);      \
    solver->outputVars(dump);              \
    solver->solve();                       \
    delete model;                          \
    delete solver;                         \
    BoutFinalise();                        \
    return 0;                              \
>>>>>>> c0ba478f
  }



#endif // __PHYSICS_MODEL_H__
<|MERGE_RESOLUTION|>--- conflicted
+++ resolved
@@ -99,7 +99,6 @@
 
 // Macro to define a simple main() which creates
 // the given model and runs it.
-<<<<<<< HEAD
 #define BOUTMAIN(ModelClass)                        \
   int main(int argc, char **argv) {                 \
     BoutInitialise(argc, argv);                     \
@@ -107,28 +106,13 @@
     Solver *solver = Solver::create();              \
     solver->setModel(model);                        \
     solver->addMonitor(bout_monitor, Solver::BACK); \
+    solver->outputVars(dump);                       \
     solver->solve();                                \
     delete model;                                   \
     delete solver;                                  \
     BoutFinalise();                                 \
     return 0;                                       \
-=======
-#define BOUTMAIN(ModelClass)               \
-  int main(int argc, char **argv) {        \
-    BoutInitialise(argc, argv);            \
-    ModelClass *model = new ModelClass();  \
-    Solver *solver = Solver::create();     \
-    solver->setModel(model);               \
-    solver->addMonitor(bout_monitor);      \
-    solver->outputVars(dump);              \
-    solver->solve();                       \
-    delete model;                          \
-    delete solver;                         \
-    BoutFinalise();                        \
-    return 0;                              \
->>>>>>> c0ba478f
   }
 
 
-
 #endif // __PHYSICS_MODEL_H__
