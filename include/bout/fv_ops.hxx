/*
  Finite-volume discretisation methods. Flux-conservative form
 */

#ifndef __FV_OPS_H__
#define __FV_OPS_H__

#include "../field3d.hxx"
#include "../globals.hxx"
#include "../vector2d.hxx"

#include "../utils.hxx"
#include <bout/mesh.hxx>

namespace FV {
/*!
 * Div ( a Grad_perp(f) ) -- ∇⊥ ( a ⋅ ∇⊥ f) -- Vorticity
 */
Field3D Div_a_Grad_perp(const Field3D& a, const Field3D& x);

[[deprecated("Please use Div_a_Grad_perp instead")]] inline Field3D
Div_a_Laplace_perp(const Field3D& a, const Field3D& x) {
  return Div_a_Grad_perp(a, x);
}

/*!
   * Divergence of a parallel diffusion Div( k * Grad_par(f) )
   */
<<<<<<< HEAD
const Field3D Div_par_K_Grad_par(const Field3D& k, const Field3D& f,
                                 bool bndry_flux = true);

/*!
=======
  const Field3D Div_par_K_Grad_par(const Field3D &k, const Field3D &f, bool bndry_flux=true);

  /*!
>>>>>>> 387b714c
   * 4th-order derivative in Y, using derivatives
   * on cell boundaries.
   *
   * A one-sided 3rd-order derivative, given a value
   * at a boundary is:
   *
   * d3f/dx3 ~= 16/5 f_b - 6 f_0 + 4 f_1 - 6/5 f_2
   *
   * where f_b is the value on the boundary; f_0 is the cell
   * to the left of the boundary; f_1 to the left of f_0 and f_2
   * to the left of f_1
   *
   *    f_2 | f_1 | f_0 |
   *                   f_b
   *
   * NB: Uses to/from FieldAligned coordinates
   *
   * No fluxes through domain boundaries
   */
const Field3D D4DY4(const Field3D& d, const Field3D& f);

/*!
   * 4th-order dissipation term
   *
   *
   * A one-sided 3rd-order derivative, given a value
   * at a boundary is:
   *
   * d3f/dx3 ~= 16/5 f_b - 6 f_0 + 4 f_1 - 6/5 f_2
   *
   * where f_b is the value on the boundary; f_0 is the cell
   * to the left of the boundary; f_1 to the left of f_0 and f_2
   * to the left of f_1
   *
   *    f_2 | f_1 | f_0 |
   *                   f_b
   */
const Field3D D4DY4_Index(const Field3D& f, bool bndry_flux = true);

/*!
   * Stencil used for Finite Volume calculations
   * which includes cell face values L and R
   */
struct Stencil1D {
  // Cell centre values
  BoutReal c, m, p, mm, pp;

  // Left and right cell face values
  BoutReal L, R;
};

/*!
   * First order upwind for testing
   */
struct Upwind {
  void operator()(Stencil1D& n) { n.L = n.R = n.c; }
};

/*!
   * Fromm method
   */
struct Fromm {
  void operator()(Stencil1D& n) {
    n.L = n.c - 0.25 * (n.p - n.m);
    n.R = n.c + 0.25 * (n.p - n.m);
  }
};

/*!
   * Second order slope limiter method
   * 
   * Limits slope to minimum absolute value
   * of left and right gradients. If at a maximum
   * or minimum slope set to zero, i.e. reverts
   * to first order upwinding
   */
struct MinMod {
  void operator()(Stencil1D& n) {
    // Choose the gradient within the cell
    // as the minimum (smoothest) solution
    BoutReal slope = _minmod(n.p - n.c, n.c - n.m);
    n.L = n.c - 0.5 * slope;
    n.R = n.c + 0.5 * slope;
  }

private:
  /*!
     * Internal helper function for minmod slope limiter
     *
     * If the inputs have different signs then
     * returns zero, otherwise chooses the value
     * with the minimum magnitude.
     */
  BoutReal _minmod(BoutReal a, BoutReal b) {
    if (a * b <= 0.0) {
      return 0.0;
    }

    if (fabs(a) < fabs(b)) {
      return a;
    }
    return b;
  }
};

/*!
   * Monotonised Central (MC) second order slope limiter (Van Leer)
   * 
   * Limits the slope based on taking the slope with 
   * the minimum absolute value from central, 2*left and
   * 2*right. If any of these slopes have different signs
   * then the slope reverts to zero (i.e. 1st-order upwinding).
   */
struct MC {
  void operator()(Stencil1D& n) {
    BoutReal slope = minmod(2. * (n.p - n.c),  // 2*right difference
                            0.5 * (n.p - n.m), // Central difference
                            2. * (n.c - n.m)); // 2*left difference
    n.L = n.c - 0.5 * slope;
    n.R = n.c + 0.5 * slope;
  }

private:
  // Return zero if any signs are different
  // otherwise return the value with the minimum magnitude
  BoutReal minmod(BoutReal a, BoutReal b, BoutReal c) {
    // if any of the signs are different, return zero gradient
    if ((a * b <= 0.0) || (a * c <= 0.0)) {
      return 0.0;
    }

    // Return the minimum absolute value
    return SIGN(a) * BOUTMIN(fabs(a), fabs(b), fabs(c));
  }
};

/*!
   * Communicate fluxes between processors
   * Takes values in guard cells, and adds them to cells
   */
void communicateFluxes(Field3D& f);

/// Finite volume parallel divergence
///
/// Preserves the sum of f*J*dx*dy*dz over the domain
///
/// @param[in] f_in   The field being advected.
///                   This will be reconstructed at cell faces
///                   using the given CellEdges method
/// @param[in] v_in   The advection velocity.
///                   This will be interpolated to cell boundaries
///                   using linear interpolation
/// @param[in] wave_speed_in  Local maximum speed of all waves in the system at each
//                            point in space
/// @param[in] fixflux     Fix the flux at the boundary to be the value at the
///                        midpoint (for boundary conditions)
///
/// NB: Uses to/from FieldAligned coordinates
template <typename CellEdges = MC>
const Field3D Div_par(const Field3D& f_in, const Field3D& v_in,
                      const Field3D& wave_speed_in, bool fixflux = true) {

  ASSERT1_FIELDS_COMPATIBLE(f_in, v_in);
  ASSERT1_FIELDS_COMPATIBLE(f_in, wave_speed_in);

  Mesh* mesh = f_in.getMesh();

  CellEdges cellboundary;

  ASSERT2(f_in.getDirectionY() == v_in.getDirectionY());
  ASSERT2(f_in.getDirectionY() == wave_speed_in.getDirectionY());
  const bool are_unaligned =
      ((f_in.getDirectionY() == YDirectionType::Standard)
       and (v_in.getDirectionY() == YDirectionType::Standard)
       and (wave_speed_in.getDirectionY() == YDirectionType::Standard));

  Field3D f = are_unaligned ? toFieldAligned(f_in, "RGN_NOX") : f_in;
  Field3D v = are_unaligned ? toFieldAligned(v_in, "RGN_NOX") : v_in;
  Field3D wave_speed =
      are_unaligned ? toFieldAligned(wave_speed_in, "RGN_NOX") : wave_speed_in;

  Coordinates* coord = f_in.getCoordinates();

  Field3D result{zeroFrom(f)};

  // Only need one guard cell, so no need to communicate fluxes
  // Instead calculate in guard cells to preserve fluxes
  int ys = mesh->ystart - 1;
  int ye = mesh->yend + 1;

  for (int i = mesh->xstart; i <= mesh->xend; i++) {

    if (!mesh->firstY(i) || mesh->periodicY(i)) {
      // Calculate in guard cell to get fluxes consistent between processors
      ys = mesh->ystart - 1;
    } else {
      // Don't include the boundary cell. Note that this implies special
      // handling of boundaries later
      ys = mesh->ystart;
    }

    if (!mesh->lastY(i) || mesh->periodicY(i)) {
      // Calculate in guard cells
      ye = mesh->yend + 1;
    } else {
      // Not in boundary cells
      ye = mesh->yend;
    }

    for (int j = ys; j <= ye; j++) {
      // Pre-calculate factors which multiply fluxes
#if not(BOUT_USE_METRIC_3D)
      // For right cell boundaries
      BoutReal common_factor = (coord->J(i, j) + coord->J(i, j + 1))
                               / (sqrt(coord->g_22(i, j)) + sqrt(coord->g_22(i, j + 1)));

      BoutReal flux_factor_rc = common_factor / (coord->dy(i, j) * coord->J(i, j));
      BoutReal flux_factor_rp =
          common_factor / (coord->dy(i, j + 1) * coord->J(i, j + 1));

      // For left cell boundaries
      common_factor = (coord->J(i, j) + coord->J(i, j - 1))
                      / (sqrt(coord->g_22(i, j)) + sqrt(coord->g_22(i, j - 1)));

      BoutReal flux_factor_lc = common_factor / (coord->dy(i, j) * coord->J(i, j));
      BoutReal flux_factor_lm =
          common_factor / (coord->dy(i, j - 1) * coord->J(i, j - 1));
#endif
      for (int k = 0; k < mesh->LocalNz; k++) {
#if BOUT_USE_METRIC_3D
        // For right cell boundaries
        BoutReal common_factor =
            (coord->J(i, j, k) + coord->J(i, j + 1, k))
            / (sqrt(coord->g_22(i, j, k)) + sqrt(coord->g_22(i, j + 1, k)));

        BoutReal flux_factor_rc =
            common_factor / (coord->dy(i, j, k) * coord->J(i, j, k));
        BoutReal flux_factor_rp =
            common_factor / (coord->dy(i, j + 1, k) * coord->J(i, j + 1, k));

        // For left cell boundaries
        common_factor = (coord->J(i, j, k) + coord->J(i, j - 1, k))
                        / (sqrt(coord->g_22(i, j, k)) + sqrt(coord->g_22(i, j - 1, k)));

        BoutReal flux_factor_lc =
            common_factor / (coord->dy(i, j, k) * coord->J(i, j, k));
        BoutReal flux_factor_lm =
            common_factor / (coord->dy(i, j - 1, k) * coord->J(i, j - 1, k));
#endif

        ////////////////////////////////////////////
        // Reconstruct f at the cell faces
        // This calculates s.R and s.L for the Right and Left
        // face values on this cell

        // Reconstruct f at the cell faces
        Stencil1D s;
        s.c = f(i, j, k);
        s.m = f(i, j - 1, k);
        s.p = f(i, j + 1, k);

        cellboundary(s); // Calculate s.R and s.L

        ////////////////////////////////////////////
        // Right boundary

        // Calculate velocity at right boundary (y+1/2)
        BoutReal vpar = 0.5 * (v(i, j, k) + v(i, j + 1, k));
        BoutReal flux;

        if (mesh->lastY(i) && (j == mesh->yend) && !mesh->periodicY(i)) {
          // Last point in domain

          BoutReal bndryval = 0.5 * (s.c + s.p);
          if (fixflux) {
            // Use mid-point to be consistent with boundary conditions
            flux = bndryval * vpar;
          } else {
            // Add flux due to difference in boundary values
            flux = s.R * vpar + wave_speed(i, j, k) * (s.R - bndryval);
          }
        } else {

          // Maximum wave speed in the two cells
          BoutReal amax = BOUTMAX(wave_speed(i, j, k), wave_speed(i, j + 1, k));

          if (vpar > amax) {
            // Supersonic flow out of this cell
            flux = s.R * vpar;
          } else if (vpar < -amax) {
            // Supersonic flow into this cell
            flux = 0.0;
          } else {
            // Subsonic flow, so a mix of right and left fluxes
            flux = s.R * 0.5 * (vpar + amax);
          }
        }

        result(i, j, k) += flux * flux_factor_rc;
        result(i, j + 1, k) -= flux * flux_factor_rp;

        ////////////////////////////////////////////
        // Calculate at left boundary

        vpar = 0.5 * (v(i, j, k) + v(i, j - 1, k));

        if (mesh->firstY(i) && (j == mesh->ystart) && !mesh->periodicY(i)) {
          // First point in domain
          BoutReal bndryval = 0.5 * (s.c + s.m);
          if (fixflux) {
            // Use mid-point to be consistent with boundary conditions
            flux = bndryval * vpar;
          } else {
            // Add flux due to difference in boundary values
            flux = s.L * vpar - wave_speed(i, j, k) * (s.L - bndryval);
          }
        } else {

          // Maximum wave speed in the two cells
          BoutReal amax = BOUTMAX(wave_speed(i, j, k), wave_speed(i, j - 1, k));

          if (vpar < -amax) {
            // Supersonic out of this cell
            flux = s.L * vpar;
          } else if (vpar > amax) {
            // Supersonic into this cell
            flux = 0.0;
          } else {
            flux = s.L * 0.5 * (vpar - amax);
          }
        }

        result(i, j, k) -= flux * flux_factor_lc;
        result(i, j - 1, k) += flux * flux_factor_lm;
      }
    }
  }
  return are_unaligned ? fromFieldAligned(result, "RGN_NOBNDRY") : result;
}

/*!
   * Div ( n * v )  -- Magnetic drifts
   *
   * This uses the expression
   * 
   * Div( A ) = 1/J * d/di ( J * A^i )
   * 
   * Hence the input vector should be contravariant
   *
   * Note: Uses to/from FieldAligned
   *
   */
template <typename CellEdges = MC>
const Field3D Div_f_v(const Field3D& n_in, const Vector3D& v, bool bndry_flux) {
  ASSERT1(n_in.getLocation() == v.getLocation());
  ASSERT1_FIELDS_COMPATIBLE(n_in, v.x);

  Mesh* mesh = n_in.getMesh();

  CellEdges cellboundary;

  Coordinates* coord = n_in.getCoordinates();

  if (v.covariant) {
    // Got a covariant vector instead
    throw BoutException("Div_f_v passed a covariant v");
  }

  Field3D result{zeroFrom(n_in)};

  Field3D vx = v.x;
  Field3D vz = v.z;
  Field3D n = n_in;

  BOUT_FOR(i, result.getRegion("RGN_NOBNDRY")) {
    // Calculate velocities
    BoutReal vU = 0.25 * (vz[i.zp()] + vz[i]) * (coord->J[i.zp()] + coord->J[i]);
    BoutReal vD = 0.25 * (vz[i.zm()] + vz[i]) * (coord->J[i.zm()] + coord->J[i]);
    BoutReal vL = 0.25 * (vx[i.xm()] + vx[i]) * (coord->J[i.xm()] + coord->J[i]);
    BoutReal vR = 0.25 * (vx[i.xp()] + vx[i]) * (coord->J[i.xp()] + coord->J[i]);

    // X direction
    Stencil1D s;
    s.c = n[i];
    s.m = n[i.xm()];
    s.mm = n[i.xmm()];
    s.p = n[i.xp()];
    s.pp = n[i.xpp()];

    cellboundary(s);

    if ((i.x() == mesh->xend) && (mesh->lastX())) {
      // At right boundary in X
      if (bndry_flux) {
        BoutReal flux;
        if (vR > 0.0) {
          // Flux to boundary
          flux = vR * s.R;
        } else {
          // Flux in from boundary
          flux = vR * 0.5 * (n[i.xp()] + n[i]);
        }
        result[i] += flux / (coord->dx[i] * coord->J[i]);
        result[i.xp()] -= flux / (coord->dx[i.xp()] * coord->J[i.xp()]);
      }
    } else {
      // Not at a boundary
      if (vR > 0.0) {
        // Flux out into next cell
        BoutReal flux = vR * s.R;
        result[i] += flux / (coord->dx[i] * coord->J[i]);
        result[i.xp()] -= flux / (coord->dx[i.xp()] * coord->J[i.xp()]);
      }
    }

    // Left side

    if ((i.x() == mesh->xstart) && (mesh->firstX())) {
      // At left boundary in X

      if (bndry_flux) {
        BoutReal flux;
        if (vL < 0.0) {
          // Flux to boundary
          flux = vL * s.L;
        } else {
          // Flux in from boundary
          flux = vL * 0.5 * (n[i.xm()] + n[i]);
        }
        result[i] -= flux / (coord->dx[i] * coord->J[i]);
        result[i.xm()] += flux / (coord->dx[i.xm()] * coord->J[i.xm()]);
      }
    } else {
      // Not at a boundary
      if (vL < 0.0) {
        BoutReal flux = vL * s.L;
        result[i] -= flux / (coord->dx[i] * coord->J[i]);
        result[i.xm()] += flux / (coord->dx[i.xm()] * coord->J[i.xm()]);
      }
    }

    /// NOTE: Need to communicate fluxes

    // Z direction
    s.m = n[i.zm()];
    s.mm = n[i.zmm()];
    s.p = n[i.zp()];
    s.pp = n[i.zpp()];

    cellboundary(s);

    if (vU > 0.0) {
      BoutReal flux = vU * s.R;
      result[i] += flux / (coord->J[i] * coord->dz[i]);
      result[i.zp()] -= flux / (coord->J[i.zp()] * coord->dz[i.zp()]);
    }
    if (vD < 0.0) {
      BoutReal flux = vD * s.L;
      result[i] -= flux / (coord->J[i] * coord->dz[i]);
      result[i.zm()] += flux / (coord->J[i.zm()] * coord->dz[i.zm()]);
    }
  }

  communicateFluxes(result);

  // Y advection
  // Currently just using simple centered differences
  // so no fluxes need to be exchanged

  n = toFieldAligned(n_in, "RGN_NOX");
  Field3D vy = toFieldAligned(v.y, "RGN_NOX");

  Field3D yresult = 0.0;
  yresult.setDirectionY(YDirectionType::Aligned);

  BOUT_FOR(i, result.getRegion("RGN_NOBNDRY")) {
    // Y velocities on y boundaries
    BoutReal vU = 0.25 * (vy[i] + vy[i.yp()]) * (coord->J[i] + coord->J[i.yp()]);
    BoutReal vD = 0.25 * (vy[i] + vy[i.ym()]) * (coord->J[i] + coord->J[i.ym()]);

    // n (advected quantity) on y boundaries
    // Note: Use unshifted n_in variable
    BoutReal nU = 0.5 * (n[i] + n[i.yp()]);
    BoutReal nD = 0.5 * (n[i] + n[i.ym()]);

    yresult[i] = (nU * vU - nD * vD) / (coord->J[i] * coord->dy[i]);
  }
  return result + fromFieldAligned(yresult, "RGN_NOBNDRY");
}

/*!
   * X-Z Finite Volume diffusion operator
   */
Field3D Div_Perp_Lap(const Field3D& a, const Field3D& f, CELL_LOC outloc = CELL_DEFAULT);
} // namespace FV
#endif // __FV_OPS_H__<|MERGE_RESOLUTION|>--- conflicted
+++ resolved
@@ -26,16 +26,10 @@
 /*!
    * Divergence of a parallel diffusion Div( k * Grad_par(f) )
    */
-<<<<<<< HEAD
 const Field3D Div_par_K_Grad_par(const Field3D& k, const Field3D& f,
                                  bool bndry_flux = true);
 
 /*!
-=======
-  const Field3D Div_par_K_Grad_par(const Field3D &k, const Field3D &f, bool bndry_flux=true);
-
-  /*!
->>>>>>> 387b714c
    * 4th-order derivative in Y, using derivatives
    * on cell boundaries.
    *
