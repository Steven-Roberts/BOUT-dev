--- conflicted
+++ resolved
@@ -342,17 +342,15 @@
   /// The run from which this was restarted. Throws if the identifier hasn't been set yet.
   std::string getRunRestartFrom() const;
 
-<<<<<<< HEAD
   /// Get the number of completed output steps
   int getIterationCounter() const { return iteration; }
 
   /// Add one to the iteration count, used by BoutMonitor, but could be called by a
   // user-defined monitor (if `bout_run()` is not used)
   int incrementIterationCounter() { return ++iteration; }
-=======
+
   /// Write \p options to the model's output file
   void writeToModelOutputFile(const Options& options);
->>>>>>> abc4771a
 
 protected:
   /// Number of command-line arguments
