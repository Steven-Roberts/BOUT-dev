--- conflicted
+++ resolved
@@ -82,12 +82,9 @@
 #define SOLVERRK3SSP      "rk3ssp"
 #define SOLVERPOWER       "power"
 #define SOLVERARKODE	  "arkode"
-<<<<<<< HEAD
 #define SOLVERIMEXBDF2    "imexbdf2"
 #define SOLVERSNES        "snes"
-=======
 #define SOLVERRKGENERIC   "rkgeneric"
->>>>>>> 3fdcc685
 
 enum SOLVER_VAR_OP {LOAD_VARS, LOAD_DERIVS, SET_ID, SAVE_VARS, SAVE_DERIVS};
 
