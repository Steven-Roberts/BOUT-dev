--- conflicted
+++ resolved
@@ -803,17 +803,13 @@
 public:
   HypreSystem(Mesh& mesh, Options& options)
   {
-<<<<<<< HEAD
-    HYPRE_Init(); // each processor inits Hypre
-=======
-    HYPRE_Init(); // each processor inits Hypre ; still need to work in interaction with hyprelib init/finalize
+    HYPRE_Init(); 
 
     solver_type = options["hypre_solver_type"]
                   .doc("Type of solver to use when solving Hypre system. Possible "
                        "values are: gmres")
                   .withDefault(HYPRE_SOLVER_TYPE::gmres);
 
->>>>>>> 327c2d90
 #ifdef BOUT_USE_CUDA
     hypre_HandleDefaultExecPolicy(hypre_handle()) = HYPRE_EXEC_DEVICE;
     HYPRE_MemoryLocation memory_location = HYPRE_MEMORY_DEVICE;
@@ -825,14 +821,6 @@
 #endif
 
     comm = std::is_same<T, FieldPerp>::value ? mesh.getXcomm() : BoutComm::get();
-<<<<<<< HEAD
-#if 1
-    HYPRE_ParCSRGMRESCreate(comm, &solver);
-    /* set the GMRES parameters */
-    //HYPRE_GMRESSetKDim(solver, 30); // comment out to let Hypre pick default
-    HYPRE_GMRESSetMaxIter(solver, 200);
-    HYPRE_GMRESSetTol(solver, 1.0e-7);
-=======
 
     if (solver_type == HYPRE_SOLVER_TYPE::gmres) {
       HYPRE_ParCSRGMRESCreate(comm, &solver);
@@ -848,145 +836,81 @@
                              .withDefault(1.0e-12));
     setMaxIter(options["maxits"].doc("Maximum iterations for Hypre solver")
                                 .withDefault(10000));
->>>>>>> 327c2d90
 
     HYPRE_BoomerAMGCreate(&precon);
     HYPRE_BoomerAMGSetOldDefault(precon);
-#if 0
 #ifdef BOUT_USE_CUDA
     HYPRE_BoomerAMGSetRelaxType(precon, 18);  // 18 or 7 for GPU implementation // 7 throws error code 256 did not converge
     HYPRE_BoomerAMGSetRelaxOrder(precon, false); // must be false for GPU
     //HYPRE_BoomerAMGSetCoarsenType(precon, 8); // must be PMIS (8) for GPU // currently causes solver_err = 1 Generic Error and non-convergence
     HYPRE_BoomerAMGSetInterpType(precon, 15); // must be 3 or 15 for GPU 
 #endif
-#endif
     HYPRE_BoomerAMGSetNumSweeps(precon, 1);
     HYPRE_BoomerAMGSetMaxLevels(precon, 30);
     HYPRE_BoomerAMGSetKeepTranspose(precon, 1);
     HYPRE_BoomerAMGSetTol(precon, 0.0);
-<<<<<<< HEAD
-    //HYPRE_BoomerAMGSetMaxIter(precon, 30);
-    HYPRE_BoomerAMGSetMaxIter(precon, 2);
-    HYPRE_BoomerAMGSetPrintLevel(precon, 3); // turn this on for extensive Hypre diagnostics
-#else
-    HYPRE_ParCSRPCGCreate(comm, &solver);
-    HYPRE_PCGSetTol(solver, 1e-7);
-    HYPRE_PCGSetMaxIter(solver, 200);
-=======
     HYPRE_BoomerAMGSetPrintLevel(
       precon,
       options["hypre_print_level"]
       .doc("Verbosity for Hypre solver. Integer from 0 (silent) to 4 (most verbose).")
       .withDefault(0)
     );
->>>>>>> 327c2d90
-
-    HYPRE_BoomerAMGCreate(&precon);
-    HYPRE_BoomerAMGSetOldDefault(precon);
-    HYPRE_BoomerAMGSetRelaxType(precon, 18);  // 18 or 7 for GPU implementation
-    HYPRE_BoomerAMGSetRelaxOrder(precon, false); // must be false for GPU
-    //HYPRE_BoomerAMGSetCoarsenType(precon, 8); // must be PMIS (8) for GPU 
-    HYPRE_BoomerAMGSetInterpType(precon, 3); // must be 3 or 15 for GPU 
-    HYPRE_BoomerAMGSetNumSweeps(precon, 1);
-    HYPRE_BoomerAMGSetMaxLevels(precon, 20);
-    HYPRE_BoomerAMGSetKeepTranspose(precon, 1);
-    HYPRE_BoomerAMGSetTol(precon, 0.0);
-    //HYPRE_BoomerAMGSetPrintLevel(precon, 3); // turn this on for extensive Hypre diagnostics
-    
-#endif
+
     solver_setup = false;
   }
 
   ~HypreSystem() {
-    HYPRE_Finalize(); // now handled by hyprelib 
+    HYPRE_Finalize(); 
   }
 
   void setRelTol(double tol)
   {
-<<<<<<< HEAD
-#if 1
-    checkHypreError(HYPRE_ParCSRGMRESSetTol(solver, tol));
-#else
-    checkHypreError(HYPRE_ParCSRPCGSetTol(solver, tol));
-#endif
-=======
     if (solver_type == HYPRE_SOLVER_TYPE::gmres) {
       checkHypreError(HYPRE_ParCSRGMRESSetTol(solver, tol));
     } else {
       throw BoutException("Unsupported hypre_solver_type {}", solver_type);
     }
->>>>>>> 327c2d90
   }
 
   void setAbsTol(double tol)
   {
-<<<<<<< HEAD
-#if 1
-    checkHypreError(HYPRE_ParCSRGMRESSetAbsoluteTol(solver, tol));
-#else
-    checkHypreError(HYPRE_ParCSRPCGSetAbsoluteTol(solver, tol));
-#endif
-=======
     if (solver_type == HYPRE_SOLVER_TYPE::gmres) {
       checkHypreError(HYPRE_ParCSRGMRESSetAbsoluteTol(solver, tol));
     } else {
       throw BoutException("Unsupported hypre_solver_type {}", solver_type);
     }
->>>>>>> 327c2d90
   }
 
 void setMaxIter(int max_iter)
   {
-<<<<<<< HEAD
-#if 1
-    checkHypreError(HYPRE_ParCSRGMRESSetMaxIter(solver, max_iter));
-#else
-    checkHypreError(HYPRE_ParCSRPCGSetMaxIter(solver, max_iter));
-#endif
-=======
     if (solver_type == HYPRE_SOLVER_TYPE::gmres) {
       checkHypreError(HYPRE_ParCSRGMRESSetMaxIter(solver, max_iter));
     } else {
       throw BoutException("Unsupported hypre_solver_type {}", solver_type);
     }
->>>>>>> 327c2d90
   }
 
   double getFinalRelResNorm()
   {
     HYPRE_Real resnorm;
-<<<<<<< HEAD
-#if 1
-    checkHypreError(HYPRE_ParCSRGMRESGetFinalRelativeResidualNorm(solver, &resnorm));
-#else
-    checkHypreError(HYPRE_ParCSRPCGGetFinalRelativeResidualNorm(solver, &resnorm));
-#endif
-=======
+
     if (solver_type == HYPRE_SOLVER_TYPE::gmres) {
       checkHypreError(HYPRE_ParCSRGMRESGetFinalRelativeResidualNorm(solver, &resnorm));
     } else {
       throw BoutException("Unsupported hypre_solver_type {}", solver_type);
     }
->>>>>>> 327c2d90
     return resnorm;
   }
 
   int getNumItersTaken()
   {
     HYPRE_Int iters;
-<<<<<<< HEAD
-#if 1
-    checkHypreError(HYPRE_ParCSRGMRESGetNumIterations(solver, &iters));
-#else 
-    checkHypreError(HYPRE_ParCSRPCGGetNumIterations(solver, &iters));
-#endif
-=======
+
     if (solver_type == HYPRE_SOLVER_TYPE::gmres) {
       checkHypreError(HYPRE_ParCSRGMRESGetNumIterations(solver, &iters));
     } else {
       throw BoutException("Unsupported hypre_solver_type {}", solver_type);
     }
->>>>>>> 327c2d90
     return iters;
   }
  
@@ -997,19 +921,12 @@
 
   int setupAMG(HypreMatrix<T>* P_) {
     P = P_;
-<<<<<<< HEAD
-#if 1
-    checkHypreError(HYPRE_ParCSRGMRESSetPrecond(solver, HYPRE_BoomerAMGSolve, HYPRE_BoomerAMGSetup, precon));
-#else
-    checkHypreError(HYPRE_ParCSRPCGSetPrecond(solver, HYPRE_BoomerAMGSolve, HYPRE_BoomerAMGSetup, precon));
-#endif
-=======
+
     if (solver_type == HYPRE_SOLVER_TYPE::gmres) {
       checkHypreError(HYPRE_ParCSRGMRESSetPrecond(solver, HYPRE_BoomerAMGSolve, HYPRE_BoomerAMGSetup, precon));
     } else {
       throw BoutException("Unsupported hypre_solver_type {}", solver_type);
     }
->>>>>>> 327c2d90
     int setup_err = checkHypreError(HYPRE_BoomerAMGSetup(precon, P->getParallel(), nullptr, nullptr));
 
     return setup_err;
@@ -1053,22 +970,7 @@
     ASSERT2(A != nullptr);
     ASSERT2(x != nullptr);
     ASSERT2(b != nullptr);
-<<<<<<< HEAD
-    if (!solver_setup) {
-#if 1
-      checkHypreError(HYPRE_ParCSRGMRESSetup(solver, A->getParallel(), b->getParallel(), x->getParallel()));
-#else
-      checkHypreError(HYPRE_ParCSRPCGSetup(solver, A->getParallel(), b->getParallel(), x->getParallel()));
-#endif
-      solver_setup = true;
-    }
-#if 1
-    solve_err = checkHypreError(HYPRE_ParCSRGMRESSolve(solver, A->getParallel(), b->getParallel(), x->getParallel()));
-#else
-    solve_err = checkHypreError(HYPRE_ParCSRPCGSolve(solver, A->getParallel(), b->getParallel(), x->getParallel()));
-#endif
-    //printf("solve_err = %d\n",solve_err);
-=======
+
     if (solver_type == HYPRE_SOLVER_TYPE::gmres) {
       if (!solver_setup) {
         checkHypreError(HYPRE_ParCSRGMRESSetup(solver, A->getParallel(), b->getParallel(), x->getParallel()));
@@ -1080,7 +982,6 @@
     } else {
       throw BoutException("Unsupported hypre_solver_type {}", solver_type);
     }
->>>>>>> 327c2d90
 
     return solve_err;
   }
