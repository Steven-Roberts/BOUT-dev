--- conflicted
+++ resolved
@@ -39,47 +39,13 @@
 
   /// Convert a field into field-aligned coordinates
   /// so that the y index is along the magnetic field
-<<<<<<< HEAD
-  virtual const Field3D toFieldAligned(const Field3D &f, const std::string& region = "RGN_ALL") = 0;
-  virtual const FieldPerp toFieldAligned(const FieldPerp &f, const std::string& region = "RGN_ALL") = 0;
+  virtual Field3D toFieldAligned(const Field3D &f, const std::string& region = "RGN_ALL") = 0;
+  virtual FieldPerp toFieldAligned(const FieldPerp &f, const std::string& region = "RGN_ALL") = 0;
   
   /// Convert back from field-aligned coordinates
   /// into standard form
-  virtual const Field3D fromFieldAligned(const Field3D &f, const std::string& region = "RGN_ALL") = 0;
-  virtual const FieldPerp fromFieldAligned(const FieldPerp &f, const std::string& region = "RGN_ALL") = 0;
-=======
-  virtual Field3D toFieldAligned(const Field3D& f,
-                                 const std::string& region = "RGN_ALL") = 0;
-  [[deprecated("Please use toFieldAligned(const Field3D& f, "
-               "const std::string& region = \"RGN_ALL\") instead")]] Field3D
-  toFieldAligned(const Field3D& f, REGION region) {
-    return toFieldAligned(f, toString(region));
-  }
-  virtual FieldPerp toFieldAligned(const FieldPerp& f,
-                                   const std::string& region = "RGN_ALL") = 0;
-  [[deprecated("Please use toFieldAligned(const FieldPerp& f, "
-               "const std::string& region = \"RGN_ALL\") instead")]] FieldPerp
-  toFieldAligned(const FieldPerp& f, REGION region) {
-    return toFieldAligned(f, toString(region));
-  }
-
-  /// Convert back from field-aligned coordinates
-  /// into standard form
-  virtual Field3D fromFieldAligned(const Field3D& f,
-                                   const std::string& region = "RGN_ALL") = 0;
-  [[deprecated("Please use fromFieldAligned(const Field3D& f, "
-               "const std::string& region = \"RGN_ALL\") instead")]] Field3D
-  fromFieldAligned(const Field3D& f, REGION region) {
-    return fromFieldAligned(f, toString(region));
-  }
-  virtual FieldPerp fromFieldAligned(const FieldPerp& f,
-                                     const std::string& region = "RGN_ALL") = 0;
-  [[deprecated("Please use fromFieldAligned(const FieldPerp& f, "
-               "const std::string& region = \"RGN_ALL\") instead")]] FieldPerp
-  fromFieldAligned(const FieldPerp& f, REGION region) {
-    return fromFieldAligned(f, toString(region));
-  }
->>>>>>> 7932c372
+  virtual Field3D fromFieldAligned(const Field3D &f, const std::string& region = "RGN_ALL") = 0;
+  virtual FieldPerp fromFieldAligned(const FieldPerp &f, const std::string& region = "RGN_ALL") = 0;
 
   /// Field2D are axisymmetric, so transformation to or from field-aligned coordinates is
   /// a null operation.
@@ -308,14 +274,6 @@
                  const std::string UNUSED(region) = "RGN_NOX") const {
     return f;
   };
-<<<<<<< HEAD
-=======
-  [[deprecated("Please use shiftZ(const Field2D& f, const Field2D& zangle, "
-               "const std::string& region = \"RGN_NOX\") instead")]] Field2D
-  shiftZ(const Field2D& f, const Field2D& UNUSED(zangle), REGION UNUSED(region)) const {
-    return f;
-  };
->>>>>>> 7932c372
 
   /*!
    * Shift a 3D field \p f in Z by the given \p zangle
@@ -324,18 +282,8 @@
    * @param[in] zangle   Toroidal angle (z)
    *
    */
-<<<<<<< HEAD
-  const Field3D shiftZ(const Field3D& f, const Field2D& zangle,
+  Field3D shiftZ(const Field3D& f, const Field2D& zangle,
                        const std::string& region = "RGN_NOX") const;
-=======
-  Field3D shiftZ(const Field3D& f, const Field2D& zangle,
-                 const std::string& region = "RGN_NOX") const;
-  [[deprecated("Please use shiftZ(const Field3D& f, const Field2D& zangle, "
-               "const std::string& region = \"RGN_NOX\") instead")]] Field3D
-  shiftZ(const Field3D& f, const Field2D& zangle, REGION region) const {
-    return shiftZ(f, zangle, toString(region));
-  };
->>>>>>> 7932c372
 
   /*!
    * Shift a 3D field or FieldPerp \p f by the given phase \p phs in Z
