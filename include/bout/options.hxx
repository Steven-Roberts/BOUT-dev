--- conflicted
+++ resolved
@@ -441,18 +441,11 @@
   ///
   /// Note: Specialised versions for types stored in ValueType
   template <typename T>
-<<<<<<< HEAD
   Options& assign(T val, std::string source = "") {
-    std::stringstream ss;
-    ss << val;
-    _set(ss.str(), std::move(source), false);
-    return *this;
-=======
-  void assign(T val, std::string source = "") {
     std::stringstream as_str;
     as_str << val;
     _set(as_str.str(), std::move(source), false);
->>>>>>> c80b0ec2
+    return *this;
   }
 
   /// Force to a value
@@ -920,14 +913,9 @@
 }
 // Note: const char* version needed to avoid conversion to bool
 template <>
-<<<<<<< HEAD
 inline Options& Options::assign<>(const char* val, std::string source) {
-  _set(std::string(val), source, false);
+  _set(std::string(val), std::move(source), false);
   return *this;
-=======
-inline void Options::assign<>(const char* val, std::string source) {
-  _set(std::string(val), std::move(source), false);
->>>>>>> c80b0ec2
 }
 // Note: Field assignments don't check for previous assignment (always force)
 template <>
