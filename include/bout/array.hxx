/*
 * Handle arrays of data
 * 
 * Provides an interface to create, iterate over and release
 * arrays of templated types.
 *
 * Each type and array size has an object store, so when
 * arrays are released they are put into a store. Rather
 * than allocating memory, objects are retrieved from the
 * store. This minimises new and delete operations.
 * 
 * 
 * Ben Dudson, University of York, 2015
 *
 *
 * Changelog
 * ---------
 * 
 * 2015-03-04  Ben Dudson <bd512@york.ac.uk>
 *     o Initial version
 *
 */

#ifndef __ARRAY_H__
#define __ARRAY_H__

#include <algorithm>
#include <map>
#include <vector>
#include <memory>
#include <numeric>
#include <mutex>

#ifdef _OPENMP
#include <omp.h>
#endif

#if defined(BOUT_USE_CUDA) && defined(__CUDACC__)
#define BOUT_HOST_DEVICE __host__ __device__
#define BOUT_HOST __host__
#define BOUT_DEVICE __device__
#else
#define BOUT_HOST_DEVICE
#define BOUT_HOST
#define BOUT_DEVICE
#endif


#ifdef BOUT_HAS_UMPIRE
#include "umpire/Allocator.hpp"
#include "umpire/ResourceManager.hpp"
#endif

#include <bout/assert.hxx>
#include <bout/openmpwrap.hxx>


namespace {
template <typename T>
using iterator = T*;
template <typename T>
using const_iterator = const T*;
}

template <typename T>
struct ArrayData {
   ArrayData(int size) : len(size), clientUseCount(1), owner(true) { 
#ifdef BOUT_HAS_UMPIRE 
     auto& rm = umpire::ResourceManager::getInstance();
#ifdef BOUT_USE_CUDA
     //auto allocator = rm.getAllocator("UM");
     auto allocator = rm.getAllocator(umpire::resource::Pinned);
#else
     auto allocator = rm.getAllocator("HOST");
#endif
     data = static_cast<T*>(allocator.allocate(size * sizeof(T)));
#else
     data = new T[len]; 
#endif
  }

  
BOUT_HOST_DEVICE   ~ArrayData() { 
// __CUDA_ARCH__ is only defined device side
#ifndef __CUDA_ARCH__
   //  printf("UM dealloc len %d owner %d count %d\n",len,owner,clientUseCount);
#ifdef BOUT_HAS_UMPIRE
     if(data != nullptr && owner && (clientUseCount == 1)) { 
    //  printf("UM dealloc %d %p\n",len,data);
      auto& rm = umpire::ResourceManager::getInstance();
      rm.deallocate(data);
      data = nullptr;
      len = 0;
      clientUseCount = 0;
      owner = false;
     }
#else
     if(data != nullptr && owner && (clientUseCount == 1)) {
      delete[] data;
      data = nullptr;
      len = 0;
      clientUseCount = 0;
      owner = false;
     }
#endif
#else
   //printf("device ~ArrayData()\n");     
#endif 
  }

BOUT_HOST_DEVICE ArrayData(const ArrayData& other) {
   len = other.len;
   data = other.data;
   owner = false;
}

BOUT_HOST_DEVICE inline iterator<T> begin() const { return data; }
BOUT_HOST_DEVICE inline iterator<T> end() const { return data + len; }
BOUT_HOST_DEVICE inline int size() const { return len; }
BOUT_HOST_DEVICE inline void dec_count() {clientUseCount--;}
BOUT_HOST_DEVICE inline void inc_count() {clientUseCount++;}
BOUT_HOST_DEVICE inline int use_count() { return clientUseCount;}

BOUT_HOST_DEVICE inline void operator=(ArrayData<T>& in) { 
#ifndef __CUDA_ARCH__
   std::copy(std::begin(in), std::end(in), begin()); 
#else
   int threadId = threadIdx.x + blockDim.x * threadIdx.y +
                 (blockDim.x * blockDim.y) * threadIdx.z;

   if(threadId < len) {
      data[threadId] = in[threadId];
   }
#endif
}

// this is the operator likely to be called on the device
BOUT_HOST_DEVICE inline void operator=(const ArrayData<T>& in) const { 
#ifndef __CUDA_ARCH__
   std::copy(std::begin(in), std::end(in), begin()); 
#else
   int threadId = threadIdx.x + blockDim.x * threadIdx.y +
                 (blockDim.x * blockDim.y) * threadIdx.z;

   if(threadId < len) {
      data[threadId] = in[threadId];
   }
#endif
}

BOUT_HOST_DEVICE inline T& operator[](int ind) { return data[ind]; };
BOUT_HOST_DEVICE inline  const T operator[](int ind) const { return data[ind]; };
private:
   T* data=nullptr;
   int len=0;
   int clientUseCount=0;
   bool owner = false;
};

/*!
 * Data array type with automatic memory management
 *
 * This implements a container similar to std::vector
 * but with reference counting like a smart pointer
 * and custom memory management to minimise new and delete calls
 * 
 * This can be used as an alternative to static arrays
 * 
 * Array<dcomplex> vals(100); // 100 complex numbers
 * 
 * vals[10] = 1.0;  // ok
 * 
 * When an Array goes out of scope or is deleted,
 * the underlying memory (dataBlock/Backing) is put into
 * a map, rather than being freed. 
 * If the same size arrays are used repeatedly then this
 * avoids the need to use new and delete.
 *
 * This behaviour can be disabled by calling the static function useStore:
 *
 * Array<dcomplex>::useStore(false); // Disables memory store
 * 
 * The second template argument determines what type of container to use to
 * store data. This defaults to a custom struct but can be std::valarray (
 * provided T is a compatible type), std::vector etc. Must provide the following :
 *  size, operator=, operator[], begin, end
 */

template<typename T, typename Backing = ArrayData<T>>
class Array {
public:
  using data_type = T;
  using backing_type = Backing;
  using size_type = int;
    
  /*!
   * Create an empty array
   * 
   * Array a();
   * a.empty(); // True
   * 
   */
  Array() noexcept : ptr(nullptr) {}
  
  /*!
   * Create an array of given length
   */
  Array(size_type len) {
    ptr = get(len);

 //   printf("Array create %d @ %p\n",len,ptr->begin());  
  }
  
  /*!
   * Destructor. Releases the underlying dataBlock
   */
BOUT_HOST_DEVICE inline   ~Array() {
#ifndef __CUDA_ARCH__
    if(ptr) {
      release(ptr);
    }
#else
    //printf("~Array Device\n");
#endif
  }
  
  /*!
   * Copy constructor
   */
BOUT_HOST_DEVICE Array(const Array &other) {
    ptr = other.ptr;
#ifndef __CUDA_ARCH__
    if(ptr) {
       ptr->inc_count();
    }
#endif
  }

  /*!
   * Assignment operator
   * After this both Arrays share the same dataBlock
   *
   * Uses copy-and-swap idiom
   */

BOUT_HOST  inline Array& operator=(Array other) noexcept {
    swap(*this, other);
    return *this;
  }

BOUT_DEVICE  inline void operator=(const Array other) const {
    ptr->operator=(*other.ptr);
  }

  /*!
   * Move constructor
   */
  Array(Array&& other) noexcept {
    swap(*this, other);
  }

  /*!
   * Reallocate the array with size = \p new_size
   *
   * Note that this invalidates the existing data!
   */
  void reallocate(size_type new_size) {
   // printf("Array realloc attempt %d\n",new_size);
    int old_size = 0;
    if(ptr) {
      old_size = ptr->size();
      release(ptr);
    }
    ptr = get(new_size);
   // printf("Array realloc from %d to %d @ %p\n",old_size,new_size,ptr->begin());  
  }

  /*!
   * Holds a static variable which controls whether
   * memory blocks (dataBlock) are put into a store
   * or new/deleted each time. 
   *
   * The variable is initialised to true on first use,
   * but can be set to false by passing "false" as input.
   * Once set to false it can't be changed back to true.
   */

  static bool useStore( bool keep_using = true ) noexcept {
    static bool value = false;
    return value;
  }
  /*!
   * Release data. After this the Array is empty and any data access
   * will be invalid
   */
  void clear() noexcept {
    release(ptr);
  }


  static void cleanup() {
     // maybe do some umpire pool cleanup
  } 

  /*!
   * Returns true if the Array is empty
   */
BOUT_HOST_DEVICE inline   bool empty() const noexcept {
    return ptr == nullptr;
  }

  /*!
   * Return size of the array. Zero if the array is empty.
   */
BOUT_HOST_DEVICE inline   size_type size() const noexcept {
    if(!ptr)
      return 0;

    // Note: std::valarray::size is technically not noexcept, so
    // Array::size shouldn't be either if we're using valarrays -- in
    // practice, it is so this shouldn't matter
    return ptr->size();
  }
  
  /*!
   * Returns true if the data is unique to this Array.
   * 
   */
  bool unique() const noexcept {
    if(ptr) {
      return ptr->use_count() == 1;
    }
    return false;
  }

  /*!
   * Ensures that this Array does not share data with another
   * This should be called before performing any write operations
   * on the data.
   */
  void ensureUnique() {

    if(!ptr || unique())
      return;

    // Get a new (unique) block of data
    dataPtrType p = get(size());

    //Make copy of the underlying data
    p->operator=((*ptr));

    //Update the local pointer and release old
    //Can't just do ptr=p as need to try to add to store.
    release(ptr);
    ptr = std::move(p);
  }

  //////////////////////////////////////////////////////////
  // Iterators

BOUT_HOST_DEVICE inline iterator<T> begin() noexcept { 
   if(ptr) {
      return (ptr->begin());
   }
   else {
      return(nullptr);
   }
}

BOUT_HOST_DEVICE inline iterator<T> end() noexcept { 
   if(ptr) {
      return (ptr->end());
   }
   else {
      return(nullptr);
   }
}

BOUT_HOST_DEVICE inline const_iterator<T> begin() const noexcept { 
   if(ptr) {
      return (ptr->begin());
   }
   else {
      return(nullptr);
   }
}

BOUT_HOST_DEVICE inline const_iterator<T> end() const noexcept { 
   if(ptr) {
      return (ptr->end());
   }
   else {
      return(nullptr);
   }
}

  //////////////////////////////////////////////////////////
  // Element access

  /*!
   * Access a data element. This will fail if the Array is empty (so ptr is null),
   * or if ind is out of bounds. For efficiency no checking is performed,
   * so the user should perform checks.
   */
BOUT_HOST_DEVICE inline   T& operator[](size_type ind) {
#ifndef BOUT_USE_CUDA
    ASSERT3(0 <= ind && ind < size());
#endif
    //printf("Array ptr = %p\n",ptr);
    return ptr->operator[](ind);
  }

BOUT_HOST_DEVICE inline   const T& operator[](size_type ind) const {
#ifndef BOUT_USE_CUDA
    ASSERT3(0 <= ind && ind < size());
#endif
    return ptr->operator[](ind);
  }

  /*!
   * Exchange contents with another Array of the same type.
   * Sizes of the arrays may differ.
   */
  friend void swap(Array<T> &first, Array<T> &second) noexcept {
    using std::swap;
    swap(first.ptr, second.ptr);
  }

private:

  //Type defs to help keep things brief -- which backing do we use
  using dataBlock = Backing;
  using dataPtrType = dataBlock*;
  /*!
   * Pointer to the data container object owned by this Array. 
   * May be null
   */
  dataPtrType ptr = nullptr;


  /*!
   * Returns a pointer to a dataBlock object of size \p len with no
   * references. This is either from the store, or newly allocated
   *
   * Expects \p len >= 0
   */
  dataPtrType get(size_type len) {
#ifdef BOUT_HAS_UMPIRE 
     auto& rm = umpire::ResourceManager::getInstance();
#ifdef BOUT_USE_CUDA
     auto allocator = rm.getAllocator("UM");
#else
     auto allocator = rm.getAllocator("HOST");
#endif
     dataPtrType pp = static_cast<dataPtrType>(allocator.allocate(sizeof(dataBlock)));
     dataPtrType p = new (pp) dataBlock(len);
 //    printf("UM  Array %d %p %p\n",len,p,pp);
#else
     dataPtrType p = new dataBlock(len);
#endif
    return p;
  }

  /*!
   * Release an dataBlock object, reducing its reference count by one.
   * If no more references, then put back into the store.
   * It's important to pass a reference to the pointer, otherwise we get
   * a copy of the shared_ptr, which therefore increases the use count
   * and doesn't allow us to free the pass pointer directly
   *
   * Note that this is noexcept only because we've ensure that both a)
   * store()[<size>] already exists, and b) it has space for at least
   * one data block. Of course, store() could throw -- in which case
   * we're doomed anyway, so the only thing we can do is abort
   */

  void release(dataPtrType& d) {
    if (!d) {
      return;
    }

   // printf("release size %d count %d data %p dataBlock %p\n",d->size(),d->use_count(),d->begin(),d);
    // Reduce reference count, and if zero return to store
    if (d->use_count() == 1) {
#ifdef BOUT_HAS_UMPIRE
      auto& rm = umpire::ResourceManager::getInstance();
      rm.deallocate(d->begin());
      rm.deallocate(d);
      umpire::Allocator alloc = rm.getAllocator("UM");
    //  printf("Umpire UM Allocations %d\n",alloc.getAllocationCount());
#else
      delete d;
#endif
      d = nullptr;
    } else {
      d->dec_count();
    }
  }
};

/*!
 * Create a copy of an Array, which does not share data
 */
template <typename T, typename Backing>
 Array<T, Backing> copy(const Array<T, Backing>& other) {
  Array<T, Backing> a(other);
  a.ensureUnique();
  return a;
}
<<<<<<< HEAD
=======

template<typename T>
bool operator==(const Array<T>& lhs, const Array<T>& rhs) {
  return std::equal(lhs.begin(), lhs.end(), rhs.begin());
}

>>>>>>> bbac1d08
#endif // __ARRAY_H__
<|MERGE_RESOLUTION|>--- conflicted
+++ resolved
@@ -271,8 +271,7 @@
       old_size = ptr->size();
       release(ptr);
     }
-    ptr = get(new_size);
-   // printf("Array realloc from %d to %d @ %p\n",old_size,new_size,ptr->begin());  
+    ptr = get(new_size); 
   }
 
   /*!
@@ -454,7 +453,6 @@
 #endif
      dataPtrType pp = static_cast<dataPtrType>(allocator.allocate(sizeof(dataBlock)));
      dataPtrType p = new (pp) dataBlock(len);
- //    printf("UM  Array %d %p %p\n",len,p,pp);
 #else
      dataPtrType p = new dataBlock(len);
 #endif
@@ -479,7 +477,6 @@
       return;
     }
 
-   // printf("release size %d count %d data %p dataBlock %p\n",d->size(),d->use_count(),d->begin(),d);
     // Reduce reference count, and if zero return to store
     if (d->use_count() == 1) {
 #ifdef BOUT_HAS_UMPIRE
@@ -487,7 +484,6 @@
       rm.deallocate(d->begin());
       rm.deallocate(d);
       umpire::Allocator alloc = rm.getAllocator("UM");
-    //  printf("Umpire UM Allocations %d\n",alloc.getAllocationCount());
 #else
       delete d;
 #endif
@@ -507,13 +503,10 @@
   a.ensureUnique();
   return a;
 }
-<<<<<<< HEAD
-=======
 
 template<typename T>
 bool operator==(const Array<T>& lhs, const Array<T>& rhs) {
   return std::equal(lhs.begin(), lhs.end(), rhs.begin());
 }
 
->>>>>>> bbac1d08
 #endif // __ARRAY_H__
