--- conflicted
+++ resolved
@@ -687,19 +687,13 @@
     return children;
   }
 
-<<<<<<< HEAD
+  /// Return a vector of all the full names of all the keys below this
+  /// in the tree (not gauranteed to be sorted)
+  std::vector<std::string> getFlattenedKeys() const;
+
   /// Return true if this is a value
   bool isValue() const { return not is_section; }
   /// Return true if this is a section
-=======
-  /// Return a vector of all the full names of all the keys below this
-  /// in the tree (not gauranteed to be sorted)
-  std::vector<std::string> getFlattenedKeys() const;
-
-  bool isValue() const {
-    return is_value;
-  }
->>>>>>> 33834222
   bool isSection(const std::string& name = "") const;
 
   /// If the option value has been used anywhere
@@ -713,7 +707,7 @@
   }
   
   friend bool operator==(const Options& lhs, const Options& rhs) {
-    if (lhs.is_value and rhs.is_value) {
+    if (lhs.isValue() and rhs.isValue()) {
       return lhs.value == rhs.value;
     }
     return lhs.children == rhs.children;
