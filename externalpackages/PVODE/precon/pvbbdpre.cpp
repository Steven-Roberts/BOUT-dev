--- conflicted
+++ resolved
@@ -364,22 +364,14 @@
     /* Restore ytemp, then form and load difference quotients */
     for (j=group-1; j < Nlocal; j+=width) {
       ytemp_data[j] = y_data[j];
-<<<<<<< HEAD
-      col_j = BAND_COL(J, j);
-=======
       col_j = PVODE_BAND_COL(J,j);
->>>>>>> 7032b8ce
       inc = MAX(rely*ABS(y_data[j]), minInc/ewt_data[j]);
       inc_inv = ONE/inc;
       i1 = MAX(0, j-mukeep);
       i2 = MIN(j+mlkeep, Nlocal-1);
       for (i=i1; i <= i2; i++)
-<<<<<<< HEAD
-        BAND_COL_ELEM(col_j, i, j) = inc_inv * (gtemp_data[i] - gy_data[i]);
-=======
 	PVODE_BAND_COL_ELEM(col_j,i,j) =
 	  inc_inv * (gtemp_data[i] - gy_data[i]);
->>>>>>> 7032b8ce
     }
   }
 }
