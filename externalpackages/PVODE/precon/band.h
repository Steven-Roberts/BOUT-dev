 
/******************************************************************
 *                                                                *
 * File          : band.h                                         *
 * Programmers   : Scott D. Cohen and Alan C. Hindmarsh @ LLNL    *
 * Last Modified : 5 May 1998                                     *
 *----------------------------------------------------------------*
 * This is the header file for a generic BAND linear solver       *
 * package. There are two sets of band solver routines listed in  *
 * this file: one set uses type BandMat defined below and the     *
 * other set uses the type real ** for band matrix arguments.     *
 * The two sets of band solver routines make it easy to work      *
 * with two types of band matrices:                               *
 *                                                                *
 * (1) The BandMat type is intended for use with large            *
 *     band matrices whose elements/columns may be stored in      *
 *     non-contiguous memory locations or even distributed into   *
 *     different processor memories. This type may be modified to *
 *     include such distribution information. If this is done,    *
 *     then all the routines that use BandMat must be modified to *
 *     reflect the new data structure.                            *
 *                                                                *
 * (2) The set of routines that use real ** (and NOT the BandMat  *
 *     type) is intended for use with small matrices which can    *
 *     easily be allocated within a contiguous block of memory    *
 *     on a single processor.                                     *
 *                                                                *
 * Routines that work with the type BandMat begin with "Band".    *
 * The BandAllocMat function allocates a band matrix for use in   *
 * the other matrix routines listed in this file. Matrix storage  *
 * details are given in the documentation for the type BandMat.   *
 * The BandAllocPiv function allocates memory for pivot           *
 * information. The storage allocated by BandAllocMat and         *
 * BandAllocPiv is deallocated by the routines BandFreeMat and    *
 * BandFreePiv, respectively. The BandFactor and BandBacksolve    *
 * routines perform the actual solution of a band linear system.  *
 * Note that the BandBacksolve routine has a parameter b of type  *
 * N_Vector. The current implementation makes use of a machine    *
 * environment specific macro (N_VDATA) which may not exist for   *
 * other implementations of the type N_Vector. Thus, the          *
 * implementation of BandBacksolve may need to change if the      *
 * type N_Vector is changed.                                      *
 *                                                                * 
 * Routines that work with real ** begin with "band" (except for  *
 * the factor and solve routines which are called gbfa and gbsl,  *
 * respectively). The underlying matrix storage is described in   *
 * the documentation for bandalloc.                               *
 *                                                                *
 ******************************************************************/


#ifndef _band_h
#define _band_h

#include "llnltyps.h"
#include "nvector.h"

namespace pvode {

/******************************************************************
 *                                                                *
 * Type: BandMat                                                  *
 *----------------------------------------------------------------*
 * The type BandMat is the type of a large (possibly distributed) *
 * band matrix. It is defined to be a pointer to a structure      *
 * with the following fields:                                     *
 *                                                                *
 * size is the number of columns (== number of rows)              *
 *                                                                * 
 * mu   is the upper bandwidth, 0 <= mu <= size-1                 *
 *                                                                *
 * ml   is the lower bandwidth, 0 <= ml <= size-1                 *
 *                                                                *
 * smu  is the storage upper bandwidth, mu <= smu <= size-1.      *
 *         The BandFactor routine writes the LU factors           *
 *         into the storage for A. The upper triangular factor U, *
 *         however, may have an upper bandwidth as big as         *
 *         MIN(size-1,mu+ml) because of partial pivoting. The smu *
 *         field holds the upper bandwidth allocated for A.       *
 *                                                                *
 * data is a two dimensional array used for component storage.    *
 *         The elements of a band matrix of type BandMat are      *
 *         stored columnwise (i.e. columns are stored one on top  *
 *         of the other in memory). Only elements within the      *
 *         specified bandwidths are stored.                       *
 *                                                                *
 * If we number rows and columns in the band matrix starting      *
 * from 0, then                                                   *
 *                                                                * 
 * data[0] is a pointer to (smu+ml+1)*size contiguous locations   *
 *            which hold the elements within the band of A        *
 *                                                                *
 * data[j] is a pointer to the uppermost element within the band  *
 *            in the jth column. This pointer may be treated as   *
 *            an array indexed from smu-mu (to access the         *
 *            uppermost element within the band in the jth        *
 *            column) to smu+ml (to access the lowest element     *
 *            within the band in the jth column). (Indices from 0 *
 *            to smu-mu-1 give access to extra storage elements   *
 *            required by BandFactor.)                            *
 *                                                                *
 * data[j][i-j+smu] is the (i,j)th element, j-mu <= i <= j+ml.    *
 *                                                                *
 * The macros below allow a user to access individual matrix      *
 * elements without writing out explicit data structure           *
 * references and without knowing too much about the underlying   *
 * element storage. The only storage assumption needed is that    *
 * elements are stored columnwise and that a pointer into the jth *
 * column of elements can be obtained via the PVODE_BAND_COL macro. The *
 * PVODE_BAND_COL_ELEM macro selects an element from a column which has *
 * already been isolated via PVODE_BAND_COL. PVODE_BAND_COL_ELEM allows the   *
 * user to avoid the translation from the matrix location (i,j)   *
 * to the index in the array returned by PVODE_BAND_COL at which the    *
 * (i,j)th element is stored. See the documentation for PVODE_BAND_COL  *
 * and PVODE_BAND_COL_ELEM for usage details. Users should use these    *
 * macros whenever possible.                                      *
 *                                                                *
 ******************************************************************/

typedef struct bandmat_type {
  integer size;
  integer mu, ml, smu;
  real **data;
} *BandMat;
 

/* BandMat accessor macros */

/******************************************************************
 *                                                                *
 * Macro : PVODE_BAND_ELEM                                              *
 * Usage : PVODE_BAND_ELEM(A,i,j) = a_ij;  OR                           *
 *         a_ij = PVODE_BAND_ELEM(A,i,j);                               *
 *----------------------------------------------------------------*
 * PVODE_BAND_ELEM(A,i,j) references the (i,j)th element of the         *
 * N by N band matrix A, where 0 <= i,j <= N-1. The location      *
 * (i,j) should further satisfy j-(A->mu) <= i <= j+(A->ml).      *
 *                                                                *
 ******************************************************************/

<<<<<<< HEAD
#define BAND_ELEM(A, i, j) ((A->data)[j][i - j + (A->smu)])
=======
#define PVODE_BAND_ELEM(A,i,j) ((A->data)[j][i-j+(A->smu)])

>>>>>>> 7032b8ce

/******************************************************************
 *                                                                *
 * Macro : PVODE_BAND_COL                                               *
 * Usage : col_j = PVODE_BAND_COL(A,j);                                 *
 *----------------------------------------------------------------*
 * PVODE_BAND_COL(A,j) references the diagonal element of the jth       *
 * column of the N by N band matrix A, 0 <= j <= N-1. The type of *
 * the expression PVODE_BAND_COL(A,j) is real *. The pointer returned   *
 * by the call PVODE_BAND_COL(A,j) can be treated as an array which is  *
 * indexed from -(A->mu) to (A->ml).                              *
 *                                                                *
 ******************************************************************/

<<<<<<< HEAD
#define BAND_COL(A, j) (((A->data)[j]) + (A->smu))
=======
#define PVODE_BAND_COL(A,j) (((A->data)[j])+(A->smu))

>>>>>>> 7032b8ce

/******************************************************************
 *                                                                *
 * Macro : PVODE_BAND_COL_ELEM                                          *
 * Usage : col_j = PVODE_BAND_COL(A,j);                                 *
 *         PVODE_BAND_COL_ELEM(col_j,i,j) = a_ij;  OR                   *
 *         a_ij = PVODE_BAND_COL_ELEM(col_j,i,j);                       *
 *----------------------------------------------------------------*
 * This macro references the (i,j)th entry of the band matrix A   *
 * when used in conjunction with PVODE_BAND_COL as shown above. The     *
 * index (i,j) should satisfy j-(A->mu) <= i <= j+(A->ml).        *
 *                                                                *
 ******************************************************************/

<<<<<<< HEAD
#define BAND_COL_ELEM(col_j, i, j) (col_j[i - j])
=======
#define PVODE_BAND_COL_ELEM(col_j,i,j) (col_j[i-j])
 
>>>>>>> 7032b8ce

/* Functions that use the BandMat representation for a band matrix */

 
/******************************************************************
 *                                                                *
 * Function : BandAllocMat                                        *
 * Usage    : A = BandAllocMat(N, mu, ml, smu);                   *
 *            if (A == NULL) ... memory request failed            *
 *----------------------------------------------------------------*
 * BandAllocMat allocates memory for an N by N band matrix with   *
 * upper bandwidth mu, lower bandwidth ml, and storage upper      *
 * bandwidth smu. Pass smu as follows depending on whether A will *
 * be factored by BandFactor:                                     *
 *                                                                *
 * (1) Pass smu = mu if A will not be factored.                   *
 *                                                                *
 * (2) Pass smu = MIN(N-1,mu+ml) if A will be factored.           *
 *                                                                *
 * BandAllocMat returns the storage allocated (type BandMat) or   *
 * NULL if the request for matrix storage cannot be satisfied.    *
 * See the documentation for the type BandMat for matrix storage  *
 * details.                                                       * 
 *                                                                * 
 ******************************************************************/

BandMat BandAllocMat(integer N, integer mu, integer ml, integer smu);


/******************************************************************
 *                                                                *
 * Function : BandAllocPiv                                        *
 * Usage    : p = BandAllocPiv(N);                                *
 *            if (p == NULL) ... memory request failed            *
 *----------------------------------------------------------------*
 * BandAllocPiv allocates memory for pivot information to be      *
 * filled in by the BandFactor routine during the factorization   *
 * of an N by N band matrix. The underlying type for pivot        *
 * information is an array of N integers and this routine returns *
 * the pointer to the memory it allocates. If the request for     *
 * pivot storage cannot be satisfied, BandAllocPiv returns NULL.  *
 *                                                                * 
 ******************************************************************/

integer *BandAllocPiv(integer N);


/******************************************************************
 *                                                                *
 * Function : BandFactor                                          *
 * Usage    : ier = BandFactor(A, p);                             *
 *            if (ier != 0) ... A is singular                     *
 *----------------------------------------------------------------*
 * BandFactor performs the LU factorization of the N by N band    *
 * matrix A. This is done using standard Gaussian elimination     *
 * with partial pivoting.                                         *
 *                                                                *
 * A successful LU factorization leaves the "matrix" A and the    *
 * pivot array p with the following information:                  *
 *                                                                *
 * (1) p[k] contains the row number of the pivot element chosen   *
 *     at the beginning of elimination step k, k=0, 1, ..., N-1.  *
 *                                                                *
 * (2) If the unique LU factorization of A is given by PA = LU,   *
 *     where P is a permutation matrix, L is a lower triangular   *
 *     matrix with all 1's on the diagonal, and U is an upper     *
 *     triangular matrix, then the upper triangular part of A     *
 *     (including its diagonal) contains U and the strictly lower *
 *     triangular part of A contains the multipliers, I-L.        *
 *                                                                *
 * BandFactor returns 0 if successful. Otherwise it encountered   *
 * a zero diagonal element during the factorization. In this case *
 * it returns the column index (numbered from one) at which       *
 * it encountered the zero.                                       *
 *                                                                *
 * Important Note: A must be allocated to accommodate the increase*
 * in upper bandwidth that occurs during factorization. If,       *
 * mathematically, A is a band matrix with upper bandwidth mu and *
 * lower bandwidth ml, then the upper triangular factor U can     *
 * have upper bandwidth as big as smu=MIN(n-1,mu+ml). The lower   *
 * triangular factor L has lower bandwidth ml. Allocate A with    *
 * call A = BandAllocMat(N,mu,ml,smu), where mu, ml, and smu are  *
 * as defined above. The user does not have to zero the "extra"   *
 * storage allocated for the purpose of factorization. This will  *
 * handled by the BandFactor routine.                             *
 *                                                                *
 ******************************************************************/

integer BandFactor(BandMat A, integer *p);


/******************************************************************
 *                                                                *
 * Function : BandBacksolve                                       *
 * Usage    : BandBacksolve(A, p, b);                             *
 *----------------------------------------------------------------*
 * BandBacksolve solves the N-dimensional system A x = b using    *
 * the LU factorization in A and the pivot information in p       *
 * computed in BandFactor. The solution x is returned in b. This  *
 * routine cannot fail if the corresponding call to BandFactor    *
 * did not fail.                                                  *
 *                                                                *
 ******************************************************************/

void BandBacksolve(BandMat A, integer *p, N_Vector b);


/******************************************************************
 *                                                                *
 * Function : BandZero                                            *
 * Usage    : BandZero(A);                                        *
 *----------------------------------------------------------------*
 * A(i,j) <- 0.0,    j-(A->mu) <= i <= j+(A->ml).                 *
 *                                                                *
 ******************************************************************/

void BandZero(BandMat A);


/******************************************************************
 *                                                                *
 * Function : BandCopy                                            *
 * Usage    : BandCopy(A, B, copymu, copyml);                     *
 *----------------------------------------------------------------*
 * BandCopy copies the submatrix with upper and lower bandwidths  *
 * copymu, copyml of the N by N band matrix A into the N by N     *
 * band matrix B.                                                 *
 *                                                                *
 ******************************************************************/

void BandCopy(BandMat A, BandMat B, integer copymu, integer copyml);


/******************************************************************
 *                                                                *
 * Function: BandScale                                            *
 * Usage   : BandScale(c, A);                                     *
 *----------------------------------------------------------------*
 * A(i,j) <- c*A(i,j),   j-(A->mu) <= i <= j+(A->ml).             *
 *                                                                *
 ******************************************************************/

void BandScale(real c, BandMat A);


/******************************************************************
 *                                                                *
 * Function : BandAddI                                            *
 * Usage    : BandAddI(A);                                        *
 *----------------------------------------------------------------*
 * A(j,j) <- A(j,j)+1.0,   0 <= j <= (A->size)-1.                 *
 *                                                                *
 ******************************************************************/

void BandAddI(BandMat A);


/******************************************************************
 *                                                                *
 * Function : BandFreeMat                                         *
 * Usage    : BandFreeMat(A);                                     *
 *----------------------------------------------------------------*
 * BandFreeMat frees the memory allocated by BandAllocMat for     *
 * the band matrix A.                                             *
 *                                                                *
 ******************************************************************/

void BandFreeMat(BandMat A);


/******************************************************************
 *                                                                *
 * Function : BandFreePiv                                         *
 * Usage    : BandFreePiv(p);                                     *
 *----------------------------------------------------------------*
 * BandFreePiv frees the memory allocated by BandAllocPiv for     *
 * the pivot information array p.                                 *
 *                                                                *
 ******************************************************************/

void BandFreePiv(integer *p);


/******************************************************************
 *                                                                *
 * Function : BandPrint                                           *
 * Usage    : BandPrint(A);                                       *
 *----------------------------------------------------------------*
 * This routine prints the N by N band matrix A (upper and lower  *
 * bandwidths A->mu and A->ml, respectively) to standard output   *
 * as it would normally appear on paper. It is intended as a      *
 * debugging tool with small values of N. The elements are        *
 * printed using the %g option. A blank line is printed before    *
 * and after the matrix.                                          *
 *                                                                *
 ******************************************************************/

void BandPrint(BandMat A);
 


/* Functions that use the real ** representation for a band matrix */

 
/******************************************************************
 *                                                                *
 * Function : bandalloc                                           *
 * Usage    : real **a;                                           *
 *            a = bandalloc(n, smu, ml);                          *
 *            if (a == NULL) ... memory request failed            *
 *----------------------------------------------------------------*
 * bandalloc(n, smu, ml) allocates storage for an n by n band     *
 * matrix A with storage upper bandwidth smu and lower bandwidth  *
 * ml. It returns a pointer to the newly allocated storage if     *
 * successful. If the memory request cannot be satisfied, then    *
 * bandalloc returns NULL. If, mathematically, A has upper and    *
 * lower bandwidths mu and ml, respectively, then the value       *
 * passed to bandalloc for smu may need to be greater than mu.    *
 * The gbfa routine writes the LU factors into the storage (named *
 * "a" in the above usage documentation) for A (thus destroying   *
 * the original elements of A). The upper triangular factor U,    *
 * however, may have a larger upper bandwidth than the upper      *
 * bandwidth mu of A. Thus some "extra" storage for A must be     *
 * allocated if A is to be factored by gbfa. Pass smu as follows: *
 *                                                                *
 * (1) Pass smu = mu if A will not be factored.                   *
 *                                                                *
 * (2) Pass smu = MIN(n-1,mu+ml) if A will be factored.           *
 *                                                                *
 * The underlying type of the band matrix returned is real **. If *
 * we allocate a band matrix A in real **a by                     *
 * a = bandalloc(n,smu,ml), then a[0] is a pointer to             *
 * n * (smu + ml + 1) contiguous storage locations and a[j] is a  *
 * pointer to the uppermost element in the storage for the jth    *
 * column. The expression a[j][i-j+smu] references the (i,j)th    *
 * element of A, where 0 <= i,j <= n-1 and j-mu <= i <= j+ml.     *
 * (The elements a[j][0], a[j][1], ..., a[j][smu-mu-1] are used   *
 * by gbfa and gbsl.)                                             *
 *                                                                *
 ******************************************************************/

real **bandalloc(integer n, integer smu, integer ml);


/******************************************************************
 *                                                                *
 * Function : bandallocpiv                                        *
 * Usage    : integer *pivot;                                     *
 *            pivot = bandallocpiv(n);                            *
 *            if (pivot == NULL) ... memory request failed        *
 *----------------------------------------------------------------*
 * bandallocpiv(n) allocates an array of n integers. It returns a *
 * pointer to the first element in the array if successful. It    *
 * returns NULL if the memory request could not be satisfied.     *
 *                                                                *
 ******************************************************************/

integer *bandallocpiv(integer n);


/******************************************************************
 *                                                                *
 * Function : gbfa                                                *
 * Usage    : integer ier;                                        *
 *            ier = gbfa(a,n,mu,ml,smu,p);                        *
 *            if (ier > 0) ... zero element encountered during    *
 *                             the factorization                  *
 *----------------------------------------------------------------*
 * gbfa(a,n,mu,ml,smu,p) factors the n by n band matrix A (upper  *
 * and lower bandwidths mu and ml, storage upper bandwidth smu)   *
 * stored in "a". It overwrites the elements of A with the LU     *
 * factors and it keeps track of the pivot rows chosen in the     *
 * pivot array p.                                                 *
 *                                                                *
 * A successful LU factorization leaves a and pivot array p with  *
 * the following information:                                     *
 *                                                                *
 * (1) p[k] contains the row number of the pivot element chosen   *
 *     at the beginning of elimination step k, k=0, 1, ..., n-1.  *
 *                                                                *
 * (2) If the unique LU factorization of A is given by PA = LU,   *
 *     where P is a permutation matrix, L is a lower triangular   *
 *     matrix with all 1's on the diagonal, and U is an upper     *
 *     triangular matrix, then the upper triangular part of A     *
 *     (including its diagonal) contains U and the strictly lower *
 *     triangular part of A contains the multipliers, I-L.        *
 *                                                                *
 * gbfa returns 0 if successful. Otherwise it encountered a zero  *
 * diagonal element during the factorization. In this case it     *
 * returns the column index (numbered from one) at which it       *
 * encountered the zero.                                          *
 *                                                                *
 * IMPORTANT NOTE: Suppose A is a band matrix with upper          *
 * bandwidth mu and lower bandwidth ml, then the upper triangular *
 * factor U can have upper bandwidth as big as MIN(n-1,mu+ml)     *
 * because of partial pivoting. The lower triangular factor L has *
 * lower bandwidth ml. Thus, if A is to be factored and           *
 * backsolved using gbfa and gbsl, then it should be allocated    *
 * as a = bandalloc(n,smu,ml), where smu = MIN(n-1,mu+ml). The    *
 * call to gbfa is ier = gbfa(a,n,mu,ml,smu,p). The corresponding *
 * call to gbsl is gbsl(a,n,smu,ml,p,b). The user does not need   *
 * to zero the "extra" storage allocated for the purpose of       *
 * factorization. This is handled by the gbfa routine. If A is    *
 * not going to be factored and backsolved, then it can be        *
 * allocated as a = bandalloc(n,smu,ml). In either case, all      *
 * routines in this section use the parameter name smu for a      *
 * parameter which must be the "storage upper bandwidth" which    *
 * was passed to bandalloc.                                       *
 *                                                                *
 ******************************************************************/

integer gbfa(real **a, integer n, integer mu, integer ml, integer smu,
             integer *p);


/******************************************************************
 *                                                                *
 * Function : gbsl                                                *
 * Usage    : real *b;                                            *
 *            ier = gbfa(a,n,mu,ml,smu,p);                        *
 *            if (ier == 0) gbsl(a,n,smu,ml,p,b);                 *
 *----------------------------------------------------------------*
 * gbsl(a,n,smu,ml,p,b) solves the n by n linear system           *
 * Ax = b, where A is band matrix stored in "a" with storage      *
 * upper bandwidth smu and lower bandwidth ml. It assumes that A  *
 * has been LU factored and the pivot array p has been set by a   *
 * successful call gbfa(a,n,mu,ml,smu,p). The solution x is       *
 * written into the b array.                                      *
 *                                                                *
 ******************************************************************/

void gbsl(real **a, integer n, integer smu, integer ml, integer *p, real *b);


/******************************************************************
 *                                                                *
 * Function : bandzero                                            *
 * Usage    : bandzero(a,n,mu,ml,smu);                            *
 *----------------------------------------------------------------*
 * a(i,j) <- 0.0,   0 <= i,j <= n-1, j-mu <= i <= j+ml.           *
 *                                                                *
 ******************************************************************/

void bandzero(real **a, integer n, integer mu, integer ml, integer smu);


/******************************************************************
 *                                                                *
 * Function : bandcopy                                            *
 * Usage    : bandcopy(a,b,n,a_smu,b_smu,copymu,copyml);          *
 *----------------------------------------------------------------*
 * b(i,j) <- a(i,j), 0 <= i,j <= n-1, j-copymu <= i <= j+copyml.  *
 *                                                                *
 ******************************************************************/

void bandcopy(real **a, real **b, integer n, integer a_smu, integer b_smu,
              integer copymu, integer copyml);


/******************************************************************
 *                                                                *
 * Function : bandscale                                           *
 * Usage    : bandscale(c,a,n,mu,ml);                             *
 *----------------------------------------------------------------*
 * a(i,j) <- c*a(i,j),   0 <= i,j <= n-1, j-mu <= i <= j+ml.      *
 *                                                                *
 ******************************************************************/

void bandscale(real c, real **a, integer n, integer mu, integer ml,
               integer smu);


/******************************************************************
 *                                                                *
 * Function : bandaddI                                            *
 * Usage    : bandaddI(a,n,smu);                                  *
 *----------------------------------------------------------------*
 * a(j,j) <- a(j,j)+1.0,   0 <= j <= n-1.                         *
 *                                                                *
 ******************************************************************/

void bandaddI(real **a, integer n, integer smu);


/******************************************************************
 *                                                                *
 * Function : bandfreepiv                                         *
 * Usage    : bandfreepiv(p);                                     *
 *----------------------------------------------------------------*
 * bandfreepiv(p) frees the pivot array p allocated by            *
 * bandallocpiv.                                                  *
 *                                                                *
 ******************************************************************/

void bandfreepiv(integer *p);


/******************************************************************
 *                                                                *
 * Function : bandfree                                            *
 * Usage    : bandfree(a);                                        *
 *----------------------------------------------------------------*
 * bandfree(a) frees the band matrix a allocated by bandalloc.    *
 *                                                                *
 ******************************************************************/

void bandfree(real **a);


/******************************************************************
 *                                                                *
 * Function : bandprint                                           *
 * Usage    : bandprint(a,n,mu,ml,smu);                           *
 *----------------------------------------------------------------*
 * bandprint(a,n,mu,ml,smu) prints the n by n band matrix stored  *
 * in a (with upper bandwidth mu and lower bandwidth ml) to       *
 * standard output as it would normally appear on paper. It is    *
 * intended as a debugging tool with small values of n. The       *
 * elements are printed using the %g option. A blank line is      *
 * printed before and after the matrix.                           *
 *                                                                *
 ******************************************************************/

void bandprint(real **a, integer n, integer mu, integer ml, integer smu);
 
}
#endif<|MERGE_RESOLUTION|>--- conflicted
+++ resolved
@@ -138,12 +138,7 @@
  *                                                                *
  ******************************************************************/
 
-<<<<<<< HEAD
-#define BAND_ELEM(A, i, j) ((A->data)[j][i - j + (A->smu)])
-=======
 #define PVODE_BAND_ELEM(A,i,j) ((A->data)[j][i-j+(A->smu)])
-
->>>>>>> 7032b8ce
 
 /******************************************************************
  *                                                                *
@@ -158,12 +153,7 @@
  *                                                                *
  ******************************************************************/
 
-<<<<<<< HEAD
 #define BAND_COL(A, j) (((A->data)[j]) + (A->smu))
-=======
-#define PVODE_BAND_COL(A,j) (((A->data)[j])+(A->smu))
-
->>>>>>> 7032b8ce
 
 /******************************************************************
  *                                                                *
@@ -178,12 +168,7 @@
  *                                                                *
  ******************************************************************/
 
-<<<<<<< HEAD
-#define BAND_COL_ELEM(col_j, i, j) (col_j[i - j])
-=======
 #define PVODE_BAND_COL_ELEM(col_j,i,j) (col_j[i-j])
- 
->>>>>>> 7032b8ce
 
 /* Functions that use the BandMat representation for a band matrix */
 
